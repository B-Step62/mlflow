# Auto-generated by dev/pyproject.py. Do not edit manually.
# This file defines the package metadata of `mlflow` **during development**. To install `mlflow`
# from the source code, `mlflow-skinny` is NOT included in the requirements.
# This file will be replaced by `pyproject.release.toml` when releasing a new version.

[build-system]
requires = ["setuptools"]
build-backend = "setuptools.build_meta"

[project]
name = "mlflow"
<<<<<<< HEAD
version = "3.1.2.dev0"
=======
version = "3.1.3.dev0"
>>>>>>> a44e1771
description = "MLflow is an open source platform for the complete machine learning lifecycle"
readme = "README.md"
keywords = ["mlflow", "ai", "databricks"]
classifiers = [
  "Development Status :: 5 - Production/Stable",
  "Intended Audience :: Developers",
  "Intended Audience :: End Users/Desktop",
  "Intended Audience :: Science/Research",
  "Intended Audience :: Information Technology",
  "Topic :: Scientific/Engineering :: Artificial Intelligence",
  "Topic :: Software Development :: Libraries :: Python Modules",
  "License :: OSI Approved :: Apache Software License",
  "Operating System :: OS Independent",
  "Programming Language :: Python :: 3.10",
]
requires-python = ">=3.10"
dependencies = [
  "Flask<4",
  "alembic<2,!=1.10.0",
  "cachetools<7,>=5.0.0",
  "click<9,>=7.0",
  "cloudpickle<4",
  "databricks-sdk<1,>=0.20.0",
  "docker<8,>=4.0.0",
  "fastapi<1",
  "gitpython<4,>=3.1.9",
  "graphene<4",
  "gunicorn<24; platform_system != 'Windows'",
  "importlib_metadata<9,>=3.7.0,!=4.7.0",
  "matplotlib<4",
  "numpy<3",
  "opentelemetry-api<3,>=1.9.0",
  "opentelemetry-sdk<3,>=1.9.0",
  "packaging<26",
  "pandas<3",
  "protobuf<7,>=3.12.0",
  "pyarrow<21,>=4.0.0",
  "pydantic<3,>=1.10.8",
  "pyyaml<7,>=5.1",
  "requests<3,>=2.17.3",
  "scikit-learn<2",
  "scipy<2",
  "sqlalchemy<3,>=1.4.0",
  "sqlparse<1,>=0.4.0",
  "typing-extensions<5,>=4.0.0",
  "uvicorn<1",
  "waitress<4; platform_system == 'Windows'",
]
[[project.maintainers]]
name = "Databricks"
email = "mlflow-oss-maintainers@googlegroups.com"

[project.license]
file = "LICENSE.txt"

[project.optional-dependencies]
extras = [
  "pyarrow",
  "requests-auth-aws-sigv4",
  "boto3",
  "botocore",
  "google-cloud-storage>=1.30.0",
  "azureml-core>=1.2.0",
  "pysftp",
  "kubernetes",
  "virtualenv",
  "prometheus-flask-exporter",
]
databricks = [
  "azure-storage-file-datalake>12",
  "google-cloud-storage>=1.30.0",
  "boto3>1",
  "botocore",
  "databricks-agents>=1.0.0,<2.0",
]
mlserver = [
  "mlserver>=1.2.0,!=1.3.1,<2.0.0",
  "mlserver-mlflow>=1.2.0,!=1.3.1,<2.0.0",
]
gateway = [
  "fastapi<1",
  "uvicorn[standard]<1",
  "watchfiles<2",
  "aiohttp<4",
  "boto3<2,>=1.28.56",
  "tiktoken<1",
  "slowapi<1,>=0.1.9",
]
genai = [
  "fastapi<1",
  "uvicorn[standard]<1",
  "watchfiles<2",
  "aiohttp<4",
  "boto3<2,>=1.28.56",
  "tiktoken<1",
  "slowapi<1,>=0.1.9",
]
sqlserver = ["mlflow-dbstore"]
aliyun-oss = ["aliyunstoreplugin"]
xethub = ["mlflow-xethub"]
jfrog = ["mlflow-jfrog-plugin"]
langchain = ["langchain>=0.1.0,<=0.3.25"]
auth = ["Flask-WTF<2"]

[project.urls]
homepage = "https://mlflow.org"
issues = "https://github.com/mlflow/mlflow/issues"
documentation = "https://mlflow.org/docs/latest/index.html"
repository = "https://github.com/mlflow/mlflow"

[project.scripts]
mlflow = "mlflow.cli:cli"

[project.entry-points."mlflow.app"]
basic-auth = "mlflow.server.auth:create_app"

[project.entry-points."mlflow.app.client"]
basic-auth = "mlflow.server.auth.client:AuthServiceClient"

[project.entry-points."mlflow.deployments"]
databricks = "mlflow.deployments.databricks"
http = "mlflow.deployments.mlflow"
https = "mlflow.deployments.mlflow"
openai = "mlflow.deployments.openai"

[tool.setuptools.package-data]
mlflow = [
  "store/db_migrations/alembic.ini",
  "temporary_db_migrations_for_pre_1_users/alembic.ini",
  "pyspark/ml/log_model_allowlist.txt",
  "server/auth/basic_auth.ini",
  "server/auth/db/migrations/alembic.ini",
  "models/notebook_resources/**/*",
  "models/container/**/*",
  "server/js/build/**/*",
]

[tool.setuptools.packages.find]
where = ["."]
include = ["mlflow", "mlflow.*"]
exclude = ["tests", "tests.*"]

# Package metadata: can't be updated manually, use dev/pyproject.py
# -----------------------------------------------------------------
# Dev tool settings: can be updated manually

[tool.ruff]
line-length = 100
target-version = "py310"
required-version = "0.12.0"
force-exclude = true
extend-include = ["*.ipynb"]
extend-exclude = [
  "examples/llama_index/workflow",
  "mlflow/protos",
  "mlflow/ml_package_versions.py",
  "mlflow/server/graphql/autogenerated_graphql_schema.py",
  "mlflow/server/js",
  "tests/protos",
]

[tool.ruff.format]
docstring-code-format = true
docstring-code-line-length = 88

[tool.ruff.lint]
dummy-variable-rgx = "^(_+|(_+[a-zA-Z0-9_]*[a-zA-Z0-9]+?))$"
select = [
  "B006",    # multiple-argument-default
  "B015",    # useless-comparison
  "D209",    # new-line-after-last-paragraph
  "D411",    # no-blank-line-before-section
  "D417",    # undocumented-param
  "E",       # error
  "F",       # Pyflakes
  "C4",      # flake8-comprehensions
  "I",       # isort
  "ISC001",  # single-line-implicit-string-concatenation
  "N804",    # invalid-first-argument-name-for-class-method
  "PIE790",  # unnecessary-placeholder
  "PLR0402", # manual-from-import
  "PLE1205", # logging-too-many-args
  "PLW0602", # global-variable-not-assigned
  "PT001",   # pytest-fixture-incorrect-parentheses-style
  "PT002",   # pytest-fixture-positional-args
  "PT003",   # pytest-extraneous-scope-function
  "PT006",   # pytest-parameterize-names-wrong-type
  "PT007",   # pytest-parameterize-values-wrong-type
  "PT009",   # pytest-unittest-assertion
  "PT010",   # pytest-raises-without-exception
  "PT011",   # pytest-raises-too-broad
  "PT012",   # pytest-raises-with-multiple-statements
  "PT013",   # pytest-incorrect-pytest-import
  "PT014",   # pytest-duplicate-parametrize-test-cases
  "PT018",   # pytest-composite-assertion
  "PT022",   # pytest-useless-yield-fixture
  "PT023",   # pytest-incorrect-mark-parentheses-style
  "PT026",   # pytest-use-fixtures-without-parameters
  "PT027",   # pytest-unittest-raises-assertion
  "PT030",   # pytest-warns-too-broad
  "PT031",   # pytest-warns-with-multiple-statements
  "RET504",  # unnecessary-assign
  "RUF002",  # ambiguous-unicode-character-docstring
  "RUF003",  # ambiguous-unicode-character-comment
  "RUF010",  # explicit-f-string-type-conversion
  "RUF013",  # implicit-optional
  "RUF100",  # unused-noqa
  "S307",    # suspicious-eval-usage
  "S324",    # hashlib-insecure-hash-function
  "SIM101",  # duplicate-isinstance-call
  "SIM108",  # if-else-block-instead-of-if-exp
  "SIM114",  # if-with-same-arms
  "SIM115",  # open-file-with-context-handler
  "SIM210",  # if-expr-with-true-false
  "SIM910",  # dict-get-with-none-default
  "T20",     # flake8-print
  "TID251",  # banned-api
  "TID252",  # relative-improt
  "TRY203",  # useless-try-except
  "UP004",   # useless-object-inheritance
  "UP006",   # non-pep585-annotation
  "UP008",   # super-call-with-parameters
  "UP011",   # lru-cache-without-parameters
  "UP012",   # unecessary-encode-utf8
  "UP015",   # redundant-open-modes
  "UP030",   # format-literals
  "UP031",   # printf-string-format
  "UP034",   # extraneous-parenthesis
  "W",       # warning
]
ignore = [
  "E402", # module-import-not-at-top-of-file
  "E721", # type-comparison
  "E741", # ambiguous-variable-name
  "F811", # redefined-while-unused
]

[tool.ruff.lint.per-file-ignores]
"dev/*" = ["T201", "PT018"]
"examples/*" = ["T20", "RET504", "E501"]
"docs/*" = ["T20", "RET504", "E501"]
"mlflow/*" = ["PT018"]

[tool.ruff.lint.flake8-pytest-style]
mark-parentheses = false
fixture-parentheses = false
raises-require-match-for = ["*"]
warns-require-match-for = ["*"]

[tool.ruff.lint.flake8-tidy-imports]
ban-relative-imports = "all"

[tool.ruff.lint.isort]
forced-separate = ["tests"]

[tool.ruff.lint.flake8-tidy-imports.banned-api]
"pkg_resources".msg = "Do not use pkg_resources. Use importlib.resources or importlib.metadata instead."
"entrypoints".msg = "Do not use entrypoints. Use importlib.metadata.entry_points instead."
"pip".msg = "Importing pip can cause undesired side effects such as https://github.com/scikit-learn/scikit-learn/issues/26992. Consider using `subprocess.run([sys.executable, '-m', 'pip', ...])` instead."

[tool.ruff.lint.pydocstyle]
convention = "google"

[tool.clint]
exclude = [
  "mlflow/protos",
  "mlflow/ml_package_versions.py",
  "mlflow/models/notebook_resources/eval_with_synthetic_example.py",
  "mlflow/server/js",
  "mlflow/store/db_migrations",
  "mlflow/genai/__init__.py",
  "mlflow/genai/datasets/__init__.py",
  "mlflow/genai/labeling/__init__.py",
  "mlflow/genai/label_schemas/__init__.py",
  "tests/protos",
]
typing-extensions-allowlist = [
  # Docs: https://typing-extensions.readthedocs.io/en/latest/
  "typing_extensions.Self",      # Added in 4.0.0
  "typing_extensions.ParamSpec", # Added in 3.10.0
]
# Rules that are only enabled for code examples.
example-rules = [
  "lazy-builtin-import",
  "log-model-artifact-path",
  "unknown-mlflow-function",
  "unknown-mlflow-arguments",
  "multi-assign",
]

[tool.clint.per-file-ignores]
# Rules that should only be enabled for files in the root mlflow directory
"^(?!mlflow/).*$" = [
  "forbidden-set-active-model-usage",
  "unnamed-thread",
  "thread-pool-executor-without-thread-name-prefix",
]

[tool.clint.forbidden-top-level-imports]
"mlflow/gateway/providers/*" = ["fastapi", "starlette", "aiohttp"]
# Databricks SDK/Agents should not be imported at the top level
"mlflow/*" = ["databricks"]

# typos
[tool.typos.default.extend-words]
als = "als"                        # alternating least squares
mape = "mape"                      # mean absolute percentage error
fpr = "fpr"                        # false positive rate
gam = "gam"                        # generalized additive models
ser = "ser"                        # serialization
yhat = "yhat"                      # ŷ
iternal = "internal"               # typo of "internal"
instumentation = "instrumentation" # typo of "instrumentation"

# https://github.com/crate-ci/typos/blob/master/docs/reference.md
[tool.typos.files]
extend-exclude = [
  # Ignore proto files
  "mlflow/protos/**/*",
  # Vendored files
  "mlflow/utils/gorilla.py",
]

[tool.typos.default]
extend-ignore-re = [
  # Line ignore with trailing `# spellchecker: disable-line`
  "(?Rm)^.*#\\s*spellchecker: disable-line$",
  # Line block with `# spellchecker: <on|off>`
  "(?s)(#|//)\\s*spellchecker: off.*?\\n\\s*(#|//)\\s*spellchecker: on",
  # numpy.arange
  "(?i)(numpy|np)\\.arange",
  # nd array
  "(?i)nd( |_|\\.)?array",
  "aNothEr",
  # German / French words/sentences used for testing
  "MLflow ist",
  "Ich habe eine schöne Haufe von Kokos",
  "Ich bin das Modell eines modernen General",
  "Apple Inc. ist ein",
  "Apple Inc. est une entreprise technologique",
  # pytorch-lightning
  "lightning",
  # `typos` flags 'lok' as a typo of 'look'
  "(?i)daniel lok",
  # GitHub user mentions
  "@[a-z0-9-]+",
  "PNGs",
  # Azure Container Instances
  "\\(ACI\\)",
  # Azure Kubernetes Service
  "\\(AKS\\)",
  "AKS",
]

[tool.pytest.ini_options]
addopts = "-p no:legacypath --strict-markers --color=yes --durations=10 --showlocals -v"
filterwarnings = [
  # Prevent deprecated numpy type aliases from being used
  "error:^`np\\.[a-z]+` is a deprecated alias for.+:DeprecationWarning:mlflow",
  "error:^`np\\.[a-z]+` is a deprecated alias for.+:DeprecationWarning:tests",
  "error::pytest.PytestCollectionWarning",
]
timeout = 1200<|MERGE_RESOLUTION|>--- conflicted
+++ resolved
@@ -9,11 +9,7 @@
 
 [project]
 name = "mlflow"
-<<<<<<< HEAD
-version = "3.1.2.dev0"
-=======
 version = "3.1.3.dev0"
->>>>>>> a44e1771
 description = "MLflow is an open source platform for the complete machine learning lifecycle"
 readme = "README.md"
 keywords = ["mlflow", "ai", "databricks"]
