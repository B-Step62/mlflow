{
  "name": "mlflow-typescript",
  "private": true,
  "description": "TypeScript implementation of MLflow Tracing SDK. This is the root workspace package that includes all the public packages as sub-directories.",
  "workspaces": [
    "core",
    "integrations/*"
  ],
  "scripts": {
    "build": "npm run build:subpackages",
    "build:subpackages": "npm run build:core && npm run build:integrations",
    "build:core": "cd core && npm run build",
<<<<<<< HEAD
    "build:integrations": "cd integrations/openai && npm run build && cd ../vercel && npm run build",
=======
    "build:integrations": "npm run -C integrations/openai build && npm run -C integrations/anthropic",
>>>>>>> 4657db18
    "test": "npm run test:subpackages",
    "test:core": "cd core && npm run test",
<<<<<<< HEAD
    "test:integrations": "npm run test:openai && npm run test:vercel",
    "test:openai": "npm run -C integrations/openai test",
=======
    "test:integrations": "npm run test:openai && npm run test:anthropic && npm run test:vercel",
    "test:openai": "npm run -C integrations/openai test",
    "test:anthropic": "npm run -C integrations/anthropic test",
>>>>>>> 4657db18
    "test:vercel": "npm run -C integrations/vercel test",
    "lint": "eslint . --ext .ts",
    "lint:fix": "eslint . --ext .ts --fix",
    "format": "prettier --write .",
    "format:check": "prettier --check .",
    "prepare": "npm run build",
    "bump-version": "tsx scripts/bump-ts-version.ts"
  },
  "devDependencies": {
    "typedoc": "^0.28.0"
  }
}<|MERGE_RESOLUTION|>--- conflicted
+++ resolved
@@ -10,21 +10,12 @@
     "build": "npm run build:subpackages",
     "build:subpackages": "npm run build:core && npm run build:integrations",
     "build:core": "cd core && npm run build",
-<<<<<<< HEAD
-    "build:integrations": "cd integrations/openai && npm run build && cd ../vercel && npm run build",
-=======
-    "build:integrations": "npm run -C integrations/openai build && npm run -C integrations/anthropic",
->>>>>>> 4657db18
+    "build:integrations": "npm run -C integrations/openai build && npm run -C integrations/anthropic build && npm run -C integrations/vercel build",
     "test": "npm run test:subpackages",
     "test:core": "cd core && npm run test",
-<<<<<<< HEAD
-    "test:integrations": "npm run test:openai && npm run test:vercel",
-    "test:openai": "npm run -C integrations/openai test",
-=======
     "test:integrations": "npm run test:openai && npm run test:anthropic && npm run test:vercel",
     "test:openai": "npm run -C integrations/openai test",
     "test:anthropic": "npm run -C integrations/anthropic test",
->>>>>>> 4657db18
     "test:vercel": "npm run -C integrations/vercel test",
     "lint": "eslint . --ext .ts",
     "lint:fix": "eslint . --ext .ts --fix",
