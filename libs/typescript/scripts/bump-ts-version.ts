--- conflicted
+++ resolved
@@ -10,11 +10,7 @@
 import { join } from 'path';
 
 // list of packages that contain `mlflow-tracing` in peerDependencies
-<<<<<<< HEAD
-const INTEGRATION_PACKAGES = ['openai', 'anthropic', 'vercel'];
-=======
 const INTEGRATION_PACKAGES = ['openai', 'anthropic', 'vercel', 'gemini'];
->>>>>>> d28a8cc7
 
 interface PackageJson {
   name: string;
