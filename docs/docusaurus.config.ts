--- conflicted
+++ resolved
@@ -87,21 +87,6 @@
         fontSize: 16,
       },
     },
-<<<<<<< HEAD
-    ...(process.env.PR_PREVIEW
-      ? {
-          announcementBar: {
-            id: 'pr_preview',
-            content:
-              '<strong>⚠️ Reloading the page causes a 404 error. Add /index.html to the URL to avoid it ⚠️</strong>',
-            backgroundColor: '#0194e2',
-            textColor: '#ffffff',
-            isCloseable: true,
-          },
-        }
-      : {}),
-=======
->>>>>>> a44e1771
     navbar: {
       logo: {
         alt: 'MLflow Logo',
@@ -282,11 +267,7 @@
             from: ['/tracing/faq'],
           },
           {
-<<<<<<< HEAD
-            to: '/genai/tracing/data-model',
-=======
             to: '/genai/tracing/concepts/trace',
->>>>>>> a44e1771
             from: ['/tracing/tracing-schema', '/llms/tracing/tracing-schema'],
           },
           {
