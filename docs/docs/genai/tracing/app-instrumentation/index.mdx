--- conflicted
+++ resolved
@@ -372,11 +372,6 @@
 
     **[Combining Approaches](/genai/tracing/app-instrumentation/manual-tracing/fluent-apis#combining-with-auto-tracing)**: Mix automatic and manual tracing for optimal observability
 
-<<<<<<< HEAD
-    **[Trace Data Model](/genai/tracing/data-model)**: Understand the structure of MLflow traces
-
-=======
->>>>>>> a44e1771
   </TabItem>
   <TabItem value="integrations" label="Integration Examples">
     **Library-Specific Guides:**
