---
sidebar_position: 5
sidebar_label: Optimize Prompts 🆕
---

import { APILink } from "@site/src/components/APILink";

# Optimize Prompts (Experimental)

MLflow allows you to plug your prompts into advanced prompt optimization techniques through MLflow's unified interface using the <APILink fn="mlflow.genai.optimize_prompt" /> API.
This feature helps you improve your prompts automatically by leveraging evaluation metrics and labeled data. Currently, [DSPy's MIPROv2 algorithm](https://dspy.ai/api/optimizers/MIPROv2/) is supported by this API.

:::tip Key Benefits

- **Unified Interface**: Access to the state-of-the-art prompt optimization algorithms through a neutral interface.
- **Prompt Management**: Integrate with MLflow Prompt Registry to gain reusability, version control and lineage.
- **Evaluation**: Evaluate prompt performance comprehensively with MLflow's evaluation features.

:::

## Optimization Overview

In order to use <APILink fn="mlflow.genai.optimize_prompt" /> API, you need to prepare the following:

| Component | Definition | Example |
|-----------|------------|---------|
<<<<<<< HEAD
| **Registered Prompt** | A prompt registered in MLflow. See [Prompt Management](/genai/prompt-version-mgmt/prompt-registry/) for how to register a prompt. | <pre><code>mlflow.register_prompt(name="qa", template="Answer \{\{question\}\}")</code></pre> |
| **Scorer Objects** | A set of <APILink fn="mlflow.genai.Scorer">Scorer</APILink> objects that evaluate the quality of the prompt. See <APILink fn="mlflow.genai.scorer" /> for how to define a custom scorer. | <pre><code>@scorer<br/>def exact_match(expectations: dict, outputs: dict)<br/>    return expectations == outputs</code></pre> |
=======
| **Registered Prompt** | A prompt registered in MLflow. See [Prompt Management](/genai/prompt-version-mgmt/prompt-registry/) for how to register a prompt. | <pre><code>mlflow.genai.register_prompt(name="qa", template="Answer \{\{question\}\}")</code></pre> |
| **Scorer Objects** | A set of <APILink fn="mlflow.genai.Scorer">Scorer</APILink> objects that evaluate the quality of the prompt. See [Creating Custom Scorers](/genai/eval-monitor/custom-scorers/) for how to define a custom scorer. | <pre><code>@scorer<br/>def exact_match(expectations: dict, outputs: dict)<br/>    return expectations == outputs</code></pre> |
>>>>>>> 9e1e7881
| **Training(+Validation) Data** | A set of training data and optionally validation data containing inputs and expected outputs. | \[\{"inputs": \{"question": "2+2"\}, "expectations": \{"answer": "4"\}}, \{"inputs": \{"question": "2+3"\}, "expectations": \{"answer": "5"\}\}\]|

## Getting Started

Here's a simple example of optimizing a question-answering prompt:

As a prerequisite, you need to install DSPy.

```bash
$ pip install dspy>=2.6.0 mlflow>=3.1.0
```

Then, run the following code to register the initial prompt and optimize it.

```python
import os
from typing import Any
import mlflow
from mlflow.genai.scorers import scorer
from mlflow.genai.optimize import OptimizerConfig, LLMParams

os.environ["OPENAI_API_KEY"] = "<YOUR_OPENAI_API_KEY>"


# Define a custom scorer function to evaluate prompt performance with the @scorer decorator.
# The scorer function for optimization can take inputs, outputs, and expectations.
@scorer
def exact_match(expectations: dict[str, Any], outputs: dict[str, Any]) -> bool:
    return expectations["answer"] == outputs["answer"]


# Register the initial prompt
initial_template = """
Answer to this math question: {{question}}.
Return the result in a JSON string in the format of {"answer": "xxx"}.
"""

prompt = mlflow.genai.register_prompt(
    name="math",
    template=initial_template,
)

# The data can be a list of dictionaries, a pandas DataFrame, or an mlflow.genai.EvaluationDataset
# It needs to contain inputs and expectations where each row is a dictionary.
train_data = [
    {
        "inputs": {"question": "Given that $y=3$, evaluate $(1+y)^y$."},
        "expectations": {"answer": "64"},
    },
    {
        "inputs": {
            "question": "The midpoint of the line segment between $(x,y)$ and $(-9,1)$ is $(3,-5)$. Find $(x,y)$."
        },
        "expectations": {"answer": "(15,-11)"},
    },
    {
        "inputs": {
            "question": "What is the value of $b$ if $5^b + 5^b + 5^b + 5^b + 5^b = 625^{(b-1)}$? Express your answer as a common fraction."
        },
        "expectations": {"answer": "\\frac{5}{3}"},
    },
    {
        "inputs": {"question": "Evaluate the expression $a^3\\cdot a^2$ if $a= 5$."},
        "expectations": {"answer": "3125"},
    },
    {
        "inputs": {"question": "Evaluate $\\lceil 8.8 \\rceil+\\lceil -8.8 \\rceil$."},
        "expectations": {"answer": "17"},
    },
]

eval_data = [
    {
        "inputs": {
            "question": "The sum of 27 consecutive positive integers is $3^7$. What is their median?"
        },
        "expectations": {"answer": "81"},
    },
    {
        "inputs": {"question": "What is the value of $x$ if $x^2 - 10x + 25 = 0$?"},
        "expectations": {"answer": "5"},
    },
    {
        "inputs": {
            "question": "If $a\\ast b = 2a+5b-ab$, what is the value of $3\\ast10$?"
        },
        "expectations": {"answer": "26"},
    },
    {
        "inputs": {
            "question": "Given that $-4$ is a solution to $x^2 + bx -36 = 0$, what is the value of $b$?"
        },
        "expectations": {"answer": "-5"},
    },
]

# Optimize the prompt
result = mlflow.genai.optimize_prompt(
    target_llm_params=LLMParams(model_name="openai/gpt-4.1-mini"),
    prompt=prompt,
    train_data=train_data,
    eval_data=eval_data,
    scorers=[exact_match],
    optimizer_config=OptimizerConfig(
        num_instruction_candidates=8,
        max_few_show_examples=2,
    ),
)

# The optimized prompt is automatically registered as a new version
print(result.prompt.uri)
```

In the example above the average performance score increased from 0 to 0.5.
After the optimization process is completed, you can visit the MLflow Prompt Registry page and see the optimized prompt.

![Optimized Prompt](/images/llms/optimize-prompt/registered_prompt.png)

Note that the optimized prompt of <APILink fn="mlflow.genai.optimize_prompt" /> expects the output to be a JSON string.
Therefore, you need to parse the output using `json.loads` in your application. See [Load and Use the Prompt](/genai/prompt-version-mgmt/prompt-registry/#4-load-and-use-the-prompt) for how to load the optimized prompt.

```python
import mlflow
import json
import openai


def predict(question: str, prompt_uri: str) -> str:
    prompt = mlflow.genai.load_prompt(prompt_uri)
    content = prompt.format(question=question)
    completion = openai.chat.completions.create(
        model="gpt-4.1-mini",
        messages=[{"role": "user", "content": content}],
        temperature=0.1,
    )

    return json.loads(completion.choices[0].message.content)["answer"]
```

## Configuration

You can customize the optimization process using `OptimizerConfig`, which includes the following parameters:

- **num_instruction_candidates**: The number of candidate instructions to try. Default: 6
- **max_few_show_examples**: The maximum number of examples to show in few-shot demonstrations. Default: 6
- **optimizer_llm**: The LLM to use for optimization. Default: None (uses target LLM)
- **verbose**: Whether to show optimizer logs during optimization. Default: False
- **autolog**: Whether to log the optimization parameters, datasets and metrics. If set to True, a MLflow run is automatically created to store them. Default: False

See <APILink fn="mlflow.genai.OptimizerConfig" /> for more details.

## FAQ

### What are the supported Dataset formats?

The training and evaluation data for the <APILink fn="mlflow.genai.optimize_prompt" /> API can be a list of dictionaries, a pandas DataFrame, a spark DataFrame, or an <APILink fn="mlflow.genai.EvaluationDataset">mlflow.genai.EvaluationDataset</APILink>.
In any case, the data needs to contain inputs and expectations columns that contains a dictionary of input fields and expected output fields.
Each inputs or expectations dictionary can contain primitive types, lists, nested dictionaries, and Pydantic models. Data types are inferred from the first row of the dataset.

```python
# ✅ OK
[
    {
        "inputs": {"question": "What is the capital of France?"},
        "expectations": {"answer": "Paris"},
    },
]

# ✅ OK
[
    {
        "inputs": {"question": "What are the three largest cities of Japan?"},
        "expectations": {"answer": ["Tokyo", "Osaka", "Nagoya"]},
    },
]

# ✅ OK
from pydantic import BaseModel


class Country(BaseModel):
    name: str
    capital: str
    population: int


[
    {
        "inputs": {"question": "What is the capital of France?"},
        "expectations": {
            "answer": Country(name="France", capital="Paris", population=68000000)
        },
    },
]

# ❌ NG
[
    {
        "inputs": "What is the capital of France?",
        "expectations": "Paris",
    },
]
```

### How to combine multiple scorers?

While the <APILink fn="mlflow.genai.optimize_prompt" /> API accepts multiple scorers, the optimizer needs to combine them into a single score during the optimization process.
By default, the optimizer computes the total score of all scorers with numeric or boolean values.
If you want to use a custom aggregation function or use scorers that return non-numeric values, you can pass a custom aggregation function to the `objective` parameter.

```python
@scorer
def safeness(outputs: dict[str, Any]) -> bool:
    return "death" not in outputs["answer"].lower()


@scorer
def relevance(expectations: dict[str, Any], outputs: dict[str, Any]) -> bool:
    return expectations["answer"] in outputs["answer"]


def objective(scores: dict[str, Any]) -> float:
    if not scores["safeness"]:
        return -1
    return scores["relevance"]


result = mlflow.genai.optimize_prompt(
    target_llm_params=LLMParams(model_name="openai/gpt-4.1-mini"),
    prompt=prompt,
    train_data=train_data,
    eval_data=eval_data,
    scorers=[safeness, relevance],
    objective=objective,
)
```<|MERGE_RESOLUTION|>--- conflicted
+++ resolved
@@ -24,13 +24,8 @@
 
 | Component | Definition | Example |
 |-----------|------------|---------|
-<<<<<<< HEAD
 | **Registered Prompt** | A prompt registered in MLflow. See [Prompt Management](/genai/prompt-version-mgmt/prompt-registry/) for how to register a prompt. | <pre><code>mlflow.register_prompt(name="qa", template="Answer \{\{question\}\}")</code></pre> |
 | **Scorer Objects** | A set of <APILink fn="mlflow.genai.Scorer">Scorer</APILink> objects that evaluate the quality of the prompt. See <APILink fn="mlflow.genai.scorer" /> for how to define a custom scorer. | <pre><code>@scorer<br/>def exact_match(expectations: dict, outputs: dict)<br/>    return expectations == outputs</code></pre> |
-=======
-| **Registered Prompt** | A prompt registered in MLflow. See [Prompt Management](/genai/prompt-version-mgmt/prompt-registry/) for how to register a prompt. | <pre><code>mlflow.genai.register_prompt(name="qa", template="Answer \{\{question\}\}")</code></pre> |
-| **Scorer Objects** | A set of <APILink fn="mlflow.genai.Scorer">Scorer</APILink> objects that evaluate the quality of the prompt. See [Creating Custom Scorers](/genai/eval-monitor/custom-scorers/) for how to define a custom scorer. | <pre><code>@scorer<br/>def exact_match(expectations: dict, outputs: dict)<br/>    return expectations == outputs</code></pre> |
->>>>>>> 9e1e7881
 | **Training(+Validation) Data** | A set of training data and optionally validation data containing inputs and expected outputs. | \[\{"inputs": \{"question": "2+2"\}, "expectations": \{"answer": "4"\}}, \{"inputs": \{"question": "2+3"\}, "expectations": \{"answer": "5"\}\}\]|
 
 ## Getting Started
