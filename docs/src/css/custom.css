@import 'tailwindcss';

/**
 * MLflow Documentation Styling
 * Organized by section and functionality
 *
 * Any CSS included here will be global. The classic template
 * bundles Infima by default. Infima is a CSS framework designed to
 * work well for content-centric websites.
 */

/* --------------------------------
 * 0. Override tailwinds reset of li and ul elements styling
 * --------------------------------*/
.markdown ul,
.theme-doc-markdown ul,
article ul {
  list-style-type: disc;
  padding-left: 1.5rem;
  margin-bottom: 1rem;
}

.markdown ol,
.theme-doc-markdown ol,
article ol {
  list-style-type: decimal;
  padding-left: 1.5rem;
  margin-bottom: 1rem;
}

.markdown li,
.theme-doc-markdown li,
article li {
  margin-bottom: 0.25rem;
}

/* Nested lists */
.markdown ul ul,
.theme-doc-markdown ul ul,
article ul ul {
  list-style-type: circle;
  margin-bottom: 0.5rem;
}

.markdown ul ul ul,
.theme-doc-markdown ul ul ul,
article ul ul ul {
  list-style-type: square;
}

/* --------------------------------
 * 1. Font Imports and Typography
 * -------------------------------- */
/* Import DM Sans for body text and DM Mono for code */
@import url('https://fonts.googleapis.com/css2?family=DM+Mono:ital,wght@0,300;0,400;0,500;1,300;1,400;1,500&family=DM+Sans:ital,opsz,wght@0,9..40,100..1000;1,9..40,100..1000&display=swap');

:root[data-theme='light'] {
  --background-color: var(--background-color-light);
}

/* Apply fonts */
:root {
  --background-color-light: white;
  --background-color-dark: rgb(14, 20, 22);
  --background-color: var(--background-color-dark);
  background-color: var(--background-color);

  /* Font family variables */
  --ifm-font-family-base:
    'DM Sans', system-ui, -apple-system, BlinkMacSystemFont, 'Segoe UI', Roboto, Oxygen, Ubuntu, Cantarell, 'Open Sans',
    'Helvetica Neue', sans-serif;
  --ifm-font-family-monospace:
    'DM Mono', SFMono-Regular, Menlo, Monaco, Consolas, 'Liberation Mono', 'Courier New', monospace;
  --ifm-navbar-background-color: var(--background-color);

  /* Font weight variables - per designer specs */
  --font-weight-light: 300;
  --font-weight-regular: 400;
  --font-weight-medium: 500;
  --font-weight-semibold: 600;
  --font-weight-bold: 700;

  /* Typography scale based on designer specs */
  /* the font variables are overwritten by Docusaurus */
  /* https://github.com/facebook/docusaurus/issues/6934 */
  --font-size-h1: 3rem;
  --font-size-h2: 2rem;
  --font-size-h3: 1.5rem;
  --font-size-h4: 1.3rem;
  --font-size-h5: 1.2rem;
  --font-size-body-l: 18px;
  --font-size-body-m: 16px;
  --font-size-body-s: 14px;
  --font-size-label-l: 14px;
  --font-size-label-s: 12px;

  /* Line heights per designer specs */
  --line-height-h1: 100%;
  --line-height-h2: 120%;
  --line-height-h3: 120%;
  --line-height-h4: 120%;
  --line-height-h5: 120%;
  --line-height-body: 140%;
  --line-height-label: 120%;

  /* Letter spacing per designer specs */
  --letter-spacing-h1: -3%;
  --letter-spacing-h2: -1%;
  --letter-spacing-h3: -1%;
  --letter-spacing-h4: 0;
  --letter-spacing-h5: 0;
  --letter-spacing-body: 0;
  --letter-spacing-label: 8%;

  /* Map to Docusaurus variables */
  --ifm-font-size-base: var(--font-size-body-s);
  --ifm-line-height-base: 1.4;
  --ifm-h1-font-size: var(--font-size-h1);
  --ifm-h2-font-size: var(--font-size-h2);
  --ifm-h3-font-size: var(--font-size-h3);
  --ifm-h4-font-size: var(--font-size-h4);
  --ifm-h5-font-size: var(--font-size-h5);

  /* Common layout variables */
  --card-border-radius: 4px;
  --card-shadow1: rgba(50, 50, 93, 0.05);
  --card-shadow2: rgba(50, 50, 93, 0.08);
  --card-shadow3: rgba(0, 0, 0, 0.05);
  --card-hover-shadow:
    0 0 0 1px var(--card-shadow1), 0 0 14px 5px var(--card-shadow2), 0 0 10px 3px var(--card-shadow3);
  --padding-xs: 4px;
  --padding-sm: 8px;
  --padding-md: 16px;
  --padding-lg: 24px;
  --ifm-code-font-size: 95%;
  --docusaurus-highlighted-code-line-bg: rgba(0, 0, 0, 0.1);

  /* Color system */
  /* Light mode colors */
  --ifm-border-color: #6b7280;
  --ifm-color-emphasis-hover: #000000;
  --ifm-link-color: #0194e2;

  /* Site-wide shadow colors */
  --ifm-shadow-light: rgba(0, 0, 0, 0.1);
  --ifm-shadow-medium: rgba(0, 0, 0, 0.15);
  --ifm-shadow-heavy: rgba(0, 0, 0, 0.25);
  --ifm-shadow-tile-hover: 0 10px 30px var(--ifm-shadow-light);

  /* Dynamic Coloring based on theme selection */
  --ifm-color-primary: #0194e2;
  --ifm-color-primary-dark: #0086cf;
  --ifm-color-primary-darker: #0072b0;
  --ifm-color-primary-darkest: #02659c;
  --ifm-color-primary-light: #43c9ed;
  --ifm-color-primary-lighter: #4accf0;
  --ifm-color-primary-lightest: #54cef0;

  /* ML - Blue theme */
  --ml-color-primary: #0194e2;

  /* GenAI - Red theme */
  --genai-color-primary: #eb1700;
  --genai-color-primary-dark: #d21400;
  --genai-color-primary-darker: #b91100;
  --genai-color-primary-darkest: #9f0f00;
  --genai-color-primary-light: #ff3a23;
  --genai-color-primary-lighter: #ff6c59;
  --genai-color-primary-lightest: #ff9d8f;

  /* Secondary colors */
  --ifm-color-secondary: #85552e;
  --ifm-color-secondary-dark: #784c29;
  --ifm-color-secondary-darker: #714827;
  --ifm-color-secondary-darkest: #5d3b20;
  --ifm-color-secondary-light: #925d33;
  --ifm-color-secondary-lighter: #996235;
  --ifm-color-secondary-lightest: #ad6e3c;

  /* Danger colors */
  --ifm-color-danger: #852e5e;
  --ifm-color-danger-dark: #782955;
  --ifm-color-danger-darker: #712750;
  --ifm-color-danger-darkest: #5d2042;
  --ifm-color-danger-light: #923368;
  --ifm-color-danger-lighter: #99356c;
  --ifm-color-danger-lightest: #ad3c7b;

  /* Info colors */
  --ifm-color-info: #2e8581;
  --ifm-color-info-dark: #297873;
  --ifm-color-info-darker: #27716d;
  --ifm-color-info-darkest: #205d5a;
  --ifm-color-info-light: #33928c;
  --ifm-color-info-lighter: #359994;
  --ifm-color-info-lightest: #3cada7;

  /* Footer colors */
  --ifm-footer-background-color: #303846;
  --ifm-footer-color: #ebedf0;
  --ifm-footer-link-color: #ebedf0;
}

body {
  font-family: var(--ifm-font-family-base);
  font-size: var(--font-size-body-s);
  font-weight: var(--font-weight-regular);
  line-height: var(--line-height-body);
  letter-spacing: var(--letter-spacing-body);
}

/* Unified link styling for both Classic ML and GenAI modes */
a {
  color: var(--ifm-link-color);
  text-decoration: none;
  transition: color 0.2s ease;
}

a:hover {
  color: var(--ifm-color-emphasis-hover);
  text-decoration: none;
}

/* Exception for sidebar links which have their own styling */
.menu__link {
  color: var(--ifm-border-color);
}

.menu__link:hover {
  color: var(--ifm-color-emphasis-hover);
}

h1 {
  font-family: var(--ifm-font-family-base);
  font-weight: var(--font-weight-light);
  line-height: var(--line-height-h1);
  letter-spacing: -0.03em; /* -3% */
  margin-top: 1.5rem;
  margin-bottom: 1rem;
}

h2 {
  font-family: var(--ifm-font-family-base);
  font-size: var(--ifm-h2-font-size) !important;
  font-weight: var(--font-weight-light);
  line-height: var(--line-height-h2);
  letter-spacing: -0.01em; /* -1% */
  margin-top: 1.5rem;
  margin-bottom: 1rem;
}

h3 {
  font-family: var(--ifm-font-family-base);
  font-size: var(--ifm-h3-font-size);
  font-weight: var(--font-weight-regular);
  line-height: var(--line-height-h3);
  letter-spacing: -0.01em; /* -1% */
  margin-top: 1.5rem;
  margin-bottom: 1rem;
}

h4 {
  font-family: var(--ifm-font-family-base);
  font-size: var(--ifm-h4-font-size);
  font-weight: var(--font-weight-regular);
  line-height: var(--line-height-h4);
  letter-spacing: 0; /* 0% */
  margin-top: 1.5rem;
  margin-bottom: 1rem;
}

h5 {
  font-family: var(--ifm-font-family-base);
  font-size: var(--ifm-h5-font-size);
  font-weight: var(--font-weight-medium);
  line-height: var(--line-height-h5);
  letter-spacing: 0; /* 0% */
  margin-top: 1.5rem;
  margin-bottom: 1rem;
}

/* Body text classes */
.body-large {
  font-size: var(--font-size-body-l);
  font-weight: var(--font-weight-regular);
  line-height: var(--line-height-body);
  letter-spacing: var(--letter-spacing-body);
}

.body-medium {
  font-size: var(--font-size-body-m);
  font-weight: var(--font-weight-regular);
  line-height: var(--line-height-body);
  letter-spacing: var(--letter-spacing-body);
}

.body-small {
  font-size: var(--font-size-body-s);
  font-weight: var(--font-weight-regular);
  line-height: var(--line-height-body);
  letter-spacing: var(--letter-spacing-body);
}

/* Label classes */
.label-large {
  font-size: var(--font-size-label-l);
  font-weight: var(--font-weight-medium);
  line-height: var(--line-height-label);
  letter-spacing: 0.08em; /* 8% */
  text-transform: uppercase;
}

.label-small {
  font-size: var(--font-size-label-s);
  font-weight: var(--font-weight-semibold);
  line-height: var(--line-height-label);
  letter-spacing: 0.08em; /* 8% */
  text-transform: uppercase;
}

code,
pre,
kbd {
  font-family: var(--ifm-font-family-monospace);
}

/* Dark mode overrides */
[data-theme='dark'] {
  --ifm-color-primary: #0194e2;
  --ifm-color-primary-dark: #0086cf;
  --ifm-color-primary-darker: #0072b0;
  --ifm-color-primary-darkest: #02659c;
  --ifm-color-primary-light: #43c9ed;
  --ifm-color-primary-lighter: #4accf0;
  --ifm-color-primary-lightest: #54cef0;

  /* Dark mode colors */
  --ifm-border-color: #9ca3af;
  --ifm-color-emphasis-hover: #ffffff;
  --ifm-link-color: #43c9ed;

  /* Dark mode shadow colors */
  --ifm-shadow-light: rgba(255, 255, 255, 0.1);
  --ifm-shadow-medium: rgba(255, 255, 255, 0.15);
  --ifm-shadow-heavy: rgba(255, 255, 255, 0.25);
  --ifm-shadow-tile-hover: 0 10px 30px var(--ifm-shadow-light);

  /* Inverted shadows */
  --card-shadow1: rgba(162, 162, 162, 0.5);
  --card-shadow2: rgba(162, 162, 162, 0.5);
  --card-shadow3: rgba(255, 255, 255, 0.3);

  /* Secondary colors */
  --ifm-color-secondary: #c2a025;
  --ifm-color-secondary-dark: #af9021;
  --ifm-color-secondary-darker: #a5881f;
  --ifm-color-secondary-darkest: #88701a;
  --ifm-color-secondary-light: #d5b029;
  --ifm-color-secondary-lighter: #d8b432;
  --ifm-color-secondary-lightest: #ddbf4f;

  /* Danger colors */
  --ifm-color-danger: #c22547;
  --ifm-color-danger-dark: #af2140;
  --ifm-color-danger-darker: #a51f3c;
  --ifm-color-danger-darkest: #881a32;
  --ifm-color-danger-light: #d5294e;
  --ifm-color-danger-lighter: #d83256;
  --ifm-color-danger-lightest: #dd4f6d;

  --docusaurus-highlighted-code-line-bg: rgba(0, 0, 0, 0.3);

  /* Info colors */
  --ifm-color-info: #2595c2;
  --ifm-color-info-dark: #2187af;
  --ifm-color-info-darker: #1f7fa5;
  --ifm-color-info-darkest: #1a6988;
  --ifm-color-info-light: #29a4d5;
  --ifm-color-info-lighter: #32a9d8;
  --ifm-color-info-lightest: #4fb4dd;
}

/* --------------------------------
 * 2. Theme Switching
 * -------------------------------- */

/* GenAI theme activation */
html[data-genai-theme='true'] {
  --ifm-color-primary: var(--genai-color-primary);
  --ifm-color-primary-dark: var(--genai-color-primary-dark);
  --ifm-color-primary-darker: var(--genai-color-primary-darker);
  --ifm-color-primary-darkest: var(--genai-color-primary-darkest);
  --ifm-color-primary-light: var(--genai-color-primary-light);
  --ifm-color-primary-lighter: var(--genai-color-primary-lighter);
  --ifm-color-primary-lightest: var(--genai-color-primary-lightest);
}

/* --------------------------------
 * 3. Navigation Bar Styling
 * -------------------------------- */

/* Base styling for all navbar links */
.navbar__link {
  color: var(--ifm-border-color);
  position: relative;
  transition: color 0.2s ease;
}

/* Hover state for navbar links */
.navbar__link:not(.navbar__link--active):hover {
  color: var(--ifm-color-emphasis-hover);
  background-color: transparent;
}

.navbar__item:hover::before {
  content: '';
  position: absolute;
  bottom: 0;
  left: 0;
  right: 0;
  height: 2px;
  background-color: var(--ifm-border-color);
  opacity: 0.5;
}

.github-link {
  display: flex;
  align-items: center;
  flex-wrap: nowrap;
}

/* --------------------------------
 * 4. Sidebar Styling
 * -------------------------------- */

/* Sidebar background color and spacing */
.theme-doc-sidebar-container {
  background-color: transparent;
}

/* Common sidebar styles for both themes */
.menu__list {
  padding-left: 0.5rem;
}

.sidebar-top-level-category > .menu__link,
.sidebar-top-level-category > .menu__list-item-collapsible > .menu__link {
  font-weight: var(--font-weight-medium);
}

.menu__list-item:not(.sidebar-top-level-category) > .menu__link,
.menu__list-item:not(.sidebar-top-level-category) > .menu__list-item-collapsible > .menu__link {
  font-size: var(--font-size-body-s);
}

/* Regular menu links */
.menu__link {
  color: var(--ifm-border-color);
  transition: color 0.2s ease;
}

/* Active link styling for light and dark modes */
.menu__link--active {
  position: relative;
}

/* Light mode */
html[data-theme='light'] .menu__link--active {
  color: #000000; /* Pure black text */
  background-color: transparent; /* No background color */
  font-weight: var(--font-weight-medium);
}

/* Dark mode */
html[data-theme='dark'] .menu__link--active {
  color: #ffffff; /* Pure white text */
  background-color: transparent; /* No background color */
  font-weight: var(--font-weight-medium);
}

/* Make the collapse button smaller */
.menu__caret:before,
.menu__link--sublist-caret:after {
  background: var(--ifm-menu-link-sublist-icon) 50% / 1.5rem 1.5rem;
}

/* Hover states */
.menu__link:hover:not(.menu__link--active) {
  color: var(--ifm-color-emphasis-hover); /* Use hover variable */
  background-color: transparent;
}

/* --------------------------------
 * 5. Content Navigation
 * -------------------------------- */

/* Align breadcrumb items */
.breadcrumbs {
  display: flex;
}

.breadcrumbs__item {
  display: inline-flex;
  align-items: center;
}

/* Breadcrumbs - make uniform with the link color scheme */
.breadcrumbs__link {
  color: var(--ifm-border-color);
}

.breadcrumbs__link:hover {
  color: var(--ifm-color-emphasis-hover);
}

/* Active breadcrumb - consistent with active sidebar styling */
.breadcrumbs__link--active {
  color: var(--ifm-color-emphasis-hover); /* Black in light mode, White in dark mode */
}

/* Breadcrumb separator */
.breadcrumbs__item--active .breadcrumbs__link {
  background: none;
  color: var(--ifm-color-emphasis-hover);
}

.pagination-nav {
  gap: 0;
}

/* Make pagination consistent with the link colors */
.pagination-nav__link {
  color: var(--ifm-border-color);
  border-radius: 0;
  padding-block: 2rem;
  position: relative;
}

.pagination-nav__link:hover {
  background-color: var(--ifm-background-color);
  border-color: var(--ifm-color-emphasis-300);
}

.pagination-nav__link .pagination-nav__sublabel {
  font-size: var(--font-size-base);
  color: var(--ifm-border-color);
  padding-top: 0.5rem;
}

.pagination-nav__link .pagination-nav__label {
  font-size: var(--font-size-h5);
  color: var(--ifm-color-emphasis-hover);
}

.pagination-nav__link--next {
  padding-right: 3rem;
}

.pagination-nav__link--prev {
  padding-left: 3rem;
}

/* Pagination arrows now use the same color scheme instead of theme colors */
.pagination-nav__link--next .pagination-nav__label::after {
  content: '';
}
.pagination-nav__link--prev .pagination-nav__label::before {
  content: '';
}

.pagination-nav__link--next::after {
  content: '>';
  color: var(--ifm-border-color);
  font-size: 2rem;
  position: absolute;
  right: 1rem;
  top: 33%;
}

.pagination-nav__link--prev::before {
  content: '<';
  color: var(--ifm-border-color);
  font-size: 2rem;
  position: absolute;
  left: 1rem;
  top: 33%;
}

/* Hover state for pagination arrows */
.pagination-nav__link:hover .pagination-nav__label::after,
.pagination-nav__link:hover .pagination-nav__label::before {
  color: var(--ifm-color-emphasis-hover);
}

/* --------------------------------
 * 6. Layout Utilities
 * -------------------------------- */

.flex-column {
  display: flex;
  flex-direction: column;
}

.flex-row {
  display: flex;
  flex-direction: row;
}

.flex-item {
  box-sizing: border-box;
  flex: 1;
}

.padding-md {
  padding: var(--padding-md);
}

.center-div {
  margin-inline: auto;
}

/* --------------------------------
 * 6.1. Modern Landing Page Components
 * -------------------------------- */

/* Hero Section */
.hero-section {
  max-width: 1200px;
  margin: 0 auto;
  padding: 4rem 2rem;
}

.hero-content {
  display: flex;
  align-items: center;
  gap: 4rem;
  min-height: 400px;
}

.hero-text {
  flex: 1;
  max-width: 600px;
}

.hero-text h1 {
  font-size: 3.5rem;
  font-weight: 300;
  line-height: 1.1;
  margin-bottom: 1.5rem;
  color: var(--ifm-color-emphasis-hover);
}

.hero-text p {
  font-size: 1.25rem;
  line-height: 1.6;
  color: var(--ifm-border-color);
  margin-bottom: 2.5rem;
}

.hero-image {
  flex: 1;
  max-width: 500px;
  display: flex;
  justify-content: center;
  align-items: center;
}

.hero-image img {
  width: 100%;
  height: auto;
  border-radius: 12px;
  box-shadow: var(--ifm-shadow-tile-hover);
}

/* Tiles Grid */
.tiles-grid {
  display: grid;
  grid-template-columns: repeat(3, 1fr);
  gap: 2rem;
  max-width: 1200px;
  margin: 0 auto;
  padding: 2rem;
}

<<<<<<< HEAD
/* Feature Highlights */
.feature-highlights {
  display: grid;
  grid-template-columns: repeat(2, 1fr);
  gap: 1.5rem;
}

.highlight-item {
  display: flex;
  align-items: flex-start;
  gap: 1rem;
  padding: 1rem;
  text-align: left;
}

.highlight-icon {
  font-size: 1.5rem;
  flex-shrink: 0;
  margin-top: 0.25rem;
}

.highlight-content h4 {
  font-size: 1.1rem;
  margin-bottom: 0.5rem;
  color: var(--ifm-color-emphasis-hover);
  margin-top: 0;
}

.highlight-content p {
  color: var(--ifm-border-color);
  font-size: 0.9rem;
  line-height: 1.5;
  margin-bottom: 0;
}

=======
>>>>>>> a44e1771
/* Responsive Design */
@media (max-width: 996px) {
  .hero-content {
    flex-direction: column;
    text-align: center;
    gap: 2rem;
  }

  .hero-text h1 {
    font-size: 2.5rem;
  }

  .tiles-grid {
    grid-template-columns: repeat(2, 1fr);
    gap: 1.5rem;
  }

  .why-content {
    flex-direction: column;
    gap: 2rem;
  }

  .value-prop-badge {
    justify-content: center;
  }

  .feature-highlights {
    grid-template-columns: 1fr;
    gap: 1.5rem;
  }
}

@media (max-width: 768px) {
  .hero-section {
    padding: 2rem 1rem;
  }

  .hero-text h1 {
    font-size: 2rem;
  }

  .tiles-grid {
    grid-template-columns: 1fr;
    gap: 1rem;
    padding: 1rem;
  }

  .tile-card {
    padding: 1.5rem;
  }
}

/* --------------------------------
 * 7. Image Styling
 * -------------------------------- */

/* Most of our images are PNGs with transparent
backgrounds so they look bad in dark mode */
main img {
  background-color: white;
}

/* We need to this class to limit image size using max-height. The class
must be applied to the wrapping div along with the desired max-height */
.max-height-img-container {
  display: flex;
}

.max-height-img-container > * {
  display: flex;
  justify-content: center;
}

.max-height-img-container img {
  max-height: 100%;
  width: auto;
}

/* --------------------------------
 * 8. Accessibility
 * -------------------------------- */

/* This class is to be used in non-heading elements that contain a hash link reference.
In headlines Docusaurus adds this for us. */
.anchor-with-sticky-navbar {
  scroll-margin-top: calc(var(--ifm-navbar-height) + 0.5rem);
}

/* --------------------------------
 * 9. Landing Page Specific Styles
 * -------------------------------- */
.homepage .megaHeading {
  font-family: var(--ifm-font-family-base);
  font-size: var(--font-size-h1);
  font-weight: var(--font-weight-semibold);
  line-height: var(--line-height-h1);
  letter-spacing: -0.03em; /* -3% */
}

/* --------------------------------
 * 10. Code Blocks & Syntax Highlighting
 * -------------------------------- */

/* Code blocks */
.codeBlockContainer {
  margin-bottom: 1.5rem;
}

/* Inline code */
:not(pre) > code {
  border-radius: 4px;
  padding: 0.2em 0.4em;
  font-size: 85%;
}

/* --------------------------------
 * 11. Table Styles
 * -------------------------------- */

table {
  width: 100%;
  margin-bottom: 1.5rem;
  display: table;
  border-collapse: separate;
  border-spacing: 0;
}

th,
td {
  padding: var(--padding-sm) var(--padding-md);
  border: 1px solid var(--ifm-border-color);
}

th {
  font-weight: var(--font-weight-semibold);
  text-align: left;
}

/* --------------------------------
 * 12. Tabs Component
 * -------------------------------- */

.tabs {
  margin-bottom: 1.5rem;
}

.tabs__item {
  padding: var(--padding-sm) var(--padding-md);
  border-radius: 0;
  color: var(--ifm-border-color);
}

.tabs__item:hover {
  color: var(--ifm-color-emphasis-hover);
  background-color: transparent;
}

.tabs__item--active {
  color: var(--ifm-color-emphasis-hover);
  border-bottom: 2px solid var(--ifm-color-emphasis-hover);
}

[role='tabpanel'] {
  padding-left: 1.5rem;
  margin-top: 0.5rem;
  margin-left: 0.5rem;
}

/* --------------------------------
 * 13. Admonitions (Callouts)
 * -------------------------------- */

.admonition {
  margin-bottom: 1.5rem;
  border-radius: 8px;
  border-left: 8px solid;
  box-shadow: var(--card-hover-shadow);
}

.admonition-heading {
  font-weight: var(--font-weight-medium);
  text-transform: uppercase;
  letter-spacing: 0.05em;
}

.admonition-content {
  color: inherit;
}

/* Style admonition links to match main content */
.admonition a {
  color: var(--ifm-border-color);
}

.admonition a:hover {
  color: var(--ifm-color-emphasis-hover);
}

/* --------------------------------
 * 14. Footer
 * -------------------------------- */

.footer {
  padding: 3rem 1rem;
}

.footer__title {
  font-weight: var(--font-weight-medium);
  margin-bottom: 1rem;
}

.footer__link-item {
  color: var(--ifm-footer-link-color);
}

.footer__link-item:hover {
  color: #ffffff;
  text-decoration: none;
}

.footer__copyright {
  margin-top: 2rem;
  font-size: var(--font-size-body-s);
}

/* --------------------------------
 * 15. Documentation body
 * -------------------------------- */
[class*='docItemCol'] {
  padding-inline: 2rem;
}

.col--3 {
  padding-left: 0;
}<|MERGE_RESOLUTION|>--- conflicted
+++ resolved
@@ -682,44 +682,6 @@
   padding: 2rem;
 }
 
-<<<<<<< HEAD
-/* Feature Highlights */
-.feature-highlights {
-  display: grid;
-  grid-template-columns: repeat(2, 1fr);
-  gap: 1.5rem;
-}
-
-.highlight-item {
-  display: flex;
-  align-items: flex-start;
-  gap: 1rem;
-  padding: 1rem;
-  text-align: left;
-}
-
-.highlight-icon {
-  font-size: 1.5rem;
-  flex-shrink: 0;
-  margin-top: 0.25rem;
-}
-
-.highlight-content h4 {
-  font-size: 1.1rem;
-  margin-bottom: 0.5rem;
-  color: var(--ifm-color-emphasis-hover);
-  margin-top: 0;
-}
-
-.highlight-content p {
-  color: var(--ifm-border-color);
-  font-size: 0.9rem;
-  line-height: 1.5;
-  margin-bottom: 0;
-}
-
-=======
->>>>>>> a44e1771
 /* Responsive Design */
 @media (max-width: 996px) {
   .hero-content {
