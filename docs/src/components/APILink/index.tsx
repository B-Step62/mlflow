import React from 'react';
import APIModules from '../../api_modules.json';
import useBaseUrl from '@docusaurus/useBaseUrl';
import Link from '@docusaurus/Link';

const getModule = (fn: string) => {
  const parts = fn.split('.');
  // find the longest matching module
  for (let i = parts.length; i > 0; i--) {
    const module = parts.slice(0, i).join('.');
    if (APIModules[module]) {
      return module;
    }
  }

  return null;
};

<<<<<<< HEAD
export function APILink({ fn, children }: { fn: string; children?: React.ReactNode }) {
=======
export function APILink({ fn, children, hash }: { fn: string; children?: React.ReactNode; hash?: string }) {
>>>>>>> a44e1771
  const module = getModule(fn);

  if (!module) {
    return <>{children}</>;
  }

  const docLink = useBaseUrl(`/${APIModules[module]}#${hash ?? fn}`);
  return (
    <a href={docLink} target="_blank">
      {children ?? <code>{fn}()</code>}
    </a>
  );
}<|MERGE_RESOLUTION|>--- conflicted
+++ resolved
@@ -16,11 +16,7 @@
   return null;
 };
 
-<<<<<<< HEAD
-export function APILink({ fn, children }: { fn: string; children?: React.ReactNode }) {
-=======
 export function APILink({ fn, children, hash }: { fn: string; children?: React.ReactNode; hash?: string }) {
->>>>>>> a44e1771
   const module = getModule(fn);
 
   if (!module) {
