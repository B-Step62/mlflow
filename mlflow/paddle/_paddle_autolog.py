import paddle

import mlflow
from mlflow.utils.autologging_utils import (
    BatchMetricsLogger,
    ExceptionSafeAbstractClass,
    MlflowAutologgingQueueingClient,
    get_autologging_config,
)


class __MlflowPaddleCallback(paddle.callbacks.Callback, metaclass=ExceptionSafeAbstractClass):
    """Callback for auto-logging metrics and parameters."""

    def __init__(self, client, metrics_logger, run_id, log_models, log_every_n_epoch):
        super().__init__()
        self.early_stopping = False
        self.client = client
        self.metrics_logger = metrics_logger
        self.run_id = run_id
        self.log_models = log_models
        self.log_every_n_epoch = log_every_n_epoch
        self.epoch = 0

    def _log_metrics(self, logs, current_epoch):
        metrics = {
            key: (metric[0] if isinstance(metric, list) else metric) for key, metric in logs.items()
        }
        self.metrics_logger.record_metrics(metrics, current_epoch)

    def on_epoch_end(self, epoch, logs=None):
        if self.model is not None and epoch % self.log_every_n_epoch == 0:
            self._log_metrics(logs, epoch)
            self.epoch = epoch

    def on_train_begin(self, logs=None):
        params = {
            "optimizer_name": self.model._optimizer.__class__.__name__,
            "learning_rate": self.model._optimizer._learning_rate,
        }
        self.client.log_params(self.run_id, params)
        self.client.flush(synchronous=True)

    def on_train_end(self, logs=None):
        self.metrics_logger.flush()
        self.client.flush(synchronous=True)

    def on_eval_end(self, logs=None):
        eval_logs = {
            "eval_" + key: (metric[0] if isinstance(metric, list) else metric)
            for key, metric in logs.items()
        }
        self._log_metrics(eval_logs, self.epoch)


def _log_early_stop_params(early_stop_callback, client, run_id):
    """
    Logs early stopping configuration parameters to MLflow.

    Args:
        early_stop_callback: The early stopping callback instance used during training.
        client: An `MlflowAutologgingQueueingClient` instance used for MLflow logging.
        run_id: The ID of the MLflow Run to which to log configuration parameters.
    """
    client.log_params(
        run_id,
        {
            p: getattr(early_stop_callback, p)
            for p in ["monitor", "patience", "min_delta", "baseline"]
            if hasattr(early_stop_callback, p)
        },
    )


def _log_early_stop_metrics(early_stop_callback, client, run_id, model_id=None):
    """
    Logs early stopping behavior results (e.g. stopped epoch) as metrics to MLflow.

    Args:
        early_stop_callback: The early stopping callback instance used during training.
        client: An `MlflowAutologgingQueueingClient` instance used for MLflow logging.
        run_id: The ID of the MLflow Run to which to log configuration parameters.
        model_id: The ID of the model metrics will be associated with.
    """
    if early_stop_callback.stopped_epoch == 0:
        return

    metrics = {
        "stopped_epoch": early_stop_callback.stopped_epoch,
        "best_value": early_stop_callback.best_value,
    }
    client.log_metrics(run_id, metrics, model_id=model_id)


def patched_fit(original, self, *args, **kwargs):
    run_id = mlflow.active_run().info.run_id
    tracking_uri = mlflow.get_tracking_uri()
    client = MlflowAutologgingQueueingClient(tracking_uri)
    log_models = get_autologging_config(mlflow.paddle.FLAVOR_NAME, "log_models", True)
    log_every_n_epoch = get_autologging_config(mlflow.paddle.FLAVOR_NAME, "log_every_n_epoch", 1)

    model_id = None
    if log_models:
        model_id = mlflow.initialize_logged_model("model").model_id
    metrics_logger = BatchMetricsLogger(run_id, tracking_uri, model_id=model_id)

    early_stop_callback = None
    mlflow_callback = __MlflowPaddleCallback(
        client, metrics_logger, run_id, log_models, log_every_n_epoch
    )
    if "callbacks" in kwargs:
        callbacks = kwargs["callbacks"]
        for callback in callbacks:
            if isinstance(callback, paddle.callbacks.EarlyStopping):
                early_stop_callback = callback
                _log_early_stop_params(early_stop_callback, client, run_id)
                break
        kwargs["callbacks"].append(mlflow_callback)
    else:
        kwargs["callbacks"] = [mlflow_callback]
    client.flush(synchronous=False)

    result = original(self, *args, **kwargs)

    if early_stop_callback is not None:
        _log_early_stop_metrics(early_stop_callback, client, run_id, model_id=model_id)

    mlflow.log_text(str(self.summary()), "model_summary.txt")

    if log_models:
        registered_model_name = get_autologging_config(
            mlflow.paddle.FLAVOR_NAME, "registered_model_name", None
        )
        mlflow.paddle.log_model(
<<<<<<< HEAD
            self, "model", registered_model_name=registered_model_name, model_id=model_id
=======
            self, name="model", registered_model_name=registered_model_name, model_id=model_id
>>>>>>> 620a9ef4
        )

    client.flush(synchronous=True)

    return result<|MERGE_RESOLUTION|>--- conflicted
+++ resolved
@@ -132,11 +132,7 @@
             mlflow.paddle.FLAVOR_NAME, "registered_model_name", None
         )
         mlflow.paddle.log_model(
-<<<<<<< HEAD
-            self, "model", registered_model_name=registered_model_name, model_id=model_id
-=======
             self, name="model", registered_model_name=registered_model_name, model_id=model_id
->>>>>>> 620a9ef4
         )
 
     client.flush(synchronous=True)
