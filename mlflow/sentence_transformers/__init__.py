--- conflicted
+++ resolved
@@ -318,16 +318,13 @@
     conda_env=None,
     metadata: Optional[dict[str, Any]] = None,
     example_no_conversion: Optional[bool] = None,
-<<<<<<< HEAD
+    prompts: Optional[list[Union[str, Prompt]]] = None,
     name: Optional[str] = None,
     params: Optional[dict[str, Any]] = None,
     tags: Optional[dict[str, Any]] = None,
     model_type: Optional[str] = None,
     step: int = 0,
     model_id: Optional[str] = None,
-=======
-    prompts: Optional[list[Union[str, Prompt]]] = None,
->>>>>>> df38fbc7
 ):
     """
     .. note::
@@ -396,16 +393,13 @@
         conda_env: {{ conda_env }}
         metadata: {{ metadata }}
         example_no_conversion: {{ example_no_conversion }}
-<<<<<<< HEAD
+        prompts: {{ prompts }}
         name: {{ name }}
         params: {{ params }}
         tags: {{ tags }}
         model_type: {{ model_type }}
         step: {{ step }}
         model_id: {{ model_id }}
-=======
-        prompts: {{ prompts }}
->>>>>>> df38fbc7
     """
     if task is not None:
         metadata = _verify_task_and_update_metadata(task, metadata)
@@ -426,15 +420,12 @@
         pip_requirements=pip_requirements,
         extra_pip_requirements=extra_pip_requirements,
         example_no_conversion=example_no_conversion,
-<<<<<<< HEAD
+        prompts=prompts,
         params=params,
         tags=tags,
         model_type=model_type,
         step=step,
         model_id=model_id,
-=======
-        prompts=prompts,
->>>>>>> df38fbc7
     )
 
 
