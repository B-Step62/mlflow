--- conflicted
+++ resolved
@@ -2392,7 +2392,6 @@
                 .delete(synchronize_session="fetch")
             )
 
-<<<<<<< HEAD
     def create_assessment(self, assessment: Assessment) -> Assessment:
         """
         Create a new assessment in the database.
@@ -2678,7 +2677,7 @@
                     RESOURCE_DOES_NOT_EXIST,
                 )
         return sql_assessment
-=======
+
     #######################################################################################
     # Below are legacy V2 Tracing APIs. DO NOT USE. Use the V3 APIs instead.
     #######################################################################################
@@ -2764,7 +2763,6 @@
             for k, v in tags.items():
                 session.merge(SqlTraceTag(request_id=request_id, key=k, value=v))
             return TraceInfoV2.from_v3(sql_trace_info.to_mlflow_entity())
->>>>>>> 49f71240
 
 
 def _get_sqlalchemy_filter_clauses(parsed, session, dialect):
