--- conflicted
+++ resolved
@@ -11,15 +11,11 @@
 import uuid
 from collections import defaultdict
 from functools import reduce
-<<<<<<< HEAD
 from pathlib import PurePath
-from typing import Any, TypedDict
+from typing import Any, TypedDict, TypeVar
 from urllib.parse import urlparse
-=======
-from typing import Any, TypedDict, TypeVar
 
 _T = TypeVar("_T")
->>>>>>> 65aa8280
 
 import sqlalchemy
 import sqlalchemy.orm
@@ -2122,22 +2118,17 @@
 
     def get_logged_model(self, model_id: str, allow_deleted: bool = False) -> LoggedModel:
         with self.ManagedSessionMaker() as session:
-<<<<<<< HEAD
-            logged_model = (
+            queyr  = (
                 self._get_query(session, SqlLoggedModel)
                 .filter(
                     SqlLoggedModel.model_id == model_id,
                     SqlLoggedModel.lifecycle_stage != LifecycleStage.DELETED,
                 )
-                .first()
-            )
-=======
-            query = session.query(SqlLoggedModel).filter(SqlLoggedModel.model_id == model_id)
+            )
             if not allow_deleted:
                 query = query.filter(SqlLoggedModel.lifecycle_stage != LifecycleStage.DELETED)
-
+                
             logged_model = query.first()
->>>>>>> 65aa8280
             if not logged_model:
                 self._raise_model_not_found(model_id)
 
@@ -4784,32 +4775,17 @@
 
             existing_exp_ids = {assoc.destination_id for assoc in existing_associations}
 
-<<<<<<< HEAD
-            new_associations = []
-            for exp_id in experiment_ids_str:
-                if exp_id not in existing_exp_ids:
-                    new_associations.append(
-                        SqlEntityAssociation(
-                            association_id=uuid.uuid4().hex,
-                            source_id=dataset_id,
-                            source_type=EntityAssociationType.EVALUATION_DATASET,
-                            destination_id=exp_id,
-                            destination_type=EntityAssociationType.EXPERIMENT,
-                        )
-                    )
-=======
             new_associations = [
                 SqlEntityAssociation(
                     association_id=uuid.uuid4().hex,
                     source_id=dataset_id,
                     source_type=EntityAssociationType.EVALUATION_DATASET,
-                    destination_id=str(exp_id),
+                    destination_id=exp_id,
                     destination_type=EntityAssociationType.EXPERIMENT,
                 )
-                for exp_id in experiment_ids
+                for exp_id in experiment_ids_str
                 if str(exp_id) not in existing_exp_ids
             ]
->>>>>>> 65aa8280
 
             if new_associations:
                 session.bulk_save_objects(new_associations)
