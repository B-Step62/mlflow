--- conflicted
+++ resolved
@@ -85,12 +85,8 @@
     SqlTraceMetadata,
     SqlTraceTag,
 )
-<<<<<<< HEAD
 from mlflow.tracing.constant import TraceMetadataKey
-from mlflow.tracing.utils import generate_request_id_v2
-=======
 from mlflow.tracing.utils import TraceJSONEncoder, generate_request_id_v2
->>>>>>> 8c49579b
 from mlflow.tracking.fluent import _get_experiment_id
 from mlflow.utils.file_utils import local_file_uri_to_path, mkdir
 from mlflow.utils.mlflow_tags import (
@@ -2314,7 +2310,6 @@
 
             offset = SearchTraceUtils.parse_start_offset_from_page_token(page_token)
             experiment_ids = [int(e) for e in experiment_ids]
-<<<<<<< HEAD
 
             # Build the filter conditions
             filter_conditions = [
@@ -2331,8 +2326,6 @@
                     )
                 )
 
-=======
->>>>>>> 8c49579b
             stmt = (
                 # NB: We don't need to distinct the results of joins because of the fact that
                 #   the right tables of the joins are unique on the join key, trace_id.
@@ -2688,7 +2681,6 @@
                 )
         return sql_assessment
 
-<<<<<<< HEAD
     def link_traces_to_run(self, trace_ids: list[str], run_id: str) -> None:
         """
         Link multiple traces to a run by creating entity associations.
@@ -2723,7 +2715,7 @@
                 )
                 for trace_id in trace_ids
             )
-=======
+
     def log_spans(self, experiment_id: str, spans: list[Span]) -> list[Span]:
         """
         Log multiple span entities to the tracking store.
@@ -2861,7 +2853,6 @@
         """
         # TODO: Implement proper async support
         return self.log_spans(experiment_id, spans)
->>>>>>> 8c49579b
 
     #######################################################################################
     # Below are legacy V2 Tracing APIs. DO NOT USE. Use the V3 APIs instead.
