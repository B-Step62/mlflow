--- conflicted
+++ resolved
@@ -1,6 +1,5 @@
 import json
 import logging
-<<<<<<< HEAD
 from typing import Any, Optional
 
 from mlflow.entities import (
@@ -18,13 +17,7 @@
     TraceInfo,
     ViewType,
 )
-from mlflow.entities.assessment import Assessment
-=======
-from typing import Optional
-
-from mlflow.entities import DatasetInput, Experiment, Metric, Run, RunInfo, TraceInfo, ViewType
 from mlflow.entities.assessment import Assessment, Expectation, Feedback
->>>>>>> 11ac04e7
 from mlflow.entities.trace_status import TraceStatus
 from mlflow.exceptions import MlflowException
 from mlflow.protos import databricks_pb2
