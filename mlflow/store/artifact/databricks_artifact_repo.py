import base64
import json
import logging
import os
import posixpath
import uuid
from typing import Any, Dict, List

import requests

import mlflow.tracking
from mlflow.azure.client import (
    patch_adls_file_upload,
    patch_adls_flush,
    put_adls_file_creation,
    put_block,
    put_block_list,
)
from mlflow.environment_variables import (
    MLFLOW_MULTIPART_DOWNLOAD_CHUNK_SIZE,
    MLFLOW_MULTIPART_UPLOAD_CHUNK_SIZE,
    MLFLOW_MULTIPART_UPLOAD_MINIMUM_FILE_SIZE,
)
from mlflow.exceptions import MlflowException, MlflowTraceDataCorrupted, MlflowTraceDataNotFound
from mlflow.protos.databricks_artifacts_pb2 import (
    ArtifactCredentialType,
    CompleteMultipartUpload,
    CreateMultipartUpload,
    DatabricksMlflowArtifactsService,
    GetCredentialsForTraceDataDownload,
    GetCredentialsForTraceDataUpload,
    GetPresignedUploadPartUrl,
    PartEtag,
)
from mlflow.protos.databricks_pb2 import (
    INTERNAL_ERROR,
    INVALID_PARAMETER_VALUE,
)
from mlflow.protos.service_pb2 import MlflowService
from mlflow.store.artifact.artifact_repo import write_local_temp_trace_data_file
from mlflow.store.artifact.cloud_artifact_repo import (
    CloudArtifactRepository,
    _complete_futures,
    _compute_num_chunks,
    _validate_chunk_size_aws,
)
from mlflow.store.artifact.databricks_artifact_repo_resources import (
    _CredentialType,
    _LoggedModel,
    _Resource,
    _Run,
)
from mlflow.utils import chunk_list
from mlflow.utils.databricks_utils import get_databricks_host_creds
from mlflow.utils.file_utils import (
    download_file_using_http_uri,
    read_chunk,
)
from mlflow.utils.proto_json_utils import message_to_json
from mlflow.utils.request_utils import cloud_storage_http_request
from mlflow.utils.rest_utils import (
    _REST_API_PATH_PREFIX,
    augmented_raise_for_status,
    call_endpoint,
    extract_api_info_for_service,
)
from mlflow.utils.uri import (
    extract_and_normalize_path,
    get_databricks_profile_uri_from_artifact_uri,
    is_databricks_acled_artifacts_uri,
    is_valid_dbfs_uri,
    remove_databricks_profile_info_from_artifact_uri,
)

_logger = logging.getLogger(__name__)
_MAX_CREDENTIALS_REQUEST_SIZE = 2000  # Max number of artifact paths in a single credentials request
_SERVICE_AND_METHOD_TO_INFO = {
    service: extract_api_info_for_service(service, _REST_API_PATH_PREFIX)
    for service in [MlflowService, DatabricksMlflowArtifactsService]
}


class DatabricksArtifactRepository(CloudArtifactRepository):
    """
    Performs storage operations on artifacts in the access-controlled
    `dbfs:/databricks/mlflow-tracking` location.

    Signed access URIs for S3 / Azure Blob Storage are fetched from the MLflow service and used to
    read and write files from/to this location.

    The artifact_uri is expected to be in one of the following forms:
    - dbfs:/databricks/mlflow-tracking/<EXP_ID>/<RUN_ID>/
    - databricks/mlflow-tracking/<EXP_ID>/logged_models/<MODEL_ID>/artifacts/<path>
    """

    def __init__(self, artifact_uri):
        if not is_valid_dbfs_uri(artifact_uri):
            raise MlflowException(
                message="DBFS URI must be of the form dbfs:/<path> or "
                + "dbfs://profile@databricks/<path>",
                error_code=INVALID_PARAMETER_VALUE,
            )
        if not is_databricks_acled_artifacts_uri(artifact_uri):
            raise MlflowException(
                message=(
                    "Artifact URI incorrect. Expected path prefix to be"
                    " databricks/mlflow-tracking/path/to/artifact/.."
                ),
                error_code=INVALID_PARAMETER_VALUE,
            )
        # The dbfs:/ path ultimately used for artifact operations should not contain the
        # Databricks profile info, so strip it before setting ``artifact_uri``.
        super().__init__(remove_databricks_profile_info_from_artifact_uri(artifact_uri))

        self.databricks_profile_uri = (
            get_databricks_profile_uri_from_artifact_uri(artifact_uri)
            or mlflow.tracking.get_tracking_uri()
        )
        self.creds = get_databricks_host_creds(self.databricks_profile_uri)
        self.resource = self._extract_resource(self.artifact_uri)

    def _extract_resource(self, artifact_uri) -> _Resource:
        """
        The artifact_uri is expected to be in one of the following formats:
        - dbfs:/databricks/mlflow-tracking/<EXP_ID>/<RUN_ID>/artifacts/<path>
        - dbfs:/databricks/mlflow-tracking/<EXP_ID>/logged_models/<MODEL_ID>/artifacts/<path>
        - databricks/mlflow-tracking/<EXP_ID>/<RUN_ID>/artifacts/<path>
        - databricks/mlflow-tracking/<EXP_ID>/logged_models/<MODEL_ID>/artifacts/<path>

        Returns:
            A `_Resource` object representing the MLflow resource associated with the specified
            artifact URI.
        """
        artifact_path = extract_and_normalize_path(artifact_uri)
        parts = artifact_path.split("/")

        if parts[3] == "logged_models":
            return _LoggedModel(
                id_=parts[4], artifact_uri=artifact_uri, call_endpoint=self._call_endpoint
            )

        return _Run(id_=parts[3], artifact_uri=artifact_uri, call_endpoint=self._call_endpoint)

    def _call_endpoint(self, service, api, json_body=None, path_params=None):
        """
        Calls the specified REST endpoint with the specified JSON body and path parameters.

        Args:
            service: The service to call.
            api: The API to call.
            json_body: The JSON body of the request.
            path_params: The path parameters to substitute into the endpoint URI.

        Returns:
            The response from the REST endpoint.
        """
        db_creds = get_databricks_host_creds(self.databricks_profile_uri)
        endpoint, method = _SERVICE_AND_METHOD_TO_INFO[service][api]
        if path_params:
            endpoint = endpoint.format(**path_params)
        response_proto = api.Response()
        return call_endpoint(db_creds, endpoint, method, json_body, response_proto)

    def _get_credential_infos(self, cred_type: _CredentialType, paths: List[str]):
        """
        Issue one or more requests for artifact credentials, providing read or write
        access to the specified resource relative artifact `paths` within the MLflow
        resource specified by `self.resource.id`. The type of access credentials, read or write,
        is specified by `request_message_class`.

        Args:
<<<<<<< HEAD
            cred_type: Specifies the type of access credentials, read or write.
            resource: The specified MLflow resource.
            paths: The specified relative artifact paths within the MLflow resource.
=======
            request_message_class: Specifies the type of access credentials, read or write.
            run_id: The specified MLflow Run.
            paths: The specified run-relative artifact paths within the MLflow Run.
>>>>>>> e8b6598e

        Returns:
            A list of `ArtifactCredentialInfo` objects providing read access to the specified
            relative artifact `paths` within the MLflow resource specified by `resource`.
        """
        credential_infos = []

        for paths_chunk in chunk_list(paths, _MAX_CREDENTIALS_REQUEST_SIZE):
            page_token = None
            while True:
                cred_infos, next_page_token = self.resource.get_credentials(
                    cred_type=cred_type,
                    paths=paths_chunk,
                    page_token=page_token,
                )
                credential_infos += cred_infos
                page_token = next_page_token
                if not page_token or len(cred_infos) == 0:
                    break

        return credential_infos

    def _get_write_credential_infos(self, remote_file_paths):
        """
        A list of `ArtifactCredentialInfo` objects providing write access to the specified
        relative artifact `paths` within the MLflow resource specified by `self.resource.id`.
        """
        relative_remote_paths = [
            posixpath.join(self.resource.relative_path, p or "") for p in remote_file_paths
        ]
        return self._get_credential_infos(_CredentialType.WRITE, relative_remote_paths)

    def download_trace_data(self) -> Dict[str, Any]:
        cred = self._call_endpoint(
            DatabricksMlflowArtifactsService,
            GetCredentialsForTraceDataDownload,
            path_params={"request_id": self.resource.id},
        )
        signed_uri = cred.credential_info.signed_uri
        headers = self._extract_headers_from_credentials(cred.credential_info.headers)
        with cloud_storage_http_request("get", signed_uri, headers=headers) as resp:
            try:
                augmented_raise_for_status(resp)
            except requests.HTTPError as e:
                if e.response.status_code == 404:
                    raise MlflowTraceDataNotFound(request_id=self.resource.id) from e
                raise

            try:
                return json.loads(resp.content)
            except json.JSONDecodeError as e:
                raise MlflowTraceDataCorrupted(request_id=self.resource.id) from e

    def _get_upload_trace_data_cred_info(self):
        res = self._call_endpoint(
            DatabricksMlflowArtifactsService,
            GetCredentialsForTraceDataUpload,
            path_params={"request_id": self.resource.id},
        )
        return res.credential_info

    def upload_trace_data(self, trace_data: str) -> None:
        cred = self._get_upload_trace_data_cred_info()
        with write_local_temp_trace_data_file(trace_data) as temp_file:
            if cred.type == ArtifactCredentialType.AZURE_ADLS_GEN2_SAS_URI:
                self._azure_adls_gen2_upload_file(
                    credentials=cred,
                    local_file=temp_file,
                    artifact_file_path=None,
                    get_credentials=lambda artifact_paths: [
                        self._get_upload_trace_data_cred_info()
                    ],
                )
            elif cred.type == ArtifactCredentialType.AZURE_SAS_URI:
                self._azure_upload_file(
                    credentials=cred,
                    local_file=temp_file,
                    artifact_file_path=None,
                    get_credentials=lambda artifact_paths: [
                        self._get_upload_trace_data_cred_info()
                    ],
                )
            elif (
                cred.type == ArtifactCredentialType.AWS_PRESIGNED_URL
                or cred.type == ArtifactCredentialType.GCP_SIGNED_URL
            ):
                self._signed_url_upload_file(cred, temp_file)

    def _get_read_credential_infos(self, remote_file_paths):
        """
        Returns:
            A list of `ArtifactCredentialInfo` objects providing read access to the specified
            relative artifact `paths` within the MLflow resource specified.
        """
        if type(remote_file_paths) == str:
            remote_file_paths = [remote_file_paths]
        if type(remote_file_paths) != list:
            raise MlflowException(
                f"Expected `paths` to be a list of strings. Got {type(remote_file_paths)}"
            )
        relative_remote_paths = [
            posixpath.join(self.resource.relative_path, p) for p in remote_file_paths
        ]
        return self._get_credential_infos(_CredentialType.READ, relative_remote_paths)

    def _extract_headers_from_credentials(self, headers):
        """
        Returns:
            A python dictionary of http headers converted from the protobuf credentials.
        """
        return {header.name: header.value for header in headers}

    def _azure_upload_chunk(
        self,
        credentials,
        headers,
        local_file,
        artifact_file_path,
        start_byte,
        size,
        get_credentials,
    ):
        """
        Uploads a chunk of a file to a given Azure storage location.

        Args:
            credentials: The credentials for the upload.
            headers: The headers for the upload.
            local_file: The local file to upload.
            artifact_file_path: The path to the artifact file.
            start_byte: The starting byte of the chunk.
            size: The size of the chunk.
            get_credentials: The function to call to get new credentials.
        """
        # Base64-encode a UUID, producing a UTF8-encoded bytestring. Then, decode
        # the bytestring for compliance with Azure Blob Storage API requests
        block_id = base64.b64encode(uuid.uuid4().hex.encode()).decode("utf-8")
        chunk = read_chunk(local_file, size, start_byte)
        try:
            put_block(credentials.signed_uri, block_id, chunk, headers=headers)
        except requests.HTTPError as e:
            if e.response.status_code in [401, 403]:
                _logger.info(
                    "Failed to authorize request, possibly due to credential expiration."
                    " Refreshing credentials and trying again..."
                )
                credential_info = get_credentials([artifact_file_path])[0]
                put_block(credential_info.signed_uri, block_id, chunk, headers=headers)
            else:
                raise e
        return block_id

    def _azure_upload_file(self, credentials, local_file, artifact_file_path, get_credentials):
        """
        Uploads a file to a given Azure storage location.
        The function uses a file chunking generator with 100 MB being the size limit for each chunk.
        This limit is imposed by the stage_block API in azure-storage-blob.
        In the case the file size is large and the upload takes longer than the validity of the
        given credentials, a new set of credentials are generated and the operation continues. This
        is the reason for the first nested try-except block
        Finally, since the prevailing credentials could expire in the time between the last
        stage_block and the commit, a second try-except block refreshes credentials if needed.

        Args:
            credentials: The credentials for the upload.
            local_file: The local file to upload.
            artifact_file_path: The path to the artifact file.
            get_credentials: The function to call to get new credentials.
        """
        try:
            headers = self._extract_headers_from_credentials(credentials.headers)
            futures = {}
            num_chunks = _compute_num_chunks(local_file, MLFLOW_MULTIPART_UPLOAD_CHUNK_SIZE.get())
            for index in range(num_chunks):
                start_byte = index * MLFLOW_MULTIPART_UPLOAD_CHUNK_SIZE.get()
                future = self.chunk_thread_pool.submit(
                    self._azure_upload_chunk,
                    credentials=credentials,
                    headers=headers,
                    local_file=local_file,
                    artifact_file_path=artifact_file_path,
                    start_byte=start_byte,
                    size=MLFLOW_MULTIPART_UPLOAD_CHUNK_SIZE.get(),
                    get_credentials=get_credentials,
                )
                futures[future] = index

            results, errors = _complete_futures(futures, local_file)
            if errors:
                raise MlflowException(
                    f"Failed to upload at least one part of {local_file}. Errors: {errors}"
                )
            # Sort results by the chunk index
            uploading_block_list = [results[index] for index in sorted(results)]

            try:
                put_block_list(credentials.signed_uri, uploading_block_list, headers=headers)
            except requests.HTTPError as e:
                if e.response.status_code in [401, 403]:
                    _logger.info(
                        "Failed to authorize request, possibly due to credential expiration."
                        " Refreshing credentials and trying again..."
                    )
                    credential_info = get_credentials([artifact_file_path])[0]
                    put_block_list(
                        credential_info.signed_uri, uploading_block_list, headers=headers
                    )
                else:
                    raise e
        except Exception as err:
            raise MlflowException(err)

    def _retryable_adls_function(self, func, artifact_file_path, get_credentials, **kwargs):
        """
        Calls the passed function, retrying if the credentials have expired.

        Args:
            func: The function to call.
            artifact_file_path: The artifact file path.
            get_credentials: The function to call to get new credentials.
            **kwargs: The keyword arguments to pass to the function.
        """
        # Attempt to call the passed function.  Retry if the credentials have expired
        try:
            func(**kwargs)
        except requests.HTTPError as e:
            if e.response.status_code in [403]:
                _logger.info(
                    "Failed to authorize ADLS operation, possibly due "
                    "to credential expiration. Refreshing credentials and trying again..."
                )
                new_credentials = get_credentials([artifact_file_path])[0]
                kwargs["sas_url"] = new_credentials.signed_uri
                func(**kwargs)
            else:
                raise e

    def _azure_adls_gen2_upload_file(
        self, credentials, local_file, artifact_file_path, get_credentials
    ):
        """
        Uploads a file to a given Azure storage location using the ADLS gen2 API.

        Args:
            credentials: The credentials for the upload.
            local_file: The local file to upload.
            artifact_file_path: The path to the artifact file.
            get_credentials: The function to call to get new credentials.
        """
        try:
            headers = self._extract_headers_from_credentials(credentials.headers)

            # try to create the file
            self._retryable_adls_function(
                func=put_adls_file_creation,
                artifact_file_path=artifact_file_path,
                get_credentials=get_credentials,
                sas_url=credentials.signed_uri,
                headers=headers,
            )

            # next try to append the file
            futures = {}
            file_size = os.path.getsize(local_file)
            num_chunks = _compute_num_chunks(local_file, MLFLOW_MULTIPART_UPLOAD_CHUNK_SIZE.get())
            use_single_part_upload = num_chunks == 1
            for index in range(num_chunks):
                start_byte = index * MLFLOW_MULTIPART_UPLOAD_CHUNK_SIZE.get()
                future = self.chunk_thread_pool.submit(
                    self._retryable_adls_function,
                    func=patch_adls_file_upload,
                    artifact_file_path=artifact_file_path,
                    get_credentials=get_credentials,
                    sas_url=credentials.signed_uri,
                    local_file=local_file,
                    start_byte=start_byte,
                    size=MLFLOW_MULTIPART_UPLOAD_CHUNK_SIZE.get(),
                    position=start_byte,
                    headers=headers,
                    is_single=use_single_part_upload,
                )
                futures[future] = index

            _, errors = _complete_futures(futures, local_file)
            if errors:
                raise MlflowException(
                    f"Failed to upload at least one part of {artifact_file_path}. Errors: {errors}"
                )

            # finally try to flush the file
            if not use_single_part_upload:
                self._retryable_adls_function(
                    func=patch_adls_flush,
                    artifact_file_path=artifact_file_path,
                    get_credentials=get_credentials,
                    sas_url=credentials.signed_uri,
                    position=file_size,
                    headers=headers,
                )
        except Exception as err:
            raise MlflowException(err)

    def _signed_url_upload_file(self, credentials, local_file):
        try:
            headers = self._extract_headers_from_credentials(credentials.headers)
            signed_write_uri = credentials.signed_uri
            # Putting an empty file in a request by reading file bytes gives 501 error.
            if os.stat(local_file).st_size == 0:
                with cloud_storage_http_request(
                    "put", signed_write_uri, data="", headers=headers
                ) as response:
                    augmented_raise_for_status(response)
            else:
                with open(local_file, "rb") as file:
                    with cloud_storage_http_request(
                        "put", signed_write_uri, data=file, headers=headers
                    ) as response:
                        augmented_raise_for_status(response)
        except Exception as err:
            raise MlflowException(err)

    def _upload_to_cloud(self, cloud_credential_info, src_file_path, artifact_file_path):
        """
        Upload a local file to the cloud. Note that in this artifact repository, files are uploaded
        to resource relative artifact file paths in the artifact repository.

        Args:
            cloud_credential_info: ArtifactCredentialInfo object with presigned URL for the file.
            src_file_path: Local source file path for the upload.
            artifact_file_path: Path in the artifact repository, relative to the resource root path,
                where the artifact will be logged.

        """
        if cloud_credential_info.type == ArtifactCredentialType.AZURE_SAS_URI:
            self._azure_upload_file(
                cloud_credential_info,
                src_file_path,
                artifact_file_path,
                get_credentials=self._get_write_credential_infos,
            )
        elif cloud_credential_info.type == ArtifactCredentialType.AZURE_ADLS_GEN2_SAS_URI:
            self._azure_adls_gen2_upload_file(
                cloud_credential_info,
                src_file_path,
                artifact_file_path,
                self._get_write_credential_infos,
            )
        elif cloud_credential_info.type == ArtifactCredentialType.AWS_PRESIGNED_URL:
            if os.path.getsize(src_file_path) > MLFLOW_MULTIPART_UPLOAD_MINIMUM_FILE_SIZE.get():
                _validate_chunk_size_aws(MLFLOW_MULTIPART_UPLOAD_CHUNK_SIZE.get())
                self._multipart_upload(src_file_path, artifact_file_path)
            else:
                self._signed_url_upload_file(cloud_credential_info, src_file_path)
        elif cloud_credential_info.type == ArtifactCredentialType.GCP_SIGNED_URL:
            self._signed_url_upload_file(cloud_credential_info, src_file_path)
        else:
            raise MlflowException(
                message="Cloud provider not supported.", error_code=INTERNAL_ERROR
            )

    def _download_from_cloud(self, remote_file_path, local_path):
        """
        Download a file from the input `remote_file_path` and save it to `local_path`.

        Args:
            remote_file_path: Path relative to the resource root path to file in remote artifact
                repository.
            local_path: Local path to download file to.

        """
        read_credentials = self._get_read_credential_infos(remote_file_path)
        # Read credentials for only one file were requested. So we expected only one value in
        # the response.
        assert len(read_credentials) == 1
        cloud_credential_info = read_credentials[0]

        if cloud_credential_info.type not in [
            ArtifactCredentialType.AZURE_SAS_URI,
            ArtifactCredentialType.AZURE_ADLS_GEN2_SAS_URI,
            ArtifactCredentialType.AWS_PRESIGNED_URL,
            ArtifactCredentialType.GCP_SIGNED_URL,
        ]:
            raise MlflowException(
                message="Cloud provider not supported.", error_code=INTERNAL_ERROR
            )
        try:
            download_file_using_http_uri(
                cloud_credential_info.signed_uri,
                local_path,
                MLFLOW_MULTIPART_DOWNLOAD_CHUNK_SIZE.get(),
                self._extract_headers_from_credentials(cloud_credential_info.headers),
            )
        except Exception as err:
            raise MlflowException(err)

    def _create_multipart_upload(self, run_id, path, num_parts):
        return self._call_endpoint(
            DatabricksMlflowArtifactsService,
            CreateMultipartUpload,
            message_to_json(CreateMultipartUpload(run_id=run_id, path=path, num_parts=num_parts)),
        )

    def _get_presigned_upload_part_url(self, run_id, path, upload_id, part_number):
        return self._call_endpoint(
            DatabricksMlflowArtifactsService,
            GetPresignedUploadPartUrl,
            message_to_json(
                GetPresignedUploadPartUrl(
                    run_id=run_id, path=path, upload_id=upload_id, part_number=part_number
                )
            ),
        )

    def _upload_part(self, cred_info, data):
        headers = self._extract_headers_from_credentials(cred_info.headers)
        with cloud_storage_http_request(
            "put",
            cred_info.signed_uri,
            data=data,
            headers=headers,
        ) as response:
            augmented_raise_for_status(response)
            return response.headers["ETag"]

    def _upload_part_retry(self, cred_info, upload_id, part_number, local_file, start_byte, size):
        data = read_chunk(local_file, size, start_byte)
        try:
            return self._upload_part(cred_info, data)
        except requests.HTTPError as e:
            if e.response.status_code not in (401, 403):
                raise e
            _logger.info(
                "Failed to authorize request, possibly due to credential expiration."
                " Refreshing credentials and trying again..."
            )
            resp = self._get_presigned_upload_part_url(
                cred_info.run_id, cred_info.path, upload_id, part_number
            )
            return self._upload_part(resp.upload_credential_info, data)

    def _upload_parts(self, local_file, create_mpu_resp):
        futures = {}
        for index, cred_info in enumerate(create_mpu_resp.upload_credential_infos):
            part_number = index + 1
            start_byte = index * MLFLOW_MULTIPART_UPLOAD_CHUNK_SIZE.get()
            future = self.chunk_thread_pool.submit(
                self._upload_part_retry,
                cred_info=cred_info,
                upload_id=create_mpu_resp.upload_id,
                part_number=part_number,
                local_file=local_file,
                start_byte=start_byte,
                size=MLFLOW_MULTIPART_UPLOAD_CHUNK_SIZE.get(),
            )
            futures[future] = part_number

        results, errors = _complete_futures(futures, local_file)
        if errors:
            raise MlflowException(
                f"Failed to upload at least one part of {local_file}. Errors: {errors}"
            )

        return [
            PartEtag(part_number=part_number, etag=results[part_number])
            for part_number in sorted(results)
        ]

    def _complete_multipart_upload(self, run_id, path, upload_id, part_etags):
        return self._call_endpoint(
            DatabricksMlflowArtifactsService,
            CompleteMultipartUpload,
            message_to_json(
                CompleteMultipartUpload(
                    run_id=run_id,
                    path=path,
                    upload_id=upload_id,
                    part_etags=part_etags,
                )
            ),
        )

    def _abort_multipart_upload(self, cred_info):
        headers = self._extract_headers_from_credentials(cred_info.headers)
        with cloud_storage_http_request(
            "delete", cred_info.signed_uri, headers=headers
        ) as response:
            augmented_raise_for_status(response)
            return response

    def _multipart_upload(self, local_file, artifact_file_path):
        run_relative_artifact_path = posixpath.join(
            self.resource.relative_path, artifact_file_path or ""
        )
        num_parts = _compute_num_chunks(local_file, MLFLOW_MULTIPART_UPLOAD_CHUNK_SIZE.get())
        create_mpu_resp = self._create_multipart_upload(
            self.resource.id, run_relative_artifact_path, num_parts
        )
        try:
            part_etags = self._upload_parts(local_file, create_mpu_resp)
            self._complete_multipart_upload(
                self.resource.id,
                run_relative_artifact_path,
                create_mpu_resp.upload_id,
                part_etags,
            )
        except Exception as e:
            _logger.warning(
                "Encountered an unexpected error during multipart upload: %s, aborting", e
            )
            self._abort_multipart_upload(create_mpu_resp.abort_credential_info)
            raise e

    def log_artifact(self, local_file, artifact_path=None):
        src_file_name = os.path.basename(local_file)
        artifact_file_path = posixpath.join(artifact_path or "", src_file_name)
        write_credential_info = self._get_write_credential_infos([artifact_file_path])[0]
        self._upload_to_cloud(
            cloud_credential_info=write_credential_info,
            src_file_path=local_file,
            artifact_file_path=artifact_file_path,
        )

    def list_artifacts(self, path=None):
        return self.resource.list_artifacts(path)

    def delete_artifacts(self, artifact_path=None):
        raise MlflowException("Not implemented yet")<|MERGE_RESOLUTION|>--- conflicted
+++ resolved
@@ -169,15 +169,8 @@
         is specified by `request_message_class`.
 
         Args:
-<<<<<<< HEAD
             cred_type: Specifies the type of access credentials, read or write.
-            resource: The specified MLflow resource.
             paths: The specified relative artifact paths within the MLflow resource.
-=======
-            request_message_class: Specifies the type of access credentials, read or write.
-            run_id: The specified MLflow Run.
-            paths: The specified run-relative artifact paths within the MLflow Run.
->>>>>>> e8b6598e
 
         Returns:
             A list of `ArtifactCredentialInfo` objects providing read access to the specified
