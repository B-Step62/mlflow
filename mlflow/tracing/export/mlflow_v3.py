import logging
from collections import defaultdict
from typing import Sequence

from opentelemetry.sdk.trace import ReadableSpan
from opentelemetry.sdk.trace.export import SpanExporter

from mlflow.entities.model_registry import PromptVersion
from mlflow.entities.span import Span
from mlflow.entities.trace import Trace
from mlflow.environment_variables import MLFLOW_ENABLE_ASYNC_TRACE_LOGGING
from mlflow.exceptions import RestException
from mlflow.tracing.client import TracingClient
from mlflow.tracing.constant import TraceTagKey
from mlflow.tracing.display import get_display_handler
from mlflow.tracing.export.async_export_queue import AsyncTraceExportQueue, Task
from mlflow.tracing.export.utils import try_link_prompts_to_trace
from mlflow.tracing.fluent import _EVAL_REQUEST_ID_TO_TRACE_ID, _set_last_active_trace_id
from mlflow.tracing.trace_manager import InMemoryTraceManager
from mlflow.tracing.utils import (
    add_size_stats_to_trace_metadata,
    get_experiment_id_for_trace,
    maybe_get_request_id,
)
from mlflow.utils.databricks_utils import is_in_databricks_notebook
from mlflow.utils.uri import is_databricks_uri

_logger = logging.getLogger(__name__)


class MlflowV3SpanExporter(SpanExporter):
    """
    An exporter implementation that logs the traces to MLflow Tracking Server
    using the V3 trace schema and API.
    """

    def __init__(self, tracking_uri: str | None = None) -> None:
        self._client = TracingClient(tracking_uri)
        self._is_async_enabled = self._should_enable_async_logging()
        if self._is_async_enabled:
            self._async_queue = AsyncTraceExportQueue()

        # Display handler is no-op when running outside of notebooks.
        self._display_handler = get_display_handler()

<<<<<<< HEAD
        # Whether to log spans to artifacts. Overridden to False for UC table exporter.
        self._should_log_spans_to_artifacts = True
=======
        # A flag to cache the failure of exporting spans so that the client will not try to export
        # spans again and trigger excessive server side errors. Default to True (optimistically
        # assume the store supports span-level logging).
        self._should_export_spans_incrementally = True
>>>>>>> dbd96454

    def export(self, spans: Sequence[ReadableSpan]) -> None:
        """
        Export the spans to the destination.

        Args:
            spans: A sequence of OpenTelemetry ReadableSpan objects passed from
                a span processor. All spans (root and non-root) are exported.
        """
<<<<<<< HEAD
        self._export_spans_incrementally(spans)
        self._export_traces(spans)
=======
        manager = InMemoryTraceManager.get_instance()

        if self._should_export_spans_incrementally:
            self._export_spans_incrementally(spans, manager)

        self._export_traces(spans, manager)
>>>>>>> dbd96454

    def _export_spans_incrementally(self, spans: Sequence[ReadableSpan]) -> None:
        """
        Export spans incrementally as they complete.

        Args:
            spans: Sequence of ReadableSpan objects to export.
            manager: The trace manager instance.
        """
        if is_databricks_uri(self._client.tracking_uri):
            _logger.debug(
                "Databricks tracking server only supports logging spans to UC table, "
                "skipping span exporting."
            )
            return

        # Wrapping with MLflow span interface for easier downstream handling
        spans = [Span(span) for span in spans]
        spans_by_experiment = defaultdict(list)
        for span in spans:
            experiment_id = get_experiment_id_for_trace(span)
            spans_by_experiment[experiment_id].append(span)

        for experiment_id, spans_to_log in spans_by_experiment.items():
            if self._should_log_async():
                self._async_queue.put(
                    task=Task(
                        handler=self._log_spans,
                        args=(experiment_id, spans_to_log),
                        error_msg="Failed to log spans to the trace server.",
                    )
                )
            else:
                self._log_spans(experiment_id, spans_to_log)

    def _export_traces(self, spans: Sequence[ReadableSpan]) -> None:
        """
        Export full traces for root spans.

        Args:
            spans: Sequence of ReadableSpan objects.
        """
        manager = InMemoryTraceManager.get_instance()
        for span in spans:
            if span._parent is not None:
                continue

            manager_trace = manager.pop_trace(span.context.trace_id)
            if manager_trace is None:
                _logger.debug(f"Trace for root span {span} not found. Skipping full export.")
                continue

            trace = manager_trace.trace
            _set_last_active_trace_id(trace.info.request_id)

            # Store mapping from eval request ID to trace ID so that the evaluation
            # harness can access to the trace using mlflow.get_trace(eval_request_id)
            if eval_request_id := trace.info.tags.get(TraceTagKey.EVAL_REQUEST_ID):
                _EVAL_REQUEST_ID_TO_TRACE_ID[eval_request_id] = trace.info.trace_id

            if not maybe_get_request_id(is_evaluate=True):
                self._display_handler.display_traces([trace])

            if self._should_log_async():
                self._async_queue.put(
                    task=Task(
                        handler=self._log_trace,
                        args=(trace, manager_trace.prompts),
                        error_msg="Failed to log trace to the trace server.",
                    )
                )
            else:
                self._log_trace(trace, prompts=manager_trace.prompts)

    def _log_spans(self, experiment_id: str, spans: list[Span]) -> None:
        """
        Helper method to log spans with error handling.

        Args:
            experiment_id: The experiment ID to log spans to.
            spans: List of spans to log.
        """
        try:
            self._client.log_spans(experiment_id, spans)
        except NotImplementedError:
            # Silently skip if the store doesn't support log_spans. This is expected for stores that
            # don't implement span-level logging, and we don't want to spam warnings for every span.
            self._should_export_spans_incrementally = False
        except RestException as e:
            # When the FileStore is behind the tracking server, it returns 501 exception.
            # However, the OTLP endpoint returns general HTTP error, not MlflowException, which does
            # not include error_code in the body and handled as a general server side error. Hence,
            # we need to check the message to handle this case.
            if "REST OTLP span logging is not supported" in e.message:
                self._should_export_spans_incrementally = False
            else:
                _logger.debug(f"Failed to log span to MLflow backend: {e}")
        except Exception as e:
            _logger.debug(f"Failed to log span to MLflow backend: {e}")

    def _log_trace(self, trace: Trace, prompts: Sequence[PromptVersion]) -> None:
        """
        Handles exporting a trace to MLflow using the V3 API and blob storage.
        Steps:
        1. Create the trace in MLflow
        2. Upload the trace data to blob storage using the returned trace info.
        """
        try:
            if trace:
                add_size_stats_to_trace_metadata(trace)
                returned_trace_info = self._client.start_trace(trace.info)
                if self._should_log_spans_to_artifacts:
                    self._client._upload_trace_data(returned_trace_info, trace.data)
            else:
                _logger.warning("No trace or trace info provided, unable to export")
        except Exception as e:
            _logger.warning(f"Failed to send trace to MLflow backend: {e}")

        try:
            # Always run prompt linking asynchronously since (1) prompt linking API calls
            # would otherwise add latency to the export procedure and (2) prompt linking is not
            # critical for trace export (if the prompt fails to link, the user's workflow is
            # minorly affected), so we don't have to await successful linking
            try_link_prompts_to_trace(
                client=self._client,
                trace_id=trace.info.trace_id,
                prompts=prompts,
                synchronous=False,
            )
        except Exception as e:
            _logger.warning(f"Failed to link prompts to trace: {e}")

    def _should_enable_async_logging(self) -> bool:
        if (
            is_in_databricks_notebook()
            # NB: Not defaulting OSS backend to async logging for now to reduce blast radius.
            or not is_databricks_uri(self._client.tracking_uri)
        ):
            # NB: We don't turn on async logging in Databricks notebook by default
            # until we are confident that the async logging is working on the
            # offline workload on Databricks, to derisk the inclusion to the
            # standard image. When it is enabled explicitly via the env var, we
            # will respect that.
            return (
                MLFLOW_ENABLE_ASYNC_TRACE_LOGGING.get()
                if MLFLOW_ENABLE_ASYNC_TRACE_LOGGING.is_set()
                else False
            )

        return MLFLOW_ENABLE_ASYNC_TRACE_LOGGING.get()

    def _should_log_async(self) -> bool:
        # During evaluate, the eval harness relies on the generated trace objects,
        # so we should not log traces asynchronously.
        if maybe_get_request_id(is_evaluate=True):
            return False

        return self._is_async_enabled<|MERGE_RESOLUTION|>--- conflicted
+++ resolved
@@ -43,15 +43,13 @@
         # Display handler is no-op when running outside of notebooks.
         self._display_handler = get_display_handler()
 
-<<<<<<< HEAD
         # Whether to log spans to artifacts. Overridden to False for UC table exporter.
         self._should_log_spans_to_artifacts = True
-=======
+
         # A flag to cache the failure of exporting spans so that the client will not try to export
         # spans again and trigger excessive server side errors. Default to True (optimistically
         # assume the store supports span-level logging).
         self._should_export_spans_incrementally = True
->>>>>>> dbd96454
 
     def export(self, spans: Sequence[ReadableSpan]) -> None:
         """
@@ -61,17 +59,10 @@
             spans: A sequence of OpenTelemetry ReadableSpan objects passed from
                 a span processor. All spans (root and non-root) are exported.
         """
-<<<<<<< HEAD
-        self._export_spans_incrementally(spans)
+        if self._should_export_spans_incrementally:
+            self._export_spans_incrementally(spans)
+
         self._export_traces(spans)
-=======
-        manager = InMemoryTraceManager.get_instance()
-
-        if self._should_export_spans_incrementally:
-            self._export_spans_incrementally(spans, manager)
-
-        self._export_traces(spans, manager)
->>>>>>> dbd96454
 
     def _export_spans_incrementally(self, spans: Sequence[ReadableSpan]) -> None:
         """
