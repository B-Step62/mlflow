--- conflicted
+++ resolved
@@ -77,11 +77,7 @@
 
 # === Builtin Scorers ===
 @experimental
-<<<<<<< HEAD
-def _chunk_relevance():
-=======
 class ChunkRelevance(_BaseBuiltInScorer):
->>>>>>> aab6c461
     """
     Chunk relevance measures whether each chunk is relevant to the input request.
 
@@ -163,11 +159,7 @@
 
 
 @experimental
-<<<<<<< HEAD
-def _context_sufficiency():
-=======
 class ContextSufficiency(_BaseBuiltInScorer):
->>>>>>> aab6c461
     """
     Context sufficiency evaluates whether the retrieved documents provide all necessary
     information to generate the expected response.
@@ -224,11 +216,7 @@
 
 
 @experimental
-<<<<<<< HEAD
-def _groundedness():
-=======
 class Groundedness(_BaseBuiltInScorer):
->>>>>>> aab6c461
     """
     Groundedness assesses whether the agent's response is aligned with the information provided
     in the retrieved context.
@@ -292,14 +280,7 @@
 
 
 @experimental
-<<<<<<< HEAD
-def _guideline_adherence(
-    global_guidelines: Optional[list[str]] = None,
-    name: str = "guideline_adherence",
-):
-=======
 class GuidelineAdherence(_BaseBuiltInScorer):
->>>>>>> aab6c461
     """
     Guideline adherence evaluates whether the agent's response follows specific constraints
     or instructions provided in the guidelines.
@@ -683,10 +664,10 @@
 
 
 # === Shorthand for getting builtin scorer instances ===
-chunk_relevance = ChunkRelevance()
-context_sufficiency = ContextSufficiency()
-groundedness = Groundedness()
-guideline_adherence = GuidelineAdherence()
+_chunk_relevance = ChunkRelevance()
+_context_sufficiency = ContextSufficiency()
+_groundedness = Groundedness()
+_guideline_adherence = GuidelineAdherence()
 relevance_to_query = RelevanceToQuery()
 safety = Safety()
 correctness = Correctness()
@@ -716,17 +697,10 @@
         result = mlflow.genai.evaluate(data=data, scorers=get_rag_scorers())
     """
     return [
-<<<<<<< HEAD
         # _chunk_relevance(),
         # _context_sufficiency(),
         # _groundedness(),
         relevance_to_query(),
-=======
-        chunk_relevance,
-        context_sufficiency,
-        groundedness,
-        relevance_to_query,
->>>>>>> aab6c461
     ]
 
 
@@ -751,17 +725,11 @@
         ]
         result = mlflow.genai.evaluate(data=data, scorers=get_all_scorers())
     """
-<<<<<<< HEAD
-    return [
+    return get_rag_scorers() + [
         relevance_to_query(),
         safety(),
         correctness(),
-=======
-    return get_rag_scorers() + [
-        guideline_adherence,
-        safety,
-        correctness,
->>>>>>> aab6c461
+        # _guideline_adherence,
     ]
 
 
