--- conflicted
+++ resolved
@@ -9,12 +9,8 @@
 if TYPE_CHECKING:
     from mlflow.genai.optimize.optimizers import BasePromptOptimizer
 
-<<<<<<< HEAD
-OBJECTIVE_FN = Callable[[dict[str, bool | float | str | Feedback | list[Feedback]]], float]
-=======
 
 ObjectiveFn = Callable[[dict[str, bool | float | str | Feedback | list[Feedback]]], float]
->>>>>>> 8c49579b
 
 
 @experimental(version="3.0.0")
