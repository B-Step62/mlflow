"""
The ``mlflow.spark`` module provides an API for logging and loading Spark MLlib models. This module
exports Spark MLlib models with the following flavors:

Spark MLlib (native) format
    Allows models to be loaded as Spark Transformers for scoring in a Spark session.
    Models with this flavor can be loaded as PySpark PipelineModel objects in Python.
    This is the main flavor and is always produced.
:py:mod:`mlflow.pyfunc`
    Supports deployment outside of Spark by instantiating a SparkContext and reading
    input data as a Spark DataFrame prior to scoring. Also supports deployment in Spark
    as a Spark UDF. Models with this flavor can be loaded as Python functions
    for performing inference. This flavor is always produced.
:py:mod:`mlflow.mleap`
    Enables high-performance deployment outside of Spark by leveraging MLeap's
    custom dataframe and pipeline representations. Models with this flavor *cannot* be loaded
    back as Python objects. Rather, they must be deserialized in Java using the
    ``mlflow/java`` package. This flavor is produced only if you specify
    MLeap-compatible arguments.
"""

import logging
import os
import posixpath
import re
import shutil
from typing import Any, Optional
from urllib.parse import urlparse

import yaml
from packaging.version import Version

import mlflow
from mlflow import environment_variables, mleap, pyfunc
from mlflow.environment_variables import MLFLOW_DFS_TMP
from mlflow.exceptions import MlflowException
from mlflow.models import Model, ModelInputExample, ModelSignature
from mlflow.models.model import MLMODEL_FILE_NAME
from mlflow.models.signature import _LOG_MODEL_INFER_SIGNATURE_WARNING_TEMPLATE
from mlflow.models.utils import _Example, _save_example
from mlflow.protos.databricks_pb2 import INVALID_PARAMETER_VALUE
from mlflow.store.artifact.databricks_artifact_repo import DatabricksArtifactRepository
from mlflow.tracking._model_registry import DEFAULT_AWAIT_MAX_SLEEP_SECONDS
from mlflow.tracking.artifact_utils import (
    _download_artifact_from_uri,
    _get_root_uri_and_artifact_path,
)
from mlflow.types.schema import SparkMLVector
from mlflow.utils import _get_fully_qualified_class_name, databricks_utils
from mlflow.utils.autologging_utils import autologging_integration, safe_patch
from mlflow.utils.class_utils import _get_class_from_string
from mlflow.utils.docstring_utils import LOG_MODEL_PARAM_DOCS, format_docstring
from mlflow.utils.environment import (
    _CONDA_ENV_FILE_NAME,
    _CONSTRAINTS_FILE_NAME,
    _PYTHON_ENV_FILE_NAME,
    _REQUIREMENTS_FILE_NAME,
    _mlflow_conda_env,
    _process_conda_env,
    _process_pip_requirements,
    _PythonEnv,
    _validate_env_arguments,
)
from mlflow.utils.file_utils import (
    TempDir,
    get_total_file_size,
    shutil_copytree_without_file_permissions,
    write_to,
)
from mlflow.utils.model_utils import (
    _add_code_from_conf_to_system_path,
    _validate_and_copy_code_paths,
)
from mlflow.utils.requirements_utils import _get_pinned_requirement
from mlflow.utils.uri import (
    append_to_uri_path,
    dbfs_hdfs_uri_to_fuse_path,
    generate_tmp_dfs_path,
    get_databricks_profile_uri_from_artifact_uri,
    is_databricks_acled_artifacts_uri,
    is_local_uri,
    is_valid_dbfs_uri,
)

FLAVOR_NAME = "spark"

_SPARK_MODEL_PATH_SUB = "sparkml"
_MLFLOWDBFS_SCHEME = "mlflowdbfs"


_logger = logging.getLogger(__name__)


def get_default_pip_requirements(is_spark_connect_model=False):
    """
    Returns:
        A list of default pip requirements for MLflow Models produced by this flavor.
        Calls to :func:`save_model()` and :func:`log_model()` produce a pip environment
        that, at minimum, contains these requirements.
    """
    import pyspark

    # Strip the suffix from `dev` versions of PySpark, which are not
    # available for installation from Anaconda or PyPI
    pyspark_req_str = "pyspark[connect]" if is_spark_connect_model else "pyspark"
    pyspark_req = re.sub(r"(\.?)dev.*$", "", _get_pinned_requirement(pyspark_req_str))
    reqs = [pyspark_req]
    if Version(pyspark.__version__) < Version("3.4"):
        # Versions of PySpark < 3.4 are incompatible with pandas >= 2
        reqs.append("pandas<2")

    if is_spark_connect_model:
        reqs.extend(
            [
                # Spark connect ML Model uses spark torch distributor to train model
                _get_pinned_requirement("torch"),
                # Spark connect ML Model saves feature transformers as sklearn transformer format.
                _get_pinned_requirement("scikit-learn", module="sklearn"),
                # Spark connect ML evaluators depend on torcheval package.
                _get_pinned_requirement("torcheval"),
            ]
        )
    return reqs


def get_default_conda_env(is_spark_connect_model=False):
    """
    Returns:
        The default Conda environment for MLflow Models produced by calls to
        :func:`save_model()` and :func:`log_model()`. This Conda environment
        contains the current version of PySpark that is installed on the caller's
        system. ``dev`` versions of PySpark are replaced with stable versions in
        the resulting Conda environment (e.g., if you are running PySpark version
        ``2.4.5.dev0``, invoking this method produces a Conda environment with a
        dependency on PySpark version ``2.4.5``).
    """
    return _mlflow_conda_env(
        additional_pip_deps=get_default_pip_requirements(
            is_spark_connect_model=is_spark_connect_model
        )
    )


@format_docstring(LOG_MODEL_PARAM_DOCS.format(package_name="pyspark"))
def log_model(
    spark_model,
    artifact_path: Optional[str] = None,
    conda_env=None,
    code_paths=None,
    dfs_tmpdir=None,
    sample_input=None,
    registered_model_name=None,
    signature: ModelSignature = None,
    input_example: ModelInputExample = None,
    await_registration_for=DEFAULT_AWAIT_MAX_SLEEP_SECONDS,
    pip_requirements=None,
    extra_pip_requirements=None,
    metadata=None,
    name: Optional[str] = None,
    params: Optional[dict[str, Any]] = None,
    tags: Optional[dict[str, Any]] = None,
    model_type: Optional[str] = None,
    step: int = 0,
    model_id: Optional[str] = None,
):
    """
    Log a Spark MLlib model as an MLflow artifact for the current run. This uses the
    MLlib persistence format and produces an MLflow Model with the Spark flavor.

    Note: If no run is active, it will instantiate a run to obtain a run_id.

    Args:
        spark_model: Spark model to be saved - MLflow can only save descendants of
            pyspark.ml.Model or pyspark.ml.Transformer which implement
            MLReadable and MLWritable.

                .. Note:: The provided Spark model's `transform` method must generate one column
                    named with "prediction", the column is used as MLflow pyfunc model output.
                    Most Spark models generate the output column with "prediction" name that
                    contains prediction labels by default.
                    To set probability column as the output column for probabilistic
                    classification models, you need to set "probabilityCol" param to "prediction"
                    and set "predictionCol" param to "".
                    (e.g. `model.setProbabilityCol("prediction").setPredictionCol("")`)
        artifact_path: Deprecated. Use `name` instead.
        conda_env: {{ conda_env }}
        code_paths: {{ code_paths }}
        dfs_tmpdir: Temporary directory path on Distributed (Hadoop) File System (DFS) or local
                        filesystem if running in local mode. The model is written in this
                        destination and then copied into the model's artifact directory. This is
                        necessary as Spark ML models read from and write to DFS if running on a
                        cluster. If this operation completes successfully, all temporary files
                        created on the DFS are removed. Defaults to ``/tmp/mlflow``.
                        For models defined in `pyspark.ml.connect` module, this param is ignored.
        sample_input: A sample input used to add the MLeap flavor to the model.
            This must be a PySpark DataFrame that the model can evaluate. If
            ``sample_input`` is ``None``, the MLeap flavor is not added.
        registered_model_name: If given, create a model version under
            ``registered_model_name``, also creating a registered model if one
            with the given name does not exist.
        signature: A Model Signature object that describes the input and output Schema of the
            model. The model signature can be inferred using `infer_signature` function
            of `mlflow.models.signature`.
            Note if your Spark model contains Spark ML vector type input or output column,
            you should create ``SparkMLVector`` vector type for the column,
            `infer_signature` function can also infer ``SparkMLVector`` vector type correctly
            from Spark Dataframe input / output.
            When loading a Spark ML model with ``SparkMLVector`` vector type input as MLflow
            pyfunc model, it accepts ``Array[double]`` type input. MLflow internally converts
            the array into Spark ML vector and then invoke Spark model for inference. Similarly,
            if the model has vector type output, MLflow internally converts Spark ML vector
            output data into ``Array[double]`` type inference result.

            .. code-block:: python

                from mlflow.models import infer_signature
                from pyspark.sql.functions import col
                from pyspark.ml.classification import LogisticRegression
                from pyspark.ml.functions import array_to_vector
                import pandas as pd
                import mlflow

                train_df = spark.createDataFrame(
                    [([3.0, 4.0], 0), ([5.0, 6.0], 1)], schema="features array<double>, label long"
                ).select(array_to_vector("features").alias("features"), col("label"))
                lor = LogisticRegression(maxIter=2)
                lor.setPredictionCol("").setProbabilityCol("prediction")
                lor_model = lor.fit(train_df)

                test_df = train_df.select("features")
                prediction_df = lor_model.transform(train_df).select("prediction")

                signature = infer_signature(test_df, prediction_df)

                with mlflow.start_run() as run:
                    model_info = mlflow.spark.log_model(
                        lor_model,
                        "model",
                        signature=signature,
                    )

                # The following signature is outputted:
                # inputs:
                #   ['features': SparkML vector (required)]
                # outputs:
                #   ['prediction': SparkML vector (required)]
                print(model_info.signature)

                loaded = mlflow.pyfunc.load_model(model_info.model_uri)

                test_dataset = pd.DataFrame({"features": [[1.0, 2.0]]})

                # `loaded.predict` accepts `Array[double]` type input column,
                # and generates `Array[double]` type output column.
                print(loaded.predict(test_dataset))

        input_example: {{ input_example }}
        await_registration_for: Number of seconds to wait for the model version to finish
            being created and is in ``READY`` status. By default, the function
            waits for five minutes. Specify 0 or None to skip waiting.
        pip_requirements: {{ pip_requirements }}
        extra_pip_requirements: {{ extra_pip_requirements }}
        metadata: {{ metadata }}
        name: {{ name }}
        params: {{ params }}
        tags: {{ tags }}
        model_type: {{ model_type }}
        step: {{ step }}
        model_id: {{ model_id }}

    Returns:
        A :py:class:`ModelInfo <mlflow.models.model.ModelInfo>` instance that contains the
        metadata of the logged model.

    .. code-block:: python
        :caption: Example

        from pyspark.ml import Pipeline
        from pyspark.ml.classification import LogisticRegression
        from pyspark.ml.feature import HashingTF, Tokenizer

        training = spark.createDataFrame(
            [
                (0, "a b c d e spark", 1.0),
                (1, "b d", 0.0),
                (2, "spark f g h", 1.0),
                (3, "hadoop mapreduce", 0.0),
            ],
            ["id", "text", "label"],
        )
        tokenizer = Tokenizer(inputCol="text", outputCol="words")
        hashingTF = HashingTF(inputCol=tokenizer.getOutputCol(), outputCol="features")
        lr = LogisticRegression(maxIter=10, regParam=0.001)
        pipeline = Pipeline(stages=[tokenizer, hashingTF, lr])
        model = pipeline.fit(training)
        mlflow.spark.log_model(model, "spark-model")
    """
    _validate_model(spark_model)
    from pyspark.ml import PipelineModel

    if name is not None and artifact_path is not None:
        raise MlflowException.invalid_parameter_value(
            "Both `artifact_path` (deprecated) and `name` parameters were specified. "
            "Please only specify `name`."
        )
    elif artifact_path is not None:
        _logger.warning("`artifact_path` is deprecated. Please use `name` instead.")
        name = artifact_path
        # to avoid another warning in Model.log
        artifact_path = None

    if _is_spark_connect_model(spark_model):
        return Model.log(
            artifact_path=artifact_path,
            name=name,
            flavor=mlflow.spark,
            spark_model=spark_model,
            conda_env=conda_env,
            code_paths=code_paths,
            sample_input=sample_input,
            registered_model_name=registered_model_name,
            signature=signature,
            input_example=input_example,
            await_registration_for=await_registration_for,
            pip_requirements=pip_requirements,
            extra_pip_requirements=extra_pip_requirements,
            metadata=metadata,
            params=params,
            tags=tags,
            model_type=model_type,
            step=step,
            model_id=model_id,
        )

    if not isinstance(spark_model, PipelineModel):
        spark_model = PipelineModel([spark_model])
    run_id = mlflow.tracking.fluent._get_or_start_run().info.run_id
    run_root_artifact_uri = mlflow.get_artifact_uri()
    remote_model_path = None
    if _should_use_mlflowdbfs(run_root_artifact_uri):
        remote_model_path = append_to_uri_path(run_root_artifact_uri, name, _SPARK_MODEL_PATH_SUB)
        mlflowdbfs_path = _mlflowdbfs_path(run_id, name)
        with databricks_utils.MlflowCredentialContext(
            get_databricks_profile_uri_from_artifact_uri(run_root_artifact_uri)
        ):
            try:
                spark_model.save(mlflowdbfs_path)
            except Exception as e:
                raise MlflowException("failed to save spark model via mlflowdbfs") from e

    # If the artifact URI is a local filesystem path, defer to Model.log() to persist the model,
    # since Spark may not be able to write directly to the driver's filesystem. For example,
    # writing to `file:/uri` will write to the local filesystem from each executor, which will
    # be incorrect on multi-node clusters.
    # If the artifact URI is not a local filesystem path we attempt to write directly to the
    # artifact repo via Spark. If this fails, we defer to Model.log().
<<<<<<< HEAD
    elif is_local_uri(run_root_artifact_uri) or not _maybe_save_model(
        spark_model,
        append_to_uri_path(run_root_artifact_uri, name),
=======
    elif (
        is_local_uri(run_root_artifact_uri)
        or databricks_utils.is_in_databricks_serverless_runtime()
        or databricks_utils.is_in_databricks_shared_cluster_runtime()
        or not _maybe_save_model(
            spark_model,
            append_to_uri_path(run_root_artifact_uri, artifact_path),
        )
>>>>>>> e5981592
    ):
        if (
            databricks_utils.is_in_databricks_serverless_runtime()
            or databricks_utils.is_in_databricks_shared_cluster_runtime()
        ):
            dfs_tmpdir = dfs_tmpdir or MLFLOW_DFS_TMP.get()
            if not dfs_tmpdir or not _is_uc_volume_uri(dfs_tmpdir):
                raise MlflowException(
                    "UC volume path must be provided to log SparkML models In Databricks "
                    "shared or serverless clusters. Specify environment variable 'MLFLOW_DFS_TMP' "
                    "or 'dfs_tmpdir' argument to a UC volume path like '/Volumes/...' "
                    "when logging a model."
                )
        return Model.log(
            artifact_path=artifact_path,
            name=name,
            flavor=mlflow.spark,
            spark_model=spark_model,
            conda_env=conda_env,
            code_paths=code_paths,
            dfs_tmpdir=dfs_tmpdir,
            sample_input=sample_input,
            registered_model_name=registered_model_name,
            signature=signature,
            input_example=input_example,
            await_registration_for=await_registration_for,
            pip_requirements=pip_requirements,
            extra_pip_requirements=extra_pip_requirements,
            metadata=metadata,
            params=params,
            tags=tags,
            model_type=model_type,
            step=step,
            model_id=model_id,
        )
    # Otherwise, override the default model log behavior and save model directly to artifact repo
    logged_model = mlflow.create_logged_model(
        name=name,
        source_run_id=run.info.run_id if (run := mlflow.active_run()) else None,
        model_type=model_type,
        params=params,
        tags=tags,
    )
    mlflow_model = Model(artifact_path=logged_model.artifact_location, run_id=run_id)
    with TempDir() as tmp:
        tmp_model_metadata_dir = tmp.path()
        _save_model_metadata(
            tmp_model_metadata_dir,
            spark_model,
            mlflow_model,
            sample_input,
            conda_env,
            code_paths,
            signature=signature,
            input_example=input_example,
            pip_requirements=pip_requirements,
            extra_pip_requirements=extra_pip_requirements,
            remote_model_path=remote_model_path,
        )
        mlflow.tracking.fluent.log_artifacts(tmp_model_metadata_dir, name)
        mlflow.tracking.fluent._record_logged_model(mlflow_model)
        if registered_model_name is not None:
            mlflow.register_model(
                f"models:/{logged_model.model_id}",
                registered_model_name,
                await_registration_for,
            )
        return mlflow_model.get_model_info()


def _mlflowdbfs_path(run_id, artifact_path):
    if artifact_path.startswith("/"):
        raise MlflowException(
            f"artifact_path should be relative, found: {artifact_path}",
            INVALID_PARAMETER_VALUE,
        )
    return "{}:///artifacts?run_id={}&path=/{}".format(
        _MLFLOWDBFS_SCHEME, run_id, posixpath.join(artifact_path, _SPARK_MODEL_PATH_SUB)
    )


def _maybe_save_model(spark_model, model_dir):
    from py4j.protocol import Py4JError

    try:
        spark_model.save(posixpath.join(model_dir, _SPARK_MODEL_PATH_SUB))
        return True
    except Py4JError:
        return False


class _HadoopFileSystem:
    """
    Interface to org.apache.hadoop.fs.FileSystem.

    Spark ML models expect to read from and write to Hadoop FileSystem when running on a cluster.
    Since MLflow works on local directories, we need this interface to copy the files between
    the current DFS and local dir.
    """

    def __init__(self):
        raise Exception("This class should not be instantiated")

    _filesystem = None
    _conf = None

    @classmethod
    def _jvm(cls):
        from pyspark import SparkContext

        return SparkContext._gateway.jvm

    @classmethod
    def _fs(cls):
        if not cls._filesystem:
            cls._filesystem = cls._jvm().org.apache.hadoop.fs.FileSystem.get(cls._conf())
        return cls._filesystem

    @classmethod
    def _conf(cls):
        from pyspark import SparkContext

        sc = SparkContext.getOrCreate()
        return sc._jsc.hadoopConfiguration()

    @classmethod
    def _local_path(cls, path):
        return cls._jvm().org.apache.hadoop.fs.Path(os.path.abspath(path))

    @classmethod
    def _remote_path(cls, path):
        return cls._jvm().org.apache.hadoop.fs.Path(path)

    @classmethod
    def _stats(cls):
        return cls._jvm().org.apache.hadoop.fs.FileSystem.getGlobalStorageStatistics()

    @classmethod
    def copy_to_local_file(cls, src, dst, remove_src):
        cls._fs().copyToLocalFile(remove_src, cls._remote_path(src), cls._local_path(dst))

    @classmethod
    def copy_from_local_file(cls, src, dst, remove_src):
        cls._fs().copyFromLocalFile(remove_src, cls._local_path(src), cls._remote_path(dst))

    @classmethod
    def qualified_local_path(cls, path):
        return cls._fs().makeQualified(cls._local_path(path)).toString()

    @classmethod
    def maybe_copy_from_local_file(cls, src, dst):
        """
        Conditionally copy the file to the Hadoop DFS.
        The file is copied iff the configuration has distributed filesystem.

        Returns:
            If copied, return new target location, otherwise return (absolute) source path.
        """
        local_path = cls._local_path(src)
        qualified_local_path = cls._fs().makeQualified(local_path).toString()
        if qualified_local_path == "file:" + local_path.toString():
            return local_path.toString()
        cls.copy_from_local_file(src, dst, remove_src=False)
        _logger.info("Copied SparkML model to %s", dst)
        return dst

    @classmethod
    def _try_file_exists(cls, dfs_path):
        try:
            return cls._fs().exists(dfs_path)
        except Exception as ex:
            # Log a debug-level message, since existence checks may raise exceptions
            # in normal operating circumstances that do not warrant warnings
            _logger.debug(
                "Unexpected exception while checking if model uri is visible on DFS: %s", ex
            )
        return False

    @classmethod
    def maybe_copy_from_uri(cls, src_uri, dst_path, local_model_path=None):
        """
        Conditionally copy the file to the Hadoop DFS from the source uri.
        In case the file is already on the Hadoop DFS do nothing.

        Returns:
            If copied, return new target location, otherwise return source uri.
        """
        try:
            # makeQualified throws if wrong schema / uri
            dfs_path = cls._fs().makeQualified(cls._remote_path(src_uri))
            if cls._try_file_exists(dfs_path):
                _logger.info("File '%s' is already on DFS, copy is not necessary.", src_uri)
                return src_uri
        except Exception:
            _logger.info("URI '%s' does not point to the current DFS.", src_uri)
        _logger.info("File '%s' not found on DFS. Will attempt to upload the file.", src_uri)
        return cls.maybe_copy_from_local_file(
            local_model_path or _download_artifact_from_uri(src_uri), dst_path
        )

    @classmethod
    def delete(cls, path):
        cls._fs().delete(cls._remote_path(path), True)

    @classmethod
    def is_filesystem_available(cls, scheme):
        return scheme in [stats.getScheme() for stats in cls._stats().iterator()]


def _should_use_mlflowdbfs(root_uri):
    # The `mlflowdbfs` scheme does not appear in the available schemes returned from
    # the Hadoop FileSystem API until a read call has been issued.
    from mlflow.utils._spark_utils import _get_active_spark_session

    if (
        databricks_utils.is_in_databricks_serverless_runtime()
        or databricks_utils.is_in_databricks_shared_cluster_runtime()
        or not is_valid_dbfs_uri(root_uri)
        or not is_databricks_acled_artifacts_uri(root_uri)
        or not databricks_utils.is_in_databricks_runtime()
        or (environment_variables._DISABLE_MLFLOWDBFS.get() or "").lower() == "true"
    ):
        return False

    try:
        databricks_utils._get_dbutils()
    except Exception:
        # If dbutils is unavailable, indicate that mlflowdbfs is unavailable
        # because usage of mlflowdbfs depends on dbutils
        return False

    mlflowdbfs_read_exception_str = None
    try:
        _get_active_spark_session().read.load("mlflowdbfs:///artifact?run_id=foo&path=/bar")
    except Exception as e:
        # The load invocation is expected to throw an exception.
        mlflowdbfs_read_exception_str = str(e)

    try:
        return _HadoopFileSystem.is_filesystem_available(_MLFLOWDBFS_SCHEME)
    except Exception:
        # The HDFS filesystem logic used to determine mlflowdbfs availability on Databricks
        # clusters may not work on certain Databricks cluster types due to unavailability of
        # the _HadoopFileSystem.is_filesystem_available() API. As a temporary workaround,
        # we check the contents of the expected exception raised by a dummy mlflowdbfs
        # read for evidence that mlflowdbfs is available. If "MlflowdbfsClient" is present
        # in the exception contents, we can safely assume that mlflowdbfs is available because
        # `MlflowdbfsClient` is exclusively used by mlflowdbfs for performing MLflow
        # file storage operations
        #
        # TODO: Remove this logic once the _HadoopFileSystem.is_filesystem_available() check
        # below is determined to work on all Databricks cluster types
        return "MlflowdbfsClient" in (mlflowdbfs_read_exception_str or "")


def _save_model_metadata(
    dst_dir,
    spark_model,
    mlflow_model,
    sample_input,
    conda_env,
    code_paths,
    signature=None,
    input_example=None,
    pip_requirements=None,
    extra_pip_requirements=None,
    remote_model_path=None,
):
    """
    Saves model metadata into the passed-in directory.
    If mlflowdbfs is not used, the persisted metadata assumes that a model can be
    loaded from a relative path to the metadata file (currently hard-coded to "sparkml").
    If mlflowdbfs is used, remote_model_path should be provided, and the model needs to
    be loaded from the remote_model_path.
    """
    import pyspark

    is_spark_connect_model = _is_spark_connect_model(spark_model)
    if sample_input is not None and not is_spark_connect_model:
        mleap.add_to_model(
            mlflow_model=mlflow_model,
            path=dst_dir,
            spark_model=spark_model,
            sample_input=sample_input,
        )
    if signature is not None:
        mlflow_model.signature = signature
    if input_example is not None:
        _save_example(mlflow_model, input_example, dst_dir)

    code_dir_subpath = _validate_and_copy_code_paths(code_paths, dst_dir)
    mlflow_model.add_flavor(
        FLAVOR_NAME,
        pyspark_version=pyspark.__version__,
        model_data=_SPARK_MODEL_PATH_SUB,
        code=code_dir_subpath,
        model_class=_get_fully_qualified_class_name(spark_model),
    )
    pyfunc.add_to_model(
        mlflow_model,
        loader_module="mlflow.spark",
        data=_SPARK_MODEL_PATH_SUB,
        conda_env=_CONDA_ENV_FILE_NAME,
        python_env=_PYTHON_ENV_FILE_NAME,
        code=code_dir_subpath,
    )
    if size := get_total_file_size(dst_dir):
        mlflow_model.model_size_bytes = size
    mlflow_model.save(os.path.join(dst_dir, MLMODEL_FILE_NAME))

    if conda_env is None:
        if pip_requirements is None:
            default_reqs = get_default_pip_requirements(is_spark_connect_model)
            if remote_model_path:
                _logger.info(
                    "Inferring pip requirements by reloading the logged model from the databricks "
                    "artifact repository, which can be time-consuming. To speed up, explicitly "
                    "specify the conda_env or pip_requirements when calling log_model()."
                )
            # To ensure `_load_pyfunc` can successfully load the model during the dependency
            # inference, `mlflow_model.save` must be called beforehand to save an MLmodel file.
            inferred_reqs = mlflow.models.infer_pip_requirements(
                remote_model_path or dst_dir,
                FLAVOR_NAME,
                fallback=default_reqs,
            )
            default_reqs = sorted(set(inferred_reqs).union(default_reqs))
        else:
            default_reqs = None
        conda_env, pip_requirements, pip_constraints = _process_pip_requirements(
            default_reqs,
            pip_requirements,
            extra_pip_requirements,
        )
    else:
        conda_env, pip_requirements, pip_constraints = _process_conda_env(conda_env)

    with open(os.path.join(dst_dir, _CONDA_ENV_FILE_NAME), "w") as f:
        yaml.safe_dump(conda_env, stream=f, default_flow_style=False)

    # Save `constraints.txt` if necessary
    if pip_constraints:
        write_to(os.path.join(dst_dir, _CONSTRAINTS_FILE_NAME), "\n".join(pip_constraints))

    # Save `requirements.txt`
    write_to(os.path.join(dst_dir, _REQUIREMENTS_FILE_NAME), "\n".join(pip_requirements))

    _PythonEnv.current().to_yaml(os.path.join(dst_dir, _PYTHON_ENV_FILE_NAME))


def _validate_model(spark_model):
    from pyspark.ml import Model as PySparkModel
    from pyspark.ml import Transformer as PySparkTransformer
    from pyspark.ml.util import MLReadable, MLWritable

    if _is_spark_connect_model(spark_model):
        return

    if (
        (
            not isinstance(spark_model, PySparkModel)
            and not isinstance(spark_model, PySparkTransformer)
        )
        or not isinstance(spark_model, MLReadable)
        or not isinstance(spark_model, MLWritable)
    ):
        raise MlflowException(
            "Cannot serialize this model. MLflow can only save descendants of pyspark.ml.Model "
            "or pyspark.ml.Transformer that implement MLWritable and MLReadable.",
            INVALID_PARAMETER_VALUE,
        )


def _is_spark_connect_model(spark_model):
    """
    Return whether the spark model is spark connect ML model
    """
    try:
        from pyspark.ml.connect import Model as ConnectModel

        return isinstance(spark_model, ConnectModel)
    except ImportError:
        # pyspark < 3.5 does not support Spark connect ML model
        return False


def _is_uc_volume_uri(url):
    parsed_url = urlparse(url)
    return parsed_url.scheme in ["", "dbfs"] and parsed_url.path.startswith("/Volumes")


@format_docstring(LOG_MODEL_PARAM_DOCS.format(package_name="pyspark"))
def save_model(
    spark_model,
    path,
    mlflow_model=None,
    conda_env=None,
    code_paths=None,
    dfs_tmpdir=None,
    sample_input=None,
    signature: ModelSignature = None,
    input_example: ModelInputExample = None,
    pip_requirements=None,
    extra_pip_requirements=None,
    metadata=None,
):
    """
    Save a Spark MLlib Model to a local path.

    By default, this function saves models using the Spark MLlib persistence mechanism.
    Additionally, if a sample input is specified using the ``sample_input`` parameter, the model
    is also serialized in MLeap format and the MLeap flavor is added.

    Args:
        spark_model: Spark model to be saved - MLflow can only save descendants of
            pyspark.ml.Model or pyspark.ml.Transformer which implement
            MLReadable and MLWritable.
        path: Local path where the model is to be saved.
        mlflow_model: MLflow model config this flavor is being added to.
        conda_env: {{ conda_env }}
        code_paths: {{ code_paths }}
        dfs_tmpdir: Temporary directory path on Distributed (Hadoop) File System (DFS) or local
            filesystem if running in local mode. The model is be written in this
            destination and then copied to the requested local path. This is necessary
            as Spark ML models read from and write to DFS if running on a cluster. All
            temporary files created on the DFS are removed if this operation
            completes successfully. Defaults to ``/tmp/mlflow``.
        sample_input: A sample input that is used to add the MLeap flavor to the model.
            This must be a PySpark DataFrame that the model can evaluate. If
            ``sample_input`` is ``None``, the MLeap flavor is not added.
        signature: See the document of argument ``signature`` in :py:func:`mlflow.spark.log_model`.
        input_example: {{ input_example }}
        pip_requirements: {{ pip_requirements }}
        extra_pip_requirements: {{ extra_pip_requirements }}
        metadata: {{ metadata }}

    .. code-block:: python
        :caption: Example

        from mlflow import spark
        from pyspark.ml.pipeline import PipelineModel

        # your pyspark.ml.pipeline.PipelineModel type
        model = ...
        mlflow.spark.save_model(model, "spark-model")
    """
    _validate_model(spark_model)
    _validate_env_arguments(conda_env, pip_requirements, extra_pip_requirements)

    from pyspark.ml import PipelineModel

    from mlflow.utils._spark_utils import _get_active_spark_session

    is_spark_connect_model = _is_spark_connect_model(spark_model)

    if not is_spark_connect_model and not isinstance(spark_model, PipelineModel):
        spark_model = PipelineModel([spark_model])
    if mlflow_model is None:
        mlflow_model = Model()
    if metadata is not None:
        mlflow_model.metadata = metadata

    # for automatic signature inference, we use an inline implementation rather than the
    # `_infer_signature_from_input_example` API because we need to convert model predictions from a
    # list into a Pandas series for signature inference.
    if signature is None and input_example is not None:
        input_ex = _Example(input_example).inference_data
        try:
            spark = _get_active_spark_session()
            if spark is not None:
                input_example_spark_df = spark.createDataFrame(input_ex)
                # `_infer_spark_model_signature` mutates the model. Copy the model to preserve the
                # original model.
                try:
                    spark_model = spark_model.copy()
                except Exception:
                    _logger.debug(
                        "Failed to copy the model, using the original model.", exc_info=True
                    )
                signature = mlflow.pyspark.ml._infer_spark_model_signature(
                    spark_model, input_example_spark_df
                )
        except Exception as e:
            if environment_variables._MLFLOW_TESTING.get():
                raise
            _logger.warning(_LOG_MODEL_INFER_SIGNATURE_WARNING_TEMPLATE, repr(e))
            _logger.debug("", exc_info=True)
    elif signature is False:
        signature = None

    sparkml_data_path = os.path.abspath(os.path.join(path, _SPARK_MODEL_PATH_SUB))

    if is_spark_connect_model:
        spark_model.saveToLocal(sparkml_data_path)
    else:
        # Spark ML stores the model on DFS if running on a cluster
        # Save it to a DFS temp dir first and copy it to local path
        if dfs_tmpdir is None:
            dfs_tmpdir = MLFLOW_DFS_TMP.get()
        tmp_path = generate_tmp_dfs_path(dfs_tmpdir)
        spark_model.save(tmp_path)

        if databricks_utils.is_in_databricks_runtime() and _is_uc_volume_uri(tmp_path):
            # The temp DFS path is a UC volume path.
            # Use UC volume fuse mount to read data.
            tmp_path_fuse = urlparse(tmp_path).path
            shutil.move(src=tmp_path_fuse, dst=sparkml_data_path)
        else:
            # We're copying the Spark model from DBFS to the local filesystem if (a) the temporary
            # DFS URI we saved the Spark model to is a DBFS URI ("dbfs:/my-directory"), or (b) if
            # we're running on a Databricks cluster and the URI is schemeless (e.g. looks like a
            # filesystem absolute path like "/my-directory")
            copying_from_dbfs = is_valid_dbfs_uri(tmp_path) or (
                databricks_utils.is_in_cluster() and posixpath.abspath(tmp_path) == tmp_path
            )
            if copying_from_dbfs and databricks_utils.is_dbfs_fuse_available():
                tmp_path_fuse = dbfs_hdfs_uri_to_fuse_path(tmp_path)
                shutil.move(src=tmp_path_fuse, dst=sparkml_data_path)
            else:
                _HadoopFileSystem.copy_to_local_file(tmp_path, sparkml_data_path, remove_src=True)

    _save_model_metadata(
        dst_dir=path,
        spark_model=spark_model,
        mlflow_model=mlflow_model,
        sample_input=sample_input,
        conda_env=conda_env,
        code_paths=code_paths,
        signature=signature,
        input_example=input_example,
        pip_requirements=pip_requirements,
        extra_pip_requirements=extra_pip_requirements,
    )


def _load_model_databricks_dbfs(dfs_tmpdir, local_model_path):
    from pyspark.ml.pipeline import PipelineModel

    # Spark ML expects the model to be stored on DFS
    # Copy the model to a temp DFS location first. We cannot delete this file, as
    # Spark may read from it at any point.
    fuse_dfs_tmpdir = dbfs_hdfs_uri_to_fuse_path(dfs_tmpdir)
    os.makedirs(fuse_dfs_tmpdir)
    # Workaround for inability to use shutil.copytree with DBFS FUSE due to permission-denied
    # errors on passthrough-enabled clusters when attempting to copy permission bits for directories
    shutil_copytree_without_file_permissions(src_dir=local_model_path, dst_dir=fuse_dfs_tmpdir)
    return PipelineModel.load(dfs_tmpdir)


def _load_model_databricks_uc_volume(dfs_tmpdir, local_model_path):
    from pyspark.ml.pipeline import PipelineModel

    # Copy the model to a temp DFS location first. We cannot delete this file, as
    # Spark may read from it at any point.
    fuse_dfs_tmpdir = urlparse(dfs_tmpdir).path
    shutil.copytree(src=local_model_path, dst=fuse_dfs_tmpdir)
    return PipelineModel.load(dfs_tmpdir)


def _load_model(model_uri, dfs_tmpdir_base=None, local_model_path=None):
    from pyspark.ml.pipeline import PipelineModel

    dfs_tmpdir = generate_tmp_dfs_path(dfs_tmpdir_base or MLFLOW_DFS_TMP.get())

    if (
        databricks_utils.is_in_databricks_serverless_runtime()
        or databricks_utils.is_in_databricks_shared_cluster_runtime()
    ):
        if not _is_uc_volume_uri(dfs_tmpdir):
            raise MlflowException(
                "UC volume path must be provided to load SparkML models In Databricks "
                "shared or serverless clusters. Specify environment variable 'MLFLOW_DFS_TMP' "
                "or 'dfs_tmpdir' argument to a UC volume path like '/Volumes/...' "
                "when loading a model."
            )
        return _load_model_databricks_uc_volume(
            dfs_tmpdir, local_model_path or _download_artifact_from_uri(model_uri)
        )
    if databricks_utils.is_in_cluster() and databricks_utils.is_dbfs_fuse_available():
        return _load_model_databricks_dbfs(
            dfs_tmpdir, local_model_path or _download_artifact_from_uri(model_uri)
        )
    model_uri = _HadoopFileSystem.maybe_copy_from_uri(model_uri, dfs_tmpdir, local_model_path)
    return PipelineModel.load(model_uri)


def _load_spark_connect_model(model_class, local_path):
    return _get_class_from_string(model_class).loadFromLocal(local_path)


def load_model(model_uri, dfs_tmpdir=None, dst_path=None):
    """
    Load the Spark MLlib model from the path.

    Args:
        model_uri: The location, in URI format, of the MLflow model, for example:

            - ``/Users/me/path/to/local/model``
            - ``relative/path/to/local/model``
            - ``s3://my_bucket/path/to/model``
            - ``runs:/<mlflow_run_id>/run-relative/path/to/model``
            - ``models:/<model_name>/<model_version>``
            - ``models:/<model_name>/<stage>``

            For more information about supported URI schemes, see
            `Referencing Artifacts <https://www.mlflow.org/docs/latest/concepts.html#
            artifact-locations>`_.
        dfs_tmpdir: Temporary directory path on Distributed (Hadoop) File System (DFS) or local
            filesystem if running in local mode. The model is loaded from this
            destination. Defaults to ``/tmp/mlflow``.
        dst_path: The local filesystem path to which to download the model artifact.
            This directory must already exist. If unspecified, a local output
            path will be created.

    Returns:
        pyspark.ml.pipeline.PipelineModel

    .. code-block:: python
        :caption: Example

        from mlflow import spark

        model = mlflow.spark.load_model("spark-model")
        # Prepare test documents, which are unlabeled (id, text) tuples.
        test = spark.createDataFrame(
            [(4, "spark i j k"), (5, "l m n"), (6, "spark hadoop spark"), (7, "apache hadoop")],
            ["id", "text"],
        )
        # Make predictions on test documents
        prediction = model.transform(test)
    """
    # This MUST be called prior to appending the model flavor to `model_uri` in order
    # for `artifact_path` to take on the correct value for model loading via mlflowdbfs.
    root_uri, artifact_path = _get_root_uri_and_artifact_path(model_uri)

    local_mlflow_model_path = _download_artifact_from_uri(
        artifact_uri=model_uri, output_path=dst_path
    )
    flavor_conf = Model.load(local_mlflow_model_path).flavors[FLAVOR_NAME]
    _add_code_from_conf_to_system_path(local_mlflow_model_path, flavor_conf)

    model_class = flavor_conf.get("model_class")
    if model_class is not None and model_class.startswith("pyspark.ml.connect."):
        spark_model_local_path = os.path.join(local_mlflow_model_path, flavor_conf["model_data"])
        return _load_spark_connect_model(model_class, spark_model_local_path)

    if _should_use_mlflowdbfs(model_uri):
        from pyspark.ml.pipeline import PipelineModel

        mlflowdbfs_path = _mlflowdbfs_path(
            DatabricksArtifactRepository._extract_run_id(model_uri), artifact_path
        )
        with databricks_utils.MlflowCredentialContext(
            get_databricks_profile_uri_from_artifact_uri(root_uri)
        ):
            return PipelineModel.load(mlflowdbfs_path)

    sparkml_model_uri = append_to_uri_path(model_uri, flavor_conf["model_data"])
    local_sparkml_model_path = os.path.join(local_mlflow_model_path, flavor_conf["model_data"])
    return _load_model(
        model_uri=sparkml_model_uri,
        dfs_tmpdir_base=dfs_tmpdir,
        local_model_path=local_sparkml_model_path,
    )


def _load_pyfunc(path):
    """
    Load PyFunc implementation. Called by ``pyfunc.load_model``.

    Args:
        path: Local filesystem path to the MLflow Model with the ``spark`` flavor.
    """
    from mlflow.utils._spark_utils import (
        _create_local_spark_session_for_loading_spark_model,
        _get_active_spark_session,
    )

    model_meta_path = os.path.join(os.path.dirname(path), MLMODEL_FILE_NAME)
    model_meta = Model.load(model_meta_path)

    model_class = model_meta.flavors[FLAVOR_NAME].get("model_class")
    if model_class is not None and model_class.startswith("pyspark.ml.connect."):
        # Note:
        # Spark connect ML models don't require a spark session for running inference.
        spark = None
        spark_model = _load_spark_connect_model(model_class, path)

    else:
        # NOTE: The `_create_local_spark_session_for_loading_spark_model()` call below may change
        # settings of the active session which we do not intend to do here.
        # In particular, setting master to local[1] can break distributed clusters.
        # To avoid this problem, we explicitly check for an active session. This is not ideal but
        # there is no good workaround at the moment.
        spark = _get_active_spark_session()
        if spark is None:
            # NB: If there is no existing Spark context, create a new local one.
            # NB: We're disabling caching on the new context since we do not need it and we want to
            # avoid overwriting cache of underlying Spark cluster when executed on a Spark Worker
            # (e.g. as part of spark_udf).
            spark = _create_local_spark_session_for_loading_spark_model()

        spark_model = _load_model(model_uri=path)

    return _PyFuncModelWrapper(spark, spark_model, signature=model_meta.signature)


def _find_and_set_features_col_as_vector_if_needed(spark_df, spark_model):
    """
    Finds the `featuresCol` column in spark_model and
    then tries to cast that column to `vector` type.
    This method is noop if the `featuresCol` is already of type `vector`
    or if it can't be cast to `vector` type
    Note:
    If a spark ML pipeline contains a single Estimator stage, it requires
    the input dataframe to contain features column of vector type.
    But the autologging for pyspark ML casts vector column to array<double> type
    for parity with the pd Dataframe. The following fix is required, which transforms
    that features column back to vector type so that the pipeline stages can correctly work.
    A valid scenario is if the auto-logged input example is directly used
    for prediction, which would otherwise fail without this transformation.

    Args:
        spark_df: Input dataframe that contains `featuresCol`
        spark_model: A pipeline model or a single transformer that contains `featuresCol` param

    Returns:
        A spark dataframe that contains features column of `vector` type.
    """
    from pyspark.ml.linalg import Vectors, VectorUDT
    from pyspark.sql import types as t
    from pyspark.sql.functions import udf

    def _find_stage_with_features_col(stage):
        if stage.hasParam("featuresCol"):

            def _array_to_vector(input_array):
                return Vectors.dense(input_array)

            array_to_vector_udf = udf(f=_array_to_vector, returnType=VectorUDT())
            features_col_name = stage.extractParamMap().get(stage.featuresCol)
            features_col_type = [
                _field
                for _field in spark_df.schema.fields
                if _field.name == features_col_name
                and _field.dataType
                in [t.ArrayType(t.DoubleType(), True), t.ArrayType(t.DoubleType(), False)]
            ]
            if len(features_col_type) == 1:
                return spark_df.withColumn(
                    features_col_name, array_to_vector_udf(features_col_name)
                )
        return spark_df

    if hasattr(spark_model, "stages"):
        for stage in reversed(spark_model.stages):
            return _find_stage_with_features_col(stage)
    return _find_stage_with_features_col(spark_model)


class _PyFuncModelWrapper:
    """
    Wrapper around Spark MLlib PipelineModel providing interface for scoring pandas DataFrame.
    """

    def __init__(self, spark, spark_model, signature):
        self.spark = spark
        self.spark_model = spark_model
        self.signature = signature

    def get_raw_model(self):
        """
        Returns the underlying model.
        """
        return self.spark_model

    def predict(
        self,
        pandas_df,
        params: Optional[dict[str, Any]] = None,
    ):
        """
        Generate predictions given input data in a pandas DataFrame.

        Args:
            pandas_df: pandas DataFrame containing input data.
            params: Additional parameters to pass to the model for inference.

        Returns:
            List with model predictions.
        """
        if _is_spark_connect_model(self.spark_model):
            # Spark connect ML model directly appends prediction result column to input pandas
            # dataframe. To make input dataframe intact, make a copy first.
            # TODO: apache/spark master has made a change to do shallow copy before
            #  calling `spark_model.transform`, so once spark 4.0 releases, we can
            #  remove this line.
            pandas_df = pandas_df.copy(deep=False)
            # Assuming the model output column name is "prediction".
            # Spark model uses "prediction" as default model inference output column name.
            return self.spark_model.transform(pandas_df)["prediction"]

        # Convert List[np.float64] / np.array[np.float64] type to List[float] type,
        # otherwise it will break `spark.createDataFrame` column type inferring.
        if self.signature and self.signature.inputs:
            for col_spec in self.signature.inputs.inputs:
                if isinstance(col_spec.type, SparkMLVector):
                    col_name = col_spec.name or pandas_df.columns[0]

                    pandas_df[col_name] = pandas_df[col_name].map(
                        lambda array: [float(elem) for elem in array]
                    )

        spark_df = self.spark.createDataFrame(pandas_df)

        # Convert Array[Double] column to spark ML vector type according to signature
        if self.signature and self.signature.inputs:
            for col_spec in self.signature.inputs.inputs:
                if isinstance(col_spec.type, SparkMLVector):
                    from pyspark.ml.functions import array_to_vector

                    col_name = col_spec.name or spark_df.columns[0]
                    spark_df = spark_df.withColumn(col_name, array_to_vector(col_name))

        # For the case of no signature or signature logged by old version MLflow,
        # the signature does not support spark ML vector type, in this case,
        # automatically infer vector type input columns and do the conversion
        # using `_find_and_set_features_col_as_vector_if_needed` utility function.
        spark_df = _find_and_set_features_col_as_vector_if_needed(spark_df, self.spark_model)

        prediction_column = mlflow.pyspark.ml._check_or_set_model_prediction_column(
            self.spark_model, spark_df
        )
        prediction_df = self.spark_model.transform(spark_df).select(prediction_column)

        # If signature output schema exists and it contains vector type columns,
        # Convert spark ML vector type column to Array[Double] otherwise it will
        # break enforce_schema checking
        if self.signature and self.signature.outputs:
            for col_spec in self.signature.outputs.inputs:
                if isinstance(col_spec.type, SparkMLVector):
                    from pyspark.ml.functions import vector_to_array

                    col_name = col_spec.name or prediction_df.columns[0]
                    prediction_df = prediction_df.withColumn(col_name, vector_to_array(col_name))
        return [x.prediction for x in prediction_df.collect()]


@autologging_integration(FLAVOR_NAME)
def autolog(disable=False, silent=False):
    """
    Enables (or disables) and configures logging of Spark datasource paths, versions
    (if applicable), and formats when they are read. This method is not threadsafe and assumes a
    `SparkSession
    <https://spark.apache.org/docs/latest/api/python/reference/pyspark.sql/api/pyspark.sql.SparkSession.html>`_
    already exists with the
    `mlflow-spark JAR
    <https://www.mlflow.org/docs/latest/tracking.html#spark>`_
    attached. It should be called on the Spark driver, not on the executors (i.e. do not call
    this method within a function parallelized by Spark).
    The mlflow-spark JAR used must match the Scala version of Spark. Please see the
    `Maven Repository
    <https://mvnrepository.com/artifact/org.mlflow/mlflow-spark>`_
    for available versions. This API requires Spark 3.0 or above.

    Datasource information is cached in memory and logged to all subsequent MLflow runs,
    including the active MLflow run (if one exists when the data is read). Note that autologging of
    Spark ML (MLlib) models is not currently supported via this API. Datasource autologging is
    best-effort, meaning that if Spark is under heavy load or MLflow logging fails for any reason
    (e.g., if the MLflow server is unavailable), logging may be dropped.

    For any unexpected issues with autologging, check Spark driver and executor logs in addition
    to stderr & stdout generated from your MLflow code - datasource information is pulled from
    Spark, so logs relevant to debugging may show up amongst the Spark logs.

    .. Note:: Spark datasource autologging only supports logging to MLflow runs in a single thread

    .. code-block:: python
        :caption: Example

        import mlflow.spark
        import os
        import shutil
        from pyspark.sql import SparkSession

        # Create and persist some dummy data
        # Note: the 2.12 in 'org.mlflow:mlflow-spark_2.12:2.16.2' below indicates the Scala
        # version, please match this with that of Spark. The 2.16.2 indicates the mlflow version.
        # Note: On environments like Databricks with pre-created SparkSessions,
        # ensure the org.mlflow:mlflow-spark_2.12:2.16.2 is attached as a library to
        # your cluster
        spark = (
            SparkSession.builder.config(
                "spark.jars.packages",
                "org.mlflow:mlflow-spark_2.12:2.16.2",
            )
            .master("local[*]")
            .getOrCreate()
        )
        df = spark.createDataFrame(
            [(4, "spark i j k"), (5, "l m n"), (6, "spark hadoop spark"), (7, "apache hadoop")],
            ["id", "text"],
        )
        import tempfile

        tempdir = tempfile.mkdtemp()
        df.write.csv(os.path.join(tempdir, "my-data-path"), header=True)
        # Enable Spark datasource autologging.
        mlflow.spark.autolog()
        loaded_df = spark.read.csv(
            os.path.join(tempdir, "my-data-path"), header=True, inferSchema=True
        )
        # Call toPandas() to trigger a read of the Spark datasource. Datasource info
        # (path and format) is logged to the current active run, or the
        # next-created MLflow run if no run is currently active
        with mlflow.start_run() as active_run:
            pandas_df = loaded_df.toPandas()

    Args:
        disable: If ``True``, disables the Spark datasource autologging integration.
            If ``False``, enables the Spark datasource autologging integration.
        silent: If ``True``, suppress all event logs and warnings from MLflow during Spark
            datasource autologging. If ``False``, show all events and warnings during Spark
            datasource autologging.
    """
    from pyspark import __version__ as pyspark_version
    from pyspark.sql import SparkSession

    from mlflow.spark.autologging import (
        _listen_for_spark_activity,
        _stop_listen_for_spark_activity,
    )
    from mlflow.utils import databricks_utils
    from mlflow.utils._spark_utils import _get_active_spark_session

    if (
        databricks_utils.is_in_databricks_serverless_runtime()
        or databricks_utils.is_in_databricks_shared_cluster_runtime()
    ):
        if disable:
            return
        raise MlflowException(
            "MLflow Spark dataset autologging is not supported on Databricks shared clusters "
            "or Databricks serverless clusters."
        )

    # Check if environment variable PYSPARK_PIN_THREAD is set to false.
    # The "Pin thread" concept was introduced since Pyspark 3.0.0 and set to default to true
    # since Pyspark 3.2.0 (https://issues.apache.org/jira/browse/SPARK-35303). When pin thread
    # is enabled, Pyspark manages Python and JVM threads in a 1:1, meaning that when one thread
    # is terminated, the corresponding thread in the other side will be terminated as well.
    # However, this causes an issue in spark autologging as our event listener thread may be
    # terminated before receiving the datasource event.
    # Hence, we have to disable it and decouple the thread management between Python and JVM.
    if (
        Version(pyspark_version) >= Version("3.2.0")
        and os.environ.get("PYSPARK_PIN_THREAD", "").lower() != "false"
    ):
        _logger.warning(
            "With Pyspark >= 3.2, PYSPARK_PIN_THREAD environment variable must be set to false "
            "for Spark datasource autologging to work."
        )

    def __init__(original, self, *args, **kwargs):
        original(self, *args, **kwargs)

        _listen_for_spark_activity(self._sc)

    safe_patch(FLAVOR_NAME, SparkSession, "__init__", __init__, manage_run=False)

    def patched_session_stop(original, self, *args, **kwargs):
        _stop_listen_for_spark_activity(self.sparkContext)
        original(self, *args, **kwargs)

    safe_patch(FLAVOR_NAME, SparkSession, "stop", patched_session_stop, manage_run=False)

    active_session = _get_active_spark_session()
    if active_session is not None:
        # We know SparkContext exists here already, so get it
        sc = active_session.sparkContext

        if disable:
            _stop_listen_for_spark_activity(sc)
        else:
            _listen_for_spark_activity(sc)<|MERGE_RESOLUTION|>--- conflicted
+++ resolved
@@ -354,20 +354,14 @@
     # be incorrect on multi-node clusters.
     # If the artifact URI is not a local filesystem path we attempt to write directly to the
     # artifact repo via Spark. If this fails, we defer to Model.log().
-<<<<<<< HEAD
-    elif is_local_uri(run_root_artifact_uri) or not _maybe_save_model(
-        spark_model,
-        append_to_uri_path(run_root_artifact_uri, name),
-=======
     elif (
         is_local_uri(run_root_artifact_uri)
         or databricks_utils.is_in_databricks_serverless_runtime()
         or databricks_utils.is_in_databricks_shared_cluster_runtime()
         or not _maybe_save_model(
             spark_model,
-            append_to_uri_path(run_root_artifact_uri, artifact_path),
-        )
->>>>>>> e5981592
+            append_to_uri_path(run_root_artifact_uri, name),
+        )
     ):
         if (
             databricks_utils.is_in_databricks_serverless_runtime()
