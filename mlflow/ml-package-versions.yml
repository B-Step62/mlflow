sklearn:
  package_info:
    pip_release: "scikit-learn"
    install_dev: |
      pip install git+https://github.com/scikit-learn/scikit-learn.git

  models:
    minimum: "1.3.1"
    maximum: "1.7.1"
    run: |
      pytest tests/sklearn/test_sklearn_model_export.py

  autologging:
    minimum: "1.3.1"
    maximum: "1.7.1"
    requirements:
      ">= 0.0.0": ["matplotlib"]
    run: |
      pytest tests/sklearn/test_sklearn_autolog.py

      # Ensure sklearn autologging works without matplotlib
      pip uninstall -q -y matplotlib
      pytest tests/sklearn/test_sklearn_autolog_without_matplotlib.py

pytorch:
  package_info:
    pip_release: "torch"
    module_name: "torch"
    install_dev: |
      pip install --upgrade --pre torch -f https://download.pytorch.org/whl/nightly/cpu/torch_nightly.html

  models:
    minimum: "2.1.0"
    maximum: "2.7.1"
    requirements:
      ">= 0.0.0": ["torchvision", "scikit-learn"]
      ">= 1.8": ["transformers"]
      "< 2.3": ["numpy<2", "transformers<=4.49.0", "safetensors<0.6.0"]
    run: |
      pytest tests/pytorch/test_pytorch_model_export.py tests/pytorch/test_pytorch_metric_value_conversion_utils.py

  autologging:
    minimum: "2.1.0"
    maximum: "2.7.1"
    requirements:
      ">= 0.0.0": ["tensorboard"]
    run: |
      pytest tests/pytorch/test_tensorboard_autolog.py

pytorch-lightning:
  package_info:
    pip_release: "pytorch-lightning"
    module_name: "lightning"
    install_dev: |
      export PACKAGE_NAME=pytorch
      pip install git+https://github.com/PytorchLightning/pytorch-lightning.git

  autologging:
    minimum: "2.0.7"
    maximum: "2.5.2"
    requirements:
      ">= 0.0.0": ["scikit-learn", "torchvision", "protobuf<4.0.0", "tensorboard", "greenlet<3"]
    run: |
      pytest tests/pytorch/test_pytorch_autolog.py

keras:
  package_info:
    pip_release: "keras"
    install_dev: |
      pip install --upgrade git+https://github.com/keras-team/keras.git

  models:
    minimum: "3.0.2"
    maximum: "3.11.1"
    requirements:
      ">= 3.0.0": ["jax[cpu]>0.4"]
      "< 3.10.0": ["jax[cpu]<0.6"]
    run: |
      export KERAS_BACKEND=jax
      pytest tests/keras/test_callback.py

  autologging:
    minimum: "3.0.2"
    maximum: "3.11.1"
    requirements:
      ">= 3.0.0": ["jax[cpu]>0.4"]
      "< 3.10.0": ["jax[cpu]<0.6"]
    run: |
      export KERAS_BACKEND=jax
      pytest tests/keras/test_autolog.py

tensorflow:
  package_info:
    pip_release: "tensorflow"
    install_dev: |
      pip install --pre tf-nightly

  models:
    minimum: "2.13.1"
    maximum: "2.19.0"
    requirements:
      # Requirements to run tests for keras
      ">= 0.0.0": ["scikit-learn", "pyspark", "pyarrow", "transformers!=4.38.0,!=4.38.1"]
      # TensorFlow 2.12.1 and 2.13.1 requires typing_extensions < 4.6.0, which is
      # incompatible with SQLAlchemy 2.0.25 and Pydantic v2 with error
      # `cannot import name 'TypeAliasType' from 'typing_extensions'`
      ">= 2.12.1, <= 2.13.1": ["sqlalchemy<2.0.25", "pydantic<2"]
      "== 2.15.1": ["transformers<4.39.0"]
    run: |
      pytest \
        tests/tensorflow/test_tensorflow2_core_model_export.py \
        tests/tensorflow/test_tensorflow2_metric_value_conversion_utils.py \
        tests/tensorflow/test_keras_model_export.py \
        tests/tensorflow/test_keras_pyfunc_model_works_with_all_input_types.py

  autologging:
    minimum: "2.13.1"
    maximum: "2.19.0"
    requirements:
      "== dev": ["scikit-learn"]
      # TensorFlow 2.12.1 and 2.13.1 requires typing_extensions < 4.6.0, which is
      # incompatible with SQLAlchemy 2.0.25 with error
      # `cannot import name 'TypeAliasType' from 'typing_extensions'`
      ">= 2.12.1, <= 2.13.1": ["sqlalchemy<2.0.25", "pydantic<2"]
    run: |
      pytest tests/tensorflow/test_tensorflow2_autolog.py

xgboost:
  package_info:
    pip_release: "xgboost"
    install_dev: |
      pip install git+https://github.com/dmlc/xgboost.git#subdirectory=python-package

  models:
    minimum: "2.0.0"
    maximum: "3.0.3"
    requirements:
      ">= 0.0.0": ["scikit-learn"]
    run: |
      pytest tests/xgboost/test_xgboost_model_export.py

  autologging:
    minimum: "2.0.0"
    maximum: "3.0.3"
    requirements:
      ">= 0.0.0": ["scikit-learn", "matplotlib"]
    run: |
      pytest tests/xgboost/test_xgboost_autolog.py

lightgbm:
  package_info:
    pip_release: "lightgbm"
    install_dev: |
      git clone --recursive https://github.com/microsoft/LightGBM --depth=1 --branch master /tmp/LightGBM
      cd /tmp/LightGBM
      bash build-python.sh install

  models:
    minimum: "4.1.0"
    maximum: "4.6.0"
    requirements:
      ">= 0.0.0": ["scikit-learn"]
      "< 4.4.0": ["numpy<2"]
    run: |
      pytest tests/lightgbm/test_lightgbm_model_export.py

  autologging:
    minimum: "4.1.0"
    maximum: "4.6.0"
    requirements:
      ">= 0.0.0": ["scikit-learn", "matplotlib"]
      "< 4.4.0": ["numpy<2"]
    run: |
      pytest tests/lightgbm/test_lightgbm_autolog.py

catboost:
  package_info:
    pip_release: "catboost"

  models:
    minimum: "1.2.1"
    maximum: "1.2.8"
    requirements:
      ">= 0.0.0": ["scikit-learn"]
      "< 1.3": ["numpy<2"]
    run: |
      pytest tests/catboost/test_catboost_model_export.py

onnx:
  package_info:
    pip_release: "onnx"
    install_dev: |
      # This workflow describes how to build a wheel for Linux:
      # https://github.com/onnx/onnx/blob/51a7d932356cbb1205341660a4a52f8c121d8f4b/.github/workflows/release_linux_x86_64.yml

      auth_header="$(git config --local --get http.https://github.com/.extraheader)"
      tmp_dir=$(mktemp -d)
      git clone https://github.com/onnx/onnx.git $tmp_dir
      cd $tmp_dir
      git submodule sync --recursive
      git -c "http.extraheader=$auth_header" -c protocol.version=2 submodule update --init --force --recursive --depth=1

      # Build wheel
      python_version=$(python -c 'import sys; print(".".join(map(str, sys.version_info[:2])))')
      docker run --rm -v $(pwd):/github/workspace --workdir /github/workspace --entrypoint bash \
        quay.io/pypa/manylinux2014_x86_64 .github/workflows/manylinux/entrypoint.sh $python_version manylinux2014_x86_64 pull_request

      # Install wheel
      pip install dist/*manylinux*.whl

  models:
    minimum: "1.14.1"
    maximum: "1.18.0"
    requirements:
      ">= 0.0.0": ["onnxruntime", "torch", "scikit-learn"]
    run: |
      pytest tests/onnx/test_onnx_model_export.py

semantic_kernel:
  package_info:
    pip_release: "semantic-kernel"
    install_dev: |
      pip install git+https://github.com/microsoft/semantic-kernel.git@main#subdirectory=python

  autologging:
    minimum: "1.34.0"
    maximum: "1.35.0"
    requirements:
      ">= 1.34.0": ["pydantic>=2.0,<2.12", "openai"]
    run: |
      pytest tests/semantic_kernel/test_semantic_kernel_autolog.py

spacy:
  package_info:
    pip_release: "spacy"
    install_dev: |
      pip install git+https://github.com/explosion/spaCy.git

  models:
    minimum: "3.6.1"
    maximum: "3.8.7"
    requirements:
      "< 3.8": ["numpy<2"]
    run: |
      pytest tests/spacy/test_spacy_model_export.py

statsmodels:
  package_info:
    pip_release: "statsmodels"
    install_dev: |
      pip install git+https://github.com/statsmodels/statsmodels.git

  models:
    minimum: "0.14.1"
    maximum: "0.14.5"
    run: |
      pytest tests/statsmodels/test_statsmodels_model_export.py

  autologging:
    minimum: "0.14.1"
    maximum: "0.14.5"
    run: |
      pytest tests/statsmodels/test_statsmodels_autolog.py

spark:
  package_info:
    pip_release: "pyspark"
    module_name: "pyspark"
    install_dev: |
      temp_dir=$(mktemp -d)
      git clone --depth 1 https://github.com/apache/spark.git $temp_dir
      cd $temp_dir
      # -Pconnect -Phive is required by spark connect
      ./build/sbt -Pconnect -Phive clean package connect/assembly
      cd python/packaging/classic
      pip install '.[connect]'
      pyspark --version

  models:
    minimum: "3.2.1"
    maximum: "4.0.0"
    java:
      "<= 3.4.1": "11"
    # NB: Allow unreleased maximum versions for the pyspark package to support models and
    # autologging use cases in environments where newer versions of pyspark are available
    # prior to their release on PyPI (e.g. Databricks)
    allow_unreleased_max_version: True
    requirements:
      ">= 0.0.0": ["boto3", "scikit-learn", "pyarrow", "numpy<2"]
      "< 3.4.0": ["pandas<2"]
      ">= 3.5.0": ["torch<2.6.0", "scikit-learn", "torcheval"]
      ">= 3.5.0, < dev": ["pyspark[connect]"]
    run: |
      SAGEMAKER_OUT=$(mktemp)
      if mlflow sagemaker build-and-push-container --no-push --mlflow-home . > $SAGEMAKER_OUT 2>&1; then
        echo "Sagemaker container build succeeded.";
      else
        echo "Sagemaker container build failed, output:";
        cat $SAGEMAKER_OUT;
        exit 1
      fi
      pytest tests/spark --ignore tests/spark/autologging --ignore tests/spark/test_spark_connect_model_export.py

      if [[ $(python -c "from packaging.version import Version;import pyspark;print(Version(pyspark.__version__) >= Version('3.5'))") = "True" ]]; then
        pytest tests/spark/test_spark_connect_model_export.py;
      fi

  autologging:
    minimum: "3.3.0"
    maximum: "4.0.0"
    java:
      "<= 3.4.1": "11"
    # NB: Allow unreleased maximum versions for the pyspark package to support models and
    # autologging use cases in environments where newer versions of pyspark are available
    # prior to their release on PyPI (e.g. Databricks)
    allow_unreleased_max_version: True
    requirements:
      ">= 0.0.0": ["scikit-learn", "numpy<2"]
      "< 3.4.0": ["pandas<2"]
    run: |
      # Build Java package
      # Pyspark 4.0 ('dev' version) exclusively supports Scala 2.13
      if [[ $(python -c "import pyspark;from packaging.version import Version;print(Version(pyspark.__version__).major >= 4)") = "True" ]]; then
        pushd mlflow/java/spark_2.13
      else
        pushd mlflow/java/spark_2.12
      fi
      mvn package -DskipTests -q
      popd

      # `test_spark_disable_autologging.py` is flaky if it runs with other tests
      # so run it individually
      pytest tests/spark/autologging/datasource/test_spark_disable_autologging.py

      # NB: Running each .py file individually is important (instead of
      # 'pytest tests/spark/autologging') not to share SparkSession across tests
      # `test_spark_datasource_autologging_crossframework.py` fails when run with other tests
      pytest tests/spark/autologging/datasource/test_spark_datasource_autologging_crossframework.py

      find tests/spark/autologging -name 'test*.py' | grep -v crossframework | grep -v test_spark_disable_autologging | xargs -L 1 pytest

prophet:
  package_info:
    pip_release: "prophet"

  models:
    minimum: "1.1.6"
    maximum: "1.1.7"
    requirements:
      # Prophet does not handle numpy 2 yet. https://github.com/facebook/prophet/issues/2595
      ">= 0.0.0": ["numpy<2"]
      # Avoid holidays 0.25 due to https://github.com/dr-prodigy/python-holidays/issues/1200 on
      # older version of prophet. Compatibility updates have been released as part of the 1.1.4
      # release of prophet.
    run: |
      pytest tests/prophet/test_prophet_model_export.py

pmdarima:
  package_info:
    pip_release: "pmdarima"
    # TODO: Uncomment once https://github.com/alkaline-ml/pmdarima/issues/582 is fixed.
    # install_dev: |
    #   # pip install Cython
    #   # pip install git+https://github.com/alkaline-ml/pmdarima.git

  models:
    minimum: "2.0.4"
    maximum: "2.0.4"
    requirements:
      ">= 0.0.0": [
          "prophet",
          # Avoid holidays 0.25 due to https://github.com/dr-prodigy/python-holidays/issues/1200
          "holidays!=0.25",
          "numpy<2",
          # TODO: Try the latest version of moto (https://github.com/getmoto/moto/issues/8498) and remove this pin
          "boto3<1.36",
        ]
    run: |
      pytest tests/pmdarima/test_pmdarima_model_export.py

diviner:
  package_info:
    pip_release: "diviner"
    install_dev: |
      pip install git+https://github.com/databricks/diviner.git

  models:
    minimum: "0.1.1"
    maximum: "0.1.1"
    requirements:
      # https://github.com/alan-turing-institute/sktime/issues/2898
      # Avoid holidays 0.25 due to https://github.com/dr-prodigy/python-holidays/issues/1200
      ">= 0.0": [
          "cmdstanpy!=1.0.2",
          "holidays!=0.25",
          "numpy<2",
          # TODO: Try the latest version of moto (https://github.com/getmoto/moto/issues/8498) and remove this pin
          "boto3<1.36",
        ]
      # Diviner <= 0.1.1 isn't compatible with pandas>=2
      "<= 0.1.1": ["pandas<2"]
      # As of Jun 7, 2023, Diviner dev isn't compatible with pandas>=2
      "== dev": ["pandas<2"]
    run: |
      pytest tests/diviner/test_diviner_model_export.py

h2o:
  package_info:
    pip_release: "h2o"
  models:
    minimum: "3.42.0.3"
    maximum: "3.46.0.7"
    run: |
      pytest tests/h2o

shap:
  package_info:
    pip_release: "shap"
  models:
    minimum: "0.43.0"
    maximum: "0.48.0"
    requirements:
      "< 0.46.0": ["numpy<1.24.0"]
    run: |
      pytest tests/shap

paddle:
  package_info:
    pip_release: "paddlepaddle"
  models:
    minimum: "2.5.2"
    maximum: "3.1.0"
    requirements:
      "< 2.6.0": ["numpy<2"]
    run: |
      pytest tests/paddle/test_paddle_model_export.py
  autologging:
    minimum: "2.5.2"
    maximum: "3.1.0"
    requirements:
      "< 2.6.0": ["numpy<2"]
    run: |
      pytest tests/paddle/test_paddle_autolog.py

transformers:
  package_info:
    pip_release: "transformers"
    install_dev: |
      pip install git+https://github.com/huggingface/transformers
  models:
    minimum: "4.38.2"
    maximum: "4.54.1"
    test_every_n_versions: 4
    unsupported: [
        # Avoid this patch: https://github.com/huggingface/transformers/pull/29032
        ">=4.38.0,<4.39.0",
        # https://github.com/huggingface/transformers/issues/38269
        "== 4.52.1",
        "== 4.52.2",
      ]
    requirements:
      ">= 0.0.0": [
          "datasets",
          # 0.22.0 is broken: https://github.com/huggingface/huggingface_hub/issues/2157
          "huggingface_hub!=0.22.0",
          "hf_transfer",
          "torch",
          "torchvision",
          "tensorflow",
          "peft", # optimized fine-tuning library developed by Hugging Face
          "accelerate", # required for large torch models where weights will not fit in RAM
          "librosa", # required for transformers audio pipelines for bitrate conversion
          "ffmpeg", # required for transformers audio pipelines for audio byte to numpy conversion
          "sentencepiece", # required for transformers text2text generation pipeline
          "protobuf<=3.20.3", # fix error `Couldn't build proto file into descriptor pool: duplicate file name sentencepiece_model.proto`
          "typing_extensions>=4.6.0", # fix error for SqlAlchemy == 2.0.25 cannot import name 'TypeAliasType' from 'typing_extensions'
          # TODO: Try the latest version of moto (https://github.com/getmoto/moto/issues/8498) and remove this pin
          "boto3<1.36",
        ]
      # peft >= 0.14 relies on classes from newer versions of transformers
<<<<<<< HEAD
      "< 4.43": ["peft<0.14.0"]
=======
      "< 4.44": ["peft<0.14.0"]
>>>>>>> 8c49579b
      ">= 4.38.2": ["tf-keras"] # Transformers doesn't support Keras 3.0. tf-keras needs to be installed.
      "< 4.52.0.dev0": ["accelerate<1"]
    pre_test: |
      export PYTHONPATH=./
      python tests/transformers/helper.py
    run: |
      # Run all Transformers tests except autologging
      pytest tests/transformers --ignore tests/transformers/test_transformers_autolog.py
      pip uninstall -y accelerate
      pytest tests/transformers/test_transformers_model_export.py -k "test_transformers_tf_model_save_without_conda_env_uses_default_env_with_expected_dependencies or test_transformers_pt_model_save_dependencies_without_accelerate"
  autologging:
    minimum: "4.38.2"
    maximum: "4.54.1"
    test_every_n_versions: 4
    unsupported: [
        # https://github.com/huggingface/transformers/issues/38269
        "== 4.52.1",
        "== 4.52.2",
      ]
    requirements:
      ">= 0.0.0": [
          "datasets",
          # 0.22.0 is broken: https://github.com/huggingface/huggingface_hub/issues/2157
          "huggingface_hub!=0.22.0",
          "hf_transfer",
          "torch",
          "torchvision",
          "tensorflow",
          "setfit",
          "optuna",
          # TODO: Try the latest version of moto (https://github.com/getmoto/moto/issues/8498) and remove this pin
          "boto3<1.36",
        ]
      ">= 4.38.2": ["tf-keras"] # Transformers doesn't support Keras 3.0. tf-keras needs to be installed.
      # hf_hub>=0.24.0 is broken with setfit<=1.0.3. the incompatibility was fixed in setfit>=1.1, but
      # that version of setfit requires tranformers>=4.41
      # datasets > 2.4.0 is incompatible with huggingface_hub<0.24.0
      # evaluate >= 0.4.3 is incompatible with datasets<=2.4.0
      # pyarrow >= 21.0.0 is incompatible with datasets<=2.4.0
      "< 4.41": ["huggingface_hub<0.24.0", "datasets<=2.4.0", "evaluate<0.4.3", "pyarrow<21.0.0"]
      "< 4.52.0.dev0": ["accelerate<1"]
    run: |
      pytest tests/transformers/test_transformers_autolog.py

openai:
  package_info:
    pip_release: "openai"
    install_dev: |
      pip install git+https://github.com/openai/openai-python
  models:
    minimum: "1.0.1"
    maximum: "1.98.0"
    requirements:
      ">= 0.0.0": [
          "pyspark",
          "tiktoken",
          "aiohttp",
          "tenacity",
          # Required to run tests/openai/mock_openai.py
          "fastapi",
          "uvicorn",
        ]
      "< 1.55.3": ["httpx<0.28.0"]
    run: |
      pytest tests/openai --ignore-glob="*autolog.py"
    # Our CI runs tests for every minor version of the library by default, which results in
    # many test tasks for openai. Reducing the number of testing only for every 10 version.
    test_every_n_versions: 10
  autologging:
    minimum: "1.17.0"
    maximum: "1.98.0"
    requirements:
      ">= 0.0.0": [
          "tiktoken",
          "tenacity",
          # Required to run tests/openai/mock_openai.py
          "fastapi",
          "uvicorn",
        ]
      "< 1.55.3": ["httpx<0.28.0"]
      ">= 1.66.2": ["openai-agents"]
    run: |
      pytest tests/openai/*_autolog.py
    test_every_n_versions: 10
    test_tracing_sdk: true

dspy:
  package_info:
    pip_release: "dspy"
    install_dev: |
      pip install git+https://github.com/stanfordnlp/dspy.git
  models:
    minimum: "2.5.17"
    maximum: "2.6.27"
    requirements:
      ">= 0.0.0": ["openai"]
    run: |
      pytest tests/dspy --ignore tests/dspy/test_dspy_autolog.py
  autologging:
    minimum: "2.5.17"
    maximum: "2.6.27"
    requirements:
      ">= 0.0.0": ["openai"]
    run: |
      pytest tests/dspy/test_dspy_autolog.py
    test_tracing_sdk: true

langchain:
  package_info:
    pip_release: "langchain"
    install_dev: |
      pip install git+https://github.com/langchain-ai/langchain#subdirectory=libs/langchain
  models:
    # Where the large package update was made (langchain-core, community, ...)
    minimum: "0.0.354"
    maximum: "0.3.27"
    requirements:
      ">= 0.0.0": [
          "pyspark",
          "transformers",
          "torch",
          "torchvision",
          "openai",
          "google-search-results",
          "psutil",
          "faiss-cpu",
          "langchain-experimental",
          "numexpr",
          "hf_transfer",
          "langchain-core!=0.1.39", # https://github.com/langchain-ai/langchain/issues/19947
          "langchain-openai",
          "langgraph",
          # Required to run tests/openai/mock_openai.py
          "fastapi",
          "uvicorn",
          # Required for testing Databricks dependency extraction
          "databricks-vectorsearch",
        ]
      # langchain-openai 0.1.22 is imcomptible with earlier langchain-core due to
      # https://github.com/langchain-ai/langchain/commit/b83f1eb0d56dbf99605a1fce93953ee09d77aabf
      "< 0.2": ["langchain-openai<=0.1.22"]
      ">= 0.2": [
          "langchain-huggingface",
          # Required for testing uc tools
          "unitycatalog-langchain",
        ]
      ">=0.3": ["databricks-langchain"]
    pre_test: |
      # Installing both pyspark and databricks-connect causes a conflict
      pip uninstall -y databricks-connect
      pip install --no-deps --force-reinstall pyspark
    run: |
      # Some dependencies above includes 'mlflow-skinny' but not full 'mlflow', such as databricks-vectorsearch.
      # This causes installation of mlflow-skinny from stable version, while 'mlflow' points to the dev version,
      # resulting in a weird module conflict issue.
      pip install './libs/skinny'
      # Run all langchain tests except autologging
      pytest tests/langchain --ignore tests/langchain/test_langchain_autolog.py
      # test both pydantic v1 and v2
      PYDANTIC_VERSION=$(python -c "import pydantic; print(pydantic.__version__)")
      if [[ $PYDANTIC_VERSION == 1.* ]]; then
        pip install 'pydantic>=2' 'fastapi>=0.100.0'
        echo "Testing langchain model export with pydantic v2"
        pytest tests/langchain --ignore tests/langchain/test_langchain_autolog.py
      fi
  autologging:
    minimum: "0.1.0"
    maximum: "0.3.27"
    requirements:
      ">= 0.0.0": [
          "openai",
          "google-search-results",
          "faiss-cpu",
          "langchain-core!=0.1.39", # https://github.com/langchain-ai/langchain/issues/19947
          # Required to run tests/openai/mock_openai.py
          "fastapi",
          "uvicorn",
          # Some model logging/loading requires langchain community
          "langchain-community",
        ]
      "< 0.3.0": ["langchain_openai<0.2.0"]
      ">= 0.3.0": [
          # Need to bump FasAPI version to support pydantic v2
          "fastapi>=0.100.0",
          "langchain-openai>=0.2.0",
        ]
    pre_test: |
      # Installing both pyspark and databricks-connect causes a conflict
      pip uninstall -y databricks-connect
      pip install --no-deps --force-reinstall pyspark
    run: |
      pytest tests/langchain/test_langchain_autolog.py
      # test both pydantic v1 and v2
      PYDANTIC_VERSION=$(python -c "import pydantic; print(pydantic.__version__)")
      if [[ $PYDANTIC_VERSION == 1.* ]]; then
        pip install 'pydantic>=2' 'fastapi>=0.100.0'
        echo "Testing langchain autolog with pydantic v2"
        pytest tests/langchain/test_langchain_autolog.py
      fi

      echo "Testing langchain autolog and evaluation with langchain-community"
      # Install with 'langchain' to ensure the compatible version is installed
      pip install langchain langchain-community

      # TODO: an unexpected issue happens when autolog test and evaluation test are run together, which need investigations
      pytest tests/langchain/test_langchain_autolog.py
    test_tracing_sdk: true

langgraph:
  package_info:
    pip_release: "langgraph"
    install_dev: |
      pip install git+https://github.com/langchain-ai/langgraph#subdirectory=libs/langgraph
      # Force-reinstall prebuilt to ensure dev version compatibility and prevent pipeline failures
      pip install --force-reinstall --no-deps git+https://github.com/langchain-ai/langgraph#subdirectory=libs/prebuilt

  models:
    minimum: "0.2.0"
    maximum: "0.6.3"
    requirements:
      ">= 0.0.0": [
          "langchain",
          "langchain_openai",
          # Required to run tests/openai/mock_openai.py
          "fastapi",
          "uvicorn",
        ]
      ">= 0.3.0": ["langgraph-prebuilt"]
      # `langgraph == 0.4.*` is incompatible with `langgraph-prebuilt >= 0.5`
      "== 0.4.*": ["langgraph-prebuilt<0.5"]
    run: |
      pytest tests/langgraph --ignore tests/langgraph/test_langgraph_autolog.py

  autologging:
    minimum: "0.2.0"
    maximum: "0.6.3"
    requirements:
      ">= 0.0.0": [
          "langchain",
          "langchain_openai",
          # Required to run tests/openai/mock_openai.py
          "fastapi",
          "uvicorn",
        ]
      ">= 0.3.0": ["langgraph-prebuilt"]
      # `langgraph == 0.4.*` is incompatible with `langgraph-prebuilt >= 0.5`
      "== 0.4.*": ["langgraph-prebuilt<0.5"]
    run: |
      pytest tests/langgraph/test_langgraph_autolog.py
    test_tracing_sdk: true

llama_index:
  package_info:
    pip_release: "llama-index"
    module_name: "llama_index.core"
    install_dev: |
      pip install git+https://github.com/run-llama/llama_index.git
  models:
    # New event/span framework is fully implemented in 0.10.44
    minimum: "0.10.44"
    maximum: "0.13.0"
    requirements:
      ">= 0.0.0": [
          # TODO: Unpin once this issue is resolved: https://github.com/openai/openai-python/issues/2525
          "openai<=1.99.1",
          # Required to test Databricks integration
          "llama-index-llms-databricks",
          "llama-index-embeddings-databricks",
          # Required to test external vector stores
          "llama-index-vector-stores-qdrant",
          # Required to run tests/openai/mock_openai.py
          "fastapi",
          "uvicorn",
        ]
    run: pytest tests/llama_index --ignore tests/llama_index/test_llama_index_autolog.py --ignore tests/llama_index/test_llama_index_tracer.py
  autologging:
    minimum: "0.10.44"
    maximum: "0.13.0"
    requirements:
      ">= 0.0.0": [
          # TODO: Unpin once this issue is resolved: https://github.com/openai/openai-python/issues/2525
          "openai<=1.99.1",
          # Required to run tests/openai/mock_openai.py
          "fastapi",
          "uvicorn",
        ]
      "< 0.11.0": ["pydantic<2"]
    run: pytest tests/llama_index/test_llama_index_autolog.py tests/llama_index/test_llama_index_tracer.py
    test_tracing_sdk: true

ag2:
  package_info:
    pip_release: "ag2"
    module_name: "autogen"
  autologging:
    minimum: "0.7.0"
    maximum: "0.9.7"
    requirements:
      ">= 0.0.0": [
          # Required to run tests/openai/mock_openai.py
          "fastapi",
          "uvicorn",
          "openai",
          "numpy<2",
        ]
    run: pytest tests/ag2

autogen:
  package_info:
    pip_release: "autogen-agentchat"
    module_name: "autogen_agentchat"
  autologging:
    minimum: "0.4.9"
    maximum: "0.7.1"
    requirements:
      ">= 0.0.0": [
          # Required to run tests/openai/mock_openai.py
          "fastapi",
          "uvicorn",
          "autogen_ext",
        ]
    run: pytest tests/autogen
    test_tracing_sdk: true

gemini:
  package_info:
    pip_release: "google-genai"
    module_name: "google.genai"
    install_dev: |
      pip install git+https://github.com/googleapis/python-genai
  autologging:
    minimum: "1.0.0"
    maximum: "1.28.0"
    requirements:
    run: |
      # Install legacy gemini SDK to ensure the integration works for the legacy SDK 
      pip install google-generativeai
      pytest tests/gemini
    test_tracing_sdk: true

anthropic:
  package_info:
    pip_release: "anthropic"
    install_dev: |
      pip install git+https://github.com/anthropics/anthropic-sdk-python
  autologging:
    minimum: "0.30.0"
    maximum: "0.60.0"
    requirements:
      "< 0.40.0": ["httpx<0.28.0"]
    run: pytest tests/anthropic
    # Our CI runs tests for every minor version of the library by default, which results in
    # many test tasks for anthropic. Reducing the number of testing only for every 5 version.
    test_every_n_versions: 5
    test_tracing_sdk: true

crewai:
  package_info:
    pip_release: "crewai"
    module_name: "crewai"
    install_dev: |
      pip install git+https://github.com/crewAIInc/crewAI
  autologging:
    minimum: "0.80.0"
    maximum: "0.152.0"
    unsupported: ["==0.114.0"]
    requirements:
    run: pytest tests/crewai
    test_tracing_sdk: true

pydantic_ai:
  package_info:
    pip_release: "pydantic-ai"
    module_name: "pydantic_ai"

    install_dev: |
      # Install the stable version first to install dependencies
      pip install pydantic-ai 
      # We need to install deno to run test suite for MCPServer as deno is used to start the MCPServer
      curl -fsSL https://deno.land/install.sh | sh -s -- -y --no-modify-path
      # Update key libraries from source w/ no-deps
      pip install --no-deps \
      # We need to install pydantic_graph and pydantic_ai_slim as pydantic_ai is dependent on both of them
      # and we need to install them seperately. Without pinning them seperately would result in dependency
      # conflict errors and the installation of pydantic_ai would get failed. 
      # Ref: https://github.com/pydantic/pydantic-ai/blob/main/pydantic_ai_slim/pyproject.toml#L45-L52
        "git+https://github.com/pydantic/pydantic-ai.git#egg=pydantic-graph&subdirectory=pydantic_graph" \
        "git+https://github.com/pydantic/pydantic-ai.git#egg=pydantic-ai-slim&subdirectory=pydantic_ai_slim" \
        "git+https://github.com/pydantic/pydantic-ai.git#egg=pydantic-ai"
  autologging:
    minimum: "0.1.9"
    maximum: "0.4.11"
    requirements:
      ">= 0.0.0": ["mcp"]
    run: pytest tests/pydantic_ai
    test_tracing_sdk: true

smolagents:
  package_info:
    pip_release: "smolagents"
    module_name: "smolagents"
    install_dev: |
      pip install "git+https://github.com/huggingface/smolagents"
  autologging:
    minimum: "1.14.0"
<<<<<<< HEAD
    maximum: "1.20.0"
=======
    maximum: "1.21.0"
>>>>>>> 8c49579b
    requirements:
      "< 1.21.0": ["duckduckgo-search"]
      # `duckduckgo_search` has been renamed to `ddgs`:
      # https://github.com/huggingface/smolagents/pull/1593
      ">= 1.21.0": ["ddgs"]
    run: pytest tests/smolagents
    test_tracing_sdk: true

mistral:
  package_info:
    pip_release: "mistralai"
    module_name: "mistralai"
    install_dev: |
      TMP_DIR=$(mktemp -d)
      git clone --depth 1 https://github.com/mistralai/client-python $TMP_DIR
      cd $TMP_DIR
      python scripts/prepare_readme.py
      pip install .
      rm -rf $TMP_DIR
  autologging:
    minimum: "1.0.0"
    maximum: "1.9.3"
    requirements:
    run: pytest tests/mistral
    test_tracing_sdk: true

sentence_transformers:
  package_info:
    pip_release: "sentence-transformers"
    install_dev: |
      pip install git+https://github.com/UKPLab/sentence-transformers#egg=sentence-transformers
  models:
    minimum: "2.3.1"
    maximum: "5.0.0"
    requirements:
      ">= 0.0.0": [
          "pyspark",
          "torch>1.6",
          "transformers>4.25",
          "hf_transfer",
          # Required by a test model (nomic-ai/nomic-embed-text-v1.5)
          "einops",
          # TODO: Try the latest version of moto (https://github.com/getmoto/moto/issues/8498) and remove this pin
          "boto3<1.36",
          # Fix for https://github.com/huggingface/transformers/issues/37326
          "accelerate",
        ]
    run: |
      pytest tests/sentence_transformers/test_sentence_transformers_model_export.py

johnsnowlabs:
  package_info:
    pip_release: "johnsnowlabs"
  models:
    minimum: "5.0.3"
    maximum: "6.0.4"
    requirements:
      ">= 0.0.0": ["pandas<=1.5.3"]
      "< 5.2.8": ["pyspark<3.4"]
    run: |
      if [ ! -z "$JOHNSNOWLABS_LICENSE_JSON" ]; then
        pytest tests/johnsnowlabs/test_johnsnowlabs_model_export.py
      else
        echo "Skipping tests due to missing license key"
      fi

promptflow:
  package_info:
    pip_release: "promptflow"
    # Install dev subpackages to ensure test running on the latest code
    install_dev: |
      pip install git+https://github.com/microsoft/promptflow#subdirectory=src/promptflow
  models:
    minimum: "1.3.0"
    maximum: "1.18.1"
    requirements:
      # Requirements to run sparkudf predict test
      # marshmallow 3.24.0 has breaking change causes `from marshmallow.fields import _T` error
      # inside promptflow
      ">= 0.0.0": ["pyspark", "jinja2", "marshmallow<3.24.0"]
      ">= 1.11.0": ["openai>=1"]
      "< 1.18": ["numpy<2"]
    run: |
      pytest tests/promptflow/test_promptflow_model_export.py

litellm:
  package_info:
    pip_release: "litellm"
    install_dev: |
      pip install git+https://github.com/BerriAI/litellm.git
  autologging:
    minimum: "1.63.14"
    maximum: "1.74.9"
    requirements:
      ">= 0.0.0": [
          "openai",
          # Required to run tests/openai/mock_openai.py
          "fastapi",
          "uvicorn",
        ]
    run: pytest tests/litellm
    # NB: LiteLLM tracing callback still depends on MLflowClient, so we need to migrate it before
    # enabling tracing SDK tests. There are other issues like the one linked above, too.
    test_tracing_sdk: false

groq:
  package_info:
    pip_release: "groq"
    install_dev: |
      pip install git+https://github.com/groq/groq-python
  autologging:
    minimum: "0.13.0"
    maximum: "0.30.0"
    requirements:
    run: pytest tests/groq
    test_tracing_sdk: true

bedrock:
  package_info:
    pip_release: "boto3"
    module_name: "boto3"
  autologging:
    # BedrockRuntime client is added in boto3 1.33
    minimum: "1.33.0"
    maximum: "1.40.1"
    run: pytest tests/bedrock
    test_tracing_sdk: true<|MERGE_RESOLUTION|>--- conflicted
+++ resolved
@@ -478,11 +478,7 @@
           "boto3<1.36",
         ]
       # peft >= 0.14 relies on classes from newer versions of transformers
-<<<<<<< HEAD
-      "< 4.43": ["peft<0.14.0"]
-=======
       "< 4.44": ["peft<0.14.0"]
->>>>>>> 8c49579b
       ">= 4.38.2": ["tf-keras"] # Transformers doesn't support Keras 3.0. tf-keras needs to be installed.
       "< 4.52.0.dev0": ["accelerate<1"]
     pre_test: |
@@ -888,11 +884,7 @@
       pip install "git+https://github.com/huggingface/smolagents"
   autologging:
     minimum: "1.14.0"
-<<<<<<< HEAD
-    maximum: "1.20.0"
-=======
     maximum: "1.21.0"
->>>>>>> 8c49579b
     requirements:
       "< 1.21.0": ["duckduckgo-search"]
       # `duckduckgo_search` has been renamed to `ddgs`:
