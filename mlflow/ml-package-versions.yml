sklearn:
  package_info:
    pip_release: "scikit-learn"
    install_dev: |
      pip install git+https://github.com/scikit-learn/scikit-learn.git

  models:
    minimum: "0.24.1"
    maximum: "1.6.1"
    requirements:
      "< 1.3.0": ["numpy<2"]
      "< 1.0": ["scipy==1.7.3"]
    python:
      "== dev": "3.10"
    run: |
      pytest tests/sklearn/test_sklearn_model_export.py

  autologging:
    minimum: "0.24.1"
    maximum: "1.6.1"
    requirements:
      ">= 0.0.0": ["matplotlib"]
      "< 1.3.0": ["numpy<2"]
      "< 1.0": ["scipy==1.7.3"]
    python:
      "== dev": "3.10"
    run: |
      pytest tests/sklearn/test_sklearn_autolog.py

      # Ensure sklearn autologging works without matplotlib
      pip uninstall -q -y matplotlib
      pytest tests/sklearn/test_sklearn_autolog_without_matplotlib.py

pytorch:
  package_info:
    pip_release: "torch"
    module_name: "torch"
    install_dev: |
      pip install --upgrade --pre torch -f https://download.pytorch.org/whl/nightly/cpu/torch_nightly.html

  models:
    minimum: "1.9.0"
    maximum: "2.6.0"
    requirements:
      ">= 0.0.0": ["torchvision", "scikit-learn"]
      ">= 1.8": ["transformers"]
      "< 2.3": ["numpy<2", "transformers<=4.49.0"]
    run: |
      pytest tests/pytorch/test_pytorch_model_export.py tests/pytorch/test_pytorch_metric_value_conversion_utils.py

  autologging:
    minimum: "1.9.0"
    maximum: "2.6.0"
    requirements:
      ">= 0.0.0": ["tensorboard"]
    run: |
      pytest tests/pytorch/test_tensorboard_autolog.py

pytorch-lightning:
  package_info:
    pip_release: "pytorch-lightning"
    module_name: "lightning"
    install_dev: |
      export PACKAGE_NAME=pytorch
      pip install git+https://github.com/PytorchLightning/pytorch-lightning.git

  autologging:
    minimum: "1.9.0"
    maximum: "2.5.1"
    requirements:
      ">= 0.0.0": ["scikit-learn", "torchvision", "protobuf<4.0.0", "tensorboard", "greenlet<3"]
    run: |
      pytest tests/pytorch/test_pytorch_autolog.py

keras:
  package_info:
    pip_release: "keras"
    install_dev: |
      pip install --upgrade git+https://github.com/keras-team/keras.git

  models:
    minimum: "3.0.2"
    maximum: "3.9.2"
    requirements:
      ">= 3.0.0": ["jax[cpu]>0.4"]
    run: |
      export KERAS_BACKEND=jax
      pytest tests/keras/test_callback.py

  autologging:
    minimum: "3.0.2"
    maximum: "3.9.2"
    requirements:
      ">= 3.0.0": ["jax[cpu]>0.4"]
    run: |
      export KERAS_BACKEND=jax
      pytest tests/keras/test_autolog.py

tensorflow:
  package_info:
    pip_release: "tensorflow"
    install_dev: |
      pip install --pre tf-nightly

  models:
    minimum: "2.7.4"
    maximum: "2.19.0"
    requirements:
      # Requirements to run tests for keras
      ">= 0.0.0": ["scikit-learn", "pyspark", "pyarrow", "transformers!=4.38.0,!=4.38.1"]
      "< 2.12.0": ["numpy<2"]
      # TensorFlow 2.12.1 and 2.13.1 requires typing_extensions < 4.6.0, which is
      # incompatible with SQLAlchemy 2.0.25 and Pydantic v2 with error
      # `cannot import name 'TypeAliasType' from 'typing_extensions'`
      ">= 2.12.1, <= 2.13.1": ["sqlalchemy<2.0.25", "pydantic<2"]
      "== 2.15.1": ["transformers<4.39.0"]
    run: |
      pytest \
        tests/tensorflow/test_tensorflow2_core_model_export.py \
        tests/tensorflow/test_tensorflow2_metric_value_conversion_utils.py \
        tests/tensorflow/test_keras_model_export.py \
        tests/tensorflow/test_keras_pyfunc_model_works_with_all_input_types.py

  autologging:
    minimum: "2.7.4"
    maximum: "2.19.0"
    requirements:
      "== dev": ["scikit-learn"]
      "< 2.12.0": ["numpy<2"]
      # TensorFlow 2.12.1 and 2.13.1 requires typing_extensions < 4.6.0, which is
      # incompatible with SQLAlchemy 2.0.25 with error
      # `cannot import name 'TypeAliasType' from 'typing_extensions'`
      ">= 2.12.1, <= 2.13.1": ["sqlalchemy<2.0.25", "pydantic<2"]
    run: |
      pytest tests/tensorflow/test_tensorflow2_autolog.py

xgboost:
  package_info:
    pip_release: "xgboost"
    install_dev: |
      pip install git+https://github.com/dmlc/xgboost.git#subdirectory=python-package

  models:
    minimum: "1.4.2"
    maximum: "3.0.0"
    requirements:
      ">= 0.0.0": ["scikit-learn"]
      "< 1.6": ["pandas<2", "numpy<2"]
    python:
      "== dev": "3.10"
    run: |
      pytest tests/xgboost/test_xgboost_model_export.py

  autologging:
    minimum: "1.4.2"
    maximum: "3.0.0"
    requirements:
      ">= 0.0.0": ["scikit-learn", "matplotlib"]
      "< 1.6": ["pandas<2", "numpy<2"]
    python:
      "== dev": "3.10"
    run: |
      pytest tests/xgboost/test_xgboost_autolog.py

lightgbm:
  package_info:
    pip_release: "lightgbm"
    install_dev: |
      git clone --recursive https://github.com/microsoft/LightGBM --depth=1 --branch master /tmp/LightGBM
      cd /tmp/LightGBM
      bash build-python.sh install

  models:
    minimum: "3.3.5"
    maximum: "4.6.0"
    requirements:
      ">= 0.0.0": ["scikit-learn"]
      "== 4.0.*": ["numpy<2"]
    run: |
      pytest tests/lightgbm/test_lightgbm_model_export.py

  autologging:
    minimum: "3.3.5"
    maximum: "4.6.0"
    requirements:
      ">= 0.0.0": ["scikit-learn", "matplotlib"]
      "== 4.0.*": ["numpy<2"]
    run: |
      pytest tests/lightgbm/test_lightgbm_autolog.py

catboost:
  package_info:
    pip_release: "catboost"

  models:
    minimum: "1.0.0"
    maximum: "1.2.8"
    requirements:
      ">= 0.0.0": ["scikit-learn"]
      "< 1.1": ["pandas<2"]
      "< 1.2": ["numpy<2"]
    run: |
      pytest tests/catboost/test_catboost_model_export.py

fastai:
  package_info:
    pip_release: "fastai"

  models:
    minimum: "2.4.1"
    maximum: "2.7.19"
    requirements:
      # TODO: fastai depends on spacy, but spacy>=3.8.2 requires python>=3.9
      #  Once migrating fastai tests to python 3.9, we should remove spacy<3.8.2
      #  To migrate fastai tests to python 3.9, we need to address error
      #  when installing old version scipy: "No module named 'distutils.msvccompiler'"
      #  similar issue link: https://github.com/numpy/numpy/issues/27405
      "> 0.0.0": ["spacy<3.8.2", "torch<1.13.0", "torchvision<0.14.0"]
    run: |
      pytest tests/fastai/test_fastai_model_export.py

  autologging:
    minimum: "2.4.1"
    maximum: "2.7.19"
    requirements:
      "> 0.0.0": ["spacy<3.8.2", "torch<1.13.0", "torchvision<0.14.0"]
    run: |
      pytest tests/fastai/test_fastai_autolog.py

onnx:
  package_info:
    pip_release: "onnx"
    install_dev: |
      # This workflow describes how to build a wheel for Linux:
      # https://github.com/onnx/onnx/blob/51a7d932356cbb1205341660a4a52f8c121d8f4b/.github/workflows/release_linux_x86_64.yml

      auth_header="$(git config --local --get http.https://github.com/.extraheader)"
      tmp_dir=$(mktemp -d)
      git clone https://github.com/onnx/onnx.git $tmp_dir
      cd $tmp_dir
      git submodule sync --recursive
      git -c "http.extraheader=$auth_header" -c protocol.version=2 submodule update --init --force --recursive --depth=1

      # Build wheel
      python_version=$(python -c 'import sys; print(".".join(map(str, sys.version_info[:2])))')
      docker run --rm -v $(pwd):/github/workspace --workdir /github/workspace --entrypoint bash \
        quay.io/pypa/manylinux2014_x86_64 .github/workflows/manylinux/entrypoint.sh $python_version manylinux2014_x86_64 pull_request

      # Install wheel
      pip install dist/*manylinux2014_x86_64.whl

  models:
    minimum: "1.13.1"
    maximum: "1.17.0"
    requirements:
      ">= 0.0.0": ["onnxruntime", "torch", "scikit-learn", "protobuf<4.0.0"]
    run: |
      pytest tests/onnx/test_onnx_model_export.py

spacy:
  package_info:
    pip_release: "spacy"
    install_dev: |
      pip install git+https://github.com/explosion/spaCy.git

  models:
    minimum: "3.4.4"
    maximum: "3.8.5"
    python:
      ">= 3.8.4": "3.10"
    requirements:
      "< 3.8": ["numpy<2"]
    run: |
      pytest tests/spacy/test_spacy_model_export.py

statsmodels:
  package_info:
    pip_release: "statsmodels"
    install_dev: |
      pip install git+https://github.com/statsmodels/statsmodels.git

  models:
    minimum: "0.12.2"
    maximum: "0.14.4"
    requirements:
      "< 0.13.0": ["pandas==1.3.5", "scipy==1.7.3"]
      "== 0.13.*": ["numpy<2"]
    run: |
      pytest tests/statsmodels/test_statsmodels_model_export.py

  autologging:
    minimum: "0.12.2"
    maximum: "0.14.4"
    requirements:
      "< 0.13.0": ["pandas==1.3.5", "scipy==1.7.3"]
      "== 0.13.*": ["numpy<2"]
    run: |
      pytest tests/statsmodels/test_statsmodels_autolog.py

spark:
  package_info:
    pip_release: "pyspark"
    module_name: "pyspark"
    install_dev: |
      temp_dir=$(mktemp -d)
      git clone --depth 1 https://github.com/apache/spark.git $temp_dir
      cd $temp_dir
      # -Pconnect -Phive is required by spark connect
      ./build/sbt -Pconnect -Phive clean package connect/assembly
      cd python/packaging/classic
      pip install '.[connect]'
      pyspark --version

  models:
    minimum: "3.1.2"
    maximum: "3.5.5"
    java:
      "> 3.4.1": "17"
    # NB: Allow unreleased maximum versions for the pyspark package to support models and
    # autologging use cases in environments where newer versions of pyspark are available
    # prior to their release on PyPI (e.g. Databricks)
    allow_unreleased_max_version: True
    requirements:
      ">= 0.0.0": ["boto3", "scikit-learn", "pyarrow", "numpy<2"]
      "< 3.4.0": ["pandas<2"]
      ">= 3.5.0": ["torch<2.6.0", "scikit-learn", "torcheval"]
      ">= 3.5.0, < dev": ["pyspark[connect]"]
    run: |
      SAGEMAKER_OUT=$(mktemp)
      if mlflow sagemaker build-and-push-container --no-push --mlflow-home . > $SAGEMAKER_OUT 2>&1; then
        echo "Sagemaker container build succeeded.";
      else
        echo "Sagemaker container build failed, output:";
        cat $SAGEMAKER_OUT;
        exit 1
      fi
      pytest tests/spark --ignore tests/spark/autologging --ignore tests/spark/test_spark_connect_model_export.py

      if [[ $(python -c "from packaging.version import Version;import pyspark;print(Version(pyspark.__version__) >= Version('3.5'))") = "True" ]]; then
        pytest tests/spark/test_spark_connect_model_export.py;
      fi

  autologging:
    minimum: "3.1.2"
    maximum: "3.5.5"
    runs_on:
      # TODO: Remove this once ubuntu 24 is fully rolled out: https://github.com/actions/runner-images/issues/10636
      "== 3.3.4": "ubuntu-24.04"
    java:
      ">= 3.4.1": "17"
    # NB: Allow unreleased maximum versions for the pyspark package to support models and
    # autologging use cases in environments where newer versions of pyspark are available
    # prior to their release on PyPI (e.g. Databricks)
    allow_unreleased_max_version: True
    requirements:
      ">= 0.0.0": ["scikit-learn", "numpy<2"]
      "< 3.4.0": ["pandas<2"]
    run: |
      # Build Java package
      # Pyspark 4.0 ('dev' version) exclusively supports Scala 2.13
      if [[ $(python -c "import pyspark;from packaging.version import Version;print(Version(pyspark.__version__).major >= 4)") = "True" ]]; then
        python dev/set-mlflow-spark-scala-version.py --scala-version 2.13.10
      fi
      pushd mlflow/java/spark
      mvn package -DskipTests -q
      popd

      # `test_spark_disable_autologging.py` is flaky if it runs with other tests
      # so run it individually
      pytest tests/spark/autologging/datasource/test_spark_disable_autologging.py

      # NB: Running each .py file individually is important (instead of
      # 'pytest tests/spark/autologging') not to share SparkSession across tests
      # `test_spark_datasource_autologging_crossframework.py` fails when run with other tests
      pytest tests/spark/autologging/datasource/test_spark_datasource_autologging_crossframework.py

      find tests/spark/autologging -name 'test*.py' | grep -v crossframework | grep -v test_spark_disable_autologging | xargs -L 1 pytest

mleap:
  package_info:
    pip_release: "mleap"

  models:
    minimum: "0.18.0"
    maximum: "0.23.3"
    requirements:
      ">= 0.0.0": ["pandas<2"]
      "< 0.22.0": ["numpy<1.24.0"]
      "> 0.17.0, < 0.21.0": ["pyspark==3.0.2"]
      ">= 0.21.0": ["pyspark<3.4"]
    run: |
      SAGEMAKER_OUT=$(mktemp)
      if mlflow sagemaker build-and-push-container --no-push --mlflow-home . > $SAGEMAKER_OUT 2>&1; then
        echo "Sagemaker container build succeeded.";
      else
        echo "Sagemaker container build failed, output:";
        cat $SAGEMAKER_OUT;
        exit 1
      fi
      pytest tests/mleap/test_mleap_model_export.py

prophet:
  package_info:
    pip_release: "prophet"

  models:
    minimum: "1.1.1"
    maximum: "1.1.6"
    requirements:
      # Prophet does not handle numpy 2 yet. https://github.com/facebook/prophet/issues/2595
      ">= 0.0.0": ["numpy<2"]
      # Avoid holidays 0.25 due to https://github.com/dr-prodigy/python-holidays/issues/1200 on
      # older version of prophet. Compatibility updates have been released as part of the 1.1.4
      # release of prophet.
      "<= 1.1.3": ["holidays<=0.24"]
    run: |
      pytest tests/prophet/test_prophet_model_export.py

pmdarima:
  package_info:
    pip_release: "pmdarima"
    # TODO: Uncomment once https://github.com/alkaline-ml/pmdarima/issues/582 is fixed.
    # install_dev: |
    #   # pip install Cython
    #   # pip install git+https://github.com/alkaline-ml/pmdarima.git

  models:
    minimum: "1.8.1"
    maximum: "2.0.4"
    requirements:
      "< 1.9": ["scikit-learn<1.3"]
      ">= 0.0.0": [
          "prophet",
          # Avoid holidays 0.25 due to https://github.com/dr-prodigy/python-holidays/issues/1200
          "holidays!=0.25",
          "numpy<2",
          # TODO: Try the latest version of moto (https://github.com/getmoto/moto/issues/8498) and remove this pin
          "boto3<1.36",
        ]
    run: |
      pytest tests/pmdarima/test_pmdarima_model_export.py

diviner:
  package_info:
    pip_release: "diviner"
    install_dev: |
      pip install git+https://github.com/databricks/diviner.git

  models:
    minimum: "0.1.0"
    maximum: "0.1.1"
    requirements:
      # https://github.com/alan-turing-institute/sktime/issues/2898
      # Avoid holidays 0.25 due to https://github.com/dr-prodigy/python-holidays/issues/1200
      ">= 0.0": [
          "cmdstanpy!=1.0.2",
          "holidays!=0.25",
          "numpy<2",
          # TODO: Try the latest version of moto (https://github.com/getmoto/moto/issues/8498) and remove this pin
          "boto3<1.36",
        ]
      "<= 0.1.0": ["pmdarima<2.0.0"]
      # Diviner <= 0.1.1 isn't compatible with pandas>=2
      "<= 0.1.1": ["pandas<2"]
      # As of Jun 7, 2023, Diviner dev isn't compatible with pandas>=2
      "== dev": ["pandas<2"]
    run: |
      pytest tests/diviner/test_diviner_model_export.py

h2o:
  package_info:
    pip_release: "h2o"
  models:
    minimum: "3.40.0.1"
    maximum: "3.46.0.7"
    run: |
      pytest tests/h2o

shap:
  package_info:
    pip_release: "shap"
  models:
    minimum: "0.42.1"
    maximum: "0.47.1"
    requirements:
      "< 0.46.0": ["numpy<1.24.0"]
    run: |
      pytest tests/shap

paddle:
  package_info:
    pip_release: "paddlepaddle"
  models:
    minimum: "2.5.2"
    maximum: "3.0.0"
    requirements:
      "< 2.6.0": ["numpy<2"]
    run: |
      pytest tests/paddle/test_paddle_model_export.py
  autologging:
    minimum: "2.5.2"
    maximum: "3.0.0"
    requirements:
      "< 2.6.0": ["numpy<2"]
    run: |
      pytest tests/paddle/test_paddle_autolog.py

transformers:
  package_info:
    pip_release: "transformers"
    install_dev: |
      pip install git+https://github.com/huggingface/transformers
  models:
    minimum: "4.35.2"
    maximum: "4.51.2"
    test_every_n_versions: 4
    unsupported: [
        # Avoid this patch: https://github.com/huggingface/transformers/pull/29032
        ">=4.38.0,<4.38.1",
      ]
    requirements:
      ">= 0.0.0": [
          "datasets",
          # 0.22.0 is broken: https://github.com/huggingface/huggingface_hub/issues/2157
          "huggingface_hub!=0.22.0",
          "hf_transfer",
          "torch",
          "torchvision",
          "tensorflow",
          "peft", # optimized fine-tuning library developed by Hugging Face
          "accelerate", # required for large torch models where weights will not fit in RAM
          "librosa", # required for transformers audio pipelines for bitrate conversion
          "ffmpeg", # required for transformers audio pipelines for audio byte to numpy conversion
          "sentencepiece", # required for transformers text2text generation pipeline
          "protobuf<=3.20.3", # fix error `Couldn't build proto file into descriptor pool: duplicate file name sentencepiece_model.proto`
          "typing_extensions>=4.6.0", # fix error for SqlAlchemy == 2.0.25 cannot import name 'TypeAliasType' from 'typing_extensions'
          "accelerate<1",
          # TODO: Try the latest version of moto (https://github.com/getmoto/moto/issues/8498) and remove this pin
          "boto3<1.36",
        ]
      # peft >= 0.14 relies on classes from newer versions of transformers
      "< 4.43": ["peft<0.14.0"]
      # Pin torchvision to <0.20.0 to avoid https://github.com/pytorch/torchchat/issues/1158
      "< 4.38": ["tensorflow<2.14", "pydantic<2"] # Older versions of transformers are incompatible with tensorflow >= 2.14
      ">= 4.38": ["tf-keras"] # Transformers doesn't support Keras 3.0. tf-keras needs to be installed.
    pre_test: |
      export PYTHONPATH=./
      python tests/transformers/helper.py
    run: |
      # Run all Transformers tests except autologging
      pytest tests/transformers --ignore tests/transformers/test_transformers_autolog.py
      pip uninstall -y accelerate
      pytest tests/transformers/test_transformers_model_export.py -k "test_transformers_tf_model_save_without_conda_env_uses_default_env_with_expected_dependencies or test_transformers_pt_model_save_dependencies_without_accelerate"
  autologging:
    minimum: "4.35.2"
    maximum: "4.51.2"
    test_every_n_versions: 4
    unsupported: [
        # Avoid this patch: https://github.com/huggingface/transformers/pull/29032
        ">=4.38.0,<4.38.1",
      ]
    requirements:
      ">= 0.0.0": [
          "datasets",
          # 0.22.0 is broken: https://github.com/huggingface/huggingface_hub/issues/2157
          "huggingface_hub!=0.22.0",
          "hf_transfer",
          "torch",
          "torchvision",
          "tensorflow",
          "setfit",
          "optuna",
          "accelerate<1",
          # TODO: Try the latest version of moto (https://github.com/getmoto/moto/issues/8498) and remove this pin
          "boto3<1.36",
        ]
      "< 4.38": ["tensorflow<2.14", "pydantic<2"] # Older versions of transformers are incompatible with tensorflow >= 2.14
      ">= 4.38": ["tf-keras"] # Transformers doesn't support Keras 3.0. tf-keras needs to be installed.
      # hf_hub>=0.24.0 is broken with setfit<=1.0.3. the incompatibility was fixed in setfit>=1.1, but
      # that version of setfit requires tranformers>=4.41
      # datasets > 2.4.0 is incompatible with huggingface_hub<0.24.0
      # evaluate >= 0.4.3 is incompatible with datasets<=2.4.0
      "< 4.41": ["huggingface_hub<0.24.0", "datasets<=2.4.0", "evaluate<0.4.3"]
    run: |
      pytest tests/transformers/test_transformers_autolog.py

openai:
  package_info:
    pip_release: "openai"
    install_dev: |
      pip install git+https://github.com/openai/openai-python
  models:
    minimum: "1.0.1"
    maximum: "1.73.0"
    requirements:
      ">= 0.0.0": [
          "pyspark",
          "tiktoken",
          "aiohttp",
          "tenacity",
          # Required to run tests/openai/mock_openai.py
          "fastapi",
          "uvicorn",
        ]
      "< 1.55.3": ["httpx<0.28.0"]
    run: |
      pytest tests/openai tests/openai/test_openai_model_export.py
    # Our CI runs tests for every minor version of the library by default, which results in
    # many test tasks for openai. Reducing the number of testing only for every 10 version.
    test_every_n_versions: 10
  autologging:
    minimum: "1.17.0"
    maximum: "1.73.0"
    python:
      # OpenAI Swarm requires Python >=3.10
      ">= 1.33.0": "3.10"
    requirements:
      ">= 0.0.0": [
          "pyspark",
          "tiktoken",
          "aiohttp",
          "tenacity",
          # Required to run tests/openai/mock_openai.py
          "fastapi",
          "uvicorn",
        ]
      "< 1.55.3": ["httpx<0.28.0"]
      ">= 1.66.2": ["openai-agents"]
    run: |
      pytest tests/openai/test_openai_autolog.py tests/openai/test_openai_agent_autolog.py
    test_every_n_versions: 10

dspy:
  package_info:
    pip_release: "dspy"
    install_dev: |
      pip install git+https://github.com/stanfordnlp/dspy.git
  models:
    minimum: "2.5.17"
    maximum: "2.6.17"
    requirements:
      ">= 0.0.0": ["openai"]
    run: |
      pytest tests/dspy --ignore tests/dspy/test_dspy_autolog.py
  autologging:
    minimum: "2.5.17"
    maximum: "2.6.17"
    requirements:
      ">= 0.0.0": ["openai"]
    run: |
      pytest tests/dspy/test_dspy_autolog.py

langchain:
  package_info:
    pip_release: "langchain"
    install_dev: |
      pip install git+https://github.com/langchain-ai/langchain#subdirectory=libs/langchain
  models:
    # Where the large package update was made (langchain-core, community, ...)
    minimum: "0.0.354"
    maximum: "0.3.23"
    requirements:
      ">= 0.0.0": [
          "pyspark",
          "transformers",
          "torch",
          "torchvision",
          "openai",
          "google-search-results",
          "psutil",
          "faiss-cpu",
          "langchain-experimental",
          "numexpr",
          "hf_transfer",
          "langchain-core!=0.1.39", # https://github.com/langchain-ai/langchain/issues/19947
          "langchain-openai",
          "langgraph",
          # Required to run tests/openai/mock_openai.py
          "fastapi",
          "uvicorn",
          # Required for testing Databricks dependency extraction
          "databricks-vectorsearch",
        ]
      # langchain-openai 0.1.22 is imcomptible with earlier langchain-core due to
      # https://github.com/langchain-ai/langchain/commit/b83f1eb0d56dbf99605a1fce93953ee09d77aabf
      "< 0.2": ["langchain-openai<=0.1.22"]
      ">= 0.2": [
          "langchain-huggingface",
          # Install langchain-databricks from the main branch
          "git+https://github.com/langchain-ai/langchain-databricks.git@main#egg=langchain-databricks&subdirectory=libs/databricks",
          # Required for testing uc tools
          "unitycatalog-langchain",
        ]
    run: |
      # Run all langchain tests except autologging and evaluation
      pytest tests/langchain --ignore tests/langchain/test_langchain_autolog.py --ignore tests/langchain/test_langchain_evaluation.py
      # test both pydantic v1 and v2
      PYDANTIC_VERSION=$(python -c "import pydantic; print(pydantic.__version__)")
      if [[ $PYDANTIC_VERSION == 1.* ]]; then
        pip install 'pydantic>=2' 'fastapi>=0.100.0'
        echo "Testing langchain model export with pydantic v2"
        pytest tests/langchain --ignore tests/langchain/test_langchain_autolog.py --ignore tests/langchain/test_langchain_evaluation.py
      fi
  autologging:
    minimum: "0.1.0"
    maximum: "0.3.23"
    requirements:
      ">= 0.0.0": [
          "pyspark",
          "openai",
          "google-search-results",
          "psutil",
          "faiss-cpu",
          "numexpr",
          "spacy",
          "langchain-core!=0.1.39", # https://github.com/langchain-ai/langchain/issues/19947
          # Required to run tests/openai/mock_openai.py
          "fastapi",
          "uvicorn",
          # Some model logging/loading requires langchain community
          "langchain-community",
        ]
      "< 0.3.0": ["langchain_openai<0.2.0"]
      ">= 0.3.0": [
          # Need to bump FasAPI version to support pydantic v2
          "fastapi>=0.100.0",
          "langchain-openai>=0.2.0",
        ]
    run: |
      pytest tests/langchain/test_langchain_autolog.py
      # test both pydantic v1 and v2
      PYDANTIC_VERSION=$(python -c "import pydantic; print(pydantic.__version__)")
      if [[ $PYDANTIC_VERSION == 1.* ]]; then
        pip install 'pydantic>=2' 'fastapi>=0.100.0'
        echo "Testing langchain autolog with pydantic v2"
        pytest tests/langchain/test_langchain_autolog.py
      fi

      echo "Testing langchain autolog and evaluation with langchain-community"
      # Install with 'langchain' to ensure the compatible version is installed
      pip install langchain langchain-community

      # TODO: an unexpected issue happens when autolog test and evaluation test are run together, which need investigations
      pytest tests/langchain/test_langchain_autolog.py
      pytest tests/langchain/test_langchain_evaluation.py

langgraph:
  package_info:
    pip_release: "langgraph"
    install_dev: |
      pip install git+https://github.com/langchain-ai/langgraph#subdirectory=libs/langgraph

  models:
    minimum: "0.2.0"
    maximum: "0.3.29"
    requirements:
      ">= 0.0.0": [
          "langchain",
          "langchain_openai",
          # Required to run tests/openai/mock_openai.py
          "fastapi",
          "uvicorn",
        ]
      ">= 0.3.0": ["langgraph-prebuilt"]
    run: |
      pytest tests/langgraph --ignore tests/langgraph/test_langgraph_autolog.py

  autologging:
    minimum: "0.2.0"
    maximum: "0.3.29"
    requirements:
      ">= 0.0.0": [
          "langchain",
          "langchain_openai",
          # Required to run tests/openai/mock_openai.py
          "fastapi",
          "uvicorn",
        ]
      ">= 0.3.0": ["langgraph-prebuilt"]
    run: |
      pytest tests/langgraph/test_langgraph_autolog.py

llama_index:
  package_info:
    pip_release: "llama-index"
    module_name: "llama_index.core"
    install_dev: |
      pip install git+https://github.com/run-llama/llama_index.git
  models:
    # New event/span framework is fully implemented in 0.10.44
    minimum: "0.10.44"
    maximum: "0.12.30"
    requirements:
      ">= 0.0.0": [
          "openai",
          # Required to test Databricks integration
          "llama-index-llms-databricks",
          "llama-index-embeddings-databricks",
          # Required to test external vector stores
          "llama-index-vector-stores-qdrant",
          # Required to run tests/openai/mock_openai.py
          "fastapi",
          "uvicorn",
        ]
    run: pytest tests/llama_index --ignore tests/llama_index/test_llama_index_autolog.py --ignore tests/llama_index/test_llama_index_tracer.py
  autologging:
    minimum: "0.10.44"
    maximum: "0.12.30"
    requirements:
      ">= 0.0.0": [
          "openai",
          # Required to run tests/openai/mock_openai.py
          "fastapi",
          "uvicorn",
        ]
      "< 0.11.0": ["pydantic<2"]
    run: pytest tests/llama_index/test_llama_index_autolog.py tests/llama_index/test_llama_index_tracer.py

autogen:
  package_info:
    pip_release: "autogen-agentchat"
    # TODO: Uncomment this once we support autogen 0.4
    # install_dev: |
    #  pip install git+https://github.com/microsoft/autogen#subdirectory=python/packages/autogen-agentchat
  autologging:
    minimum: "0.2.36"
    maximum: "0.2.40"
    unsupported: [">=0.4"]
    python:
      "== dev": "3.10"
    requirements:
      ">= 0.0.0": [
          # Required to run tests/openai/mock_openai.py
          "fastapi",
          "uvicorn",
        ]
    run: pytest tests/autogen

gemini:
  package_info:
    pip_release: "google-genai"
    module_name: "google.genai"
    install_dev: |
      pip install git+https://github.com/googleapis/python-genai
  autologging:
    minimum: "1.0.0"
    maximum: "1.10.0"
    requirements:
    run: |
      # Install legacy gemini SDK to ensure the integration works for the legacy SDK 
      pip install google-generativeai
      pytest tests/gemini

anthropic:
  package_info:
    pip_release: "anthropic"
    install_dev: |
      pip install git+https://github.com/anthropics/anthropic-sdk-python
  autologging:
    minimum: "0.30.0"
    maximum: "0.49.0"
    requirements:
      "< 0.40.0": ["httpx<0.28.0"]
    run: pytest tests/anthropic
    # Our CI runs tests for every minor version of the library by default, which results in
    # many test tasks for anthropic. Reducing the number of testing only for every 5 version.
    test_every_n_versions: 5

crewai:
  package_info:
    pip_release: "crewai"
    module_name: "crewai"
    install_dev: |
      pip install git+https://github.com/crewAIInc/crewAI
  autologging:
    minimum: "0.80.0"
    maximum: "0.114.0"
    python:
      ">= 0.80.0": "3.10"
    requirements:
    run: pytest tests/crewai

mistral:
  package_info:
    pip_release: "mistralai"
    module_name: "mistralai"
    install_dev: |
      TMP_DIR=$(mktemp -d)
      git clone --depth 1 https://github.com/mistralai/client-python $TMP_DIR
      cd $TMP_DIR
      python scripts/prepare_readme.py
      pip install .
      rm -rf $TMP_DIR
  autologging:
    minimum: "1.0.0"
    maximum: "1.6.0"
    requirements:
    run: pytest tests/mistral

sentence_transformers:
  package_info:
    pip_release: "sentence-transformers"
    install_dev: |
      pip install git+https://github.com/UKPLab/sentence-transformers#egg=sentence-transformers
  models:
    minimum: "2.2.2"
    maximum: "4.0.2"
    requirements:
      ">= 0.0.0": [
          "pyspark",
          "torch>1.6",
          "transformers>4.25",
          "hf_transfer",
          # Required by a test model (nomic-ai/nomic-embed-text-v1.5)
          "einops",
          # TODO: Try the latest version of moto (https://github.com/getmoto/moto/issues/8498) and remove this pin
          "boto3<1.36",
          # Fix for https://github.com/huggingface/transformers/issues/37326
          "accelerate",
        ]
      "== 2.2.2": ["huggingface-hub<0.26"]
    run: |
      pytest tests/sentence_transformers/test_sentence_transformers_model_export.py

johnsnowlabs:
  package_info:
    pip_release: "johnsnowlabs"
  models:
    minimum: "4.4.6"
    maximum: "5.5.5"
    requirements:
      ">= 0.0.0": ["pandas<=1.5.3"]
      "< 5.2.8": ["pyspark<3.4"]
    run: |
      if [ ! -z "$JOHNSNOWLABS_LICENSE_JSON" ]; then
        pytest tests/johnsnowlabs/test_johnsnowlabs_model_export.py
      else
        echo "Skipping tests due to missing license key"
      fi

promptflow:
  package_info:
    pip_release: "promptflow"
    # Install dev subpackages to ensure test running on the latest code
    install_dev: |
      pip install git+https://github.com/microsoft/promptflow#subdirectory=src/promptflow
  models:
    minimum: "1.3.0"
    maximum: "1.17.2"
    requirements:
      # Requirements to run sparkudf predict test
      # marshmallow 3.24.0 has breaking change causes `from marshmallow.fields import _T` error
      # inside promptflow
      ">= 0.0.0": ["pyspark", "jinja2", "marshmallow<3.24.0"]
      ">= 1.11.0": ["openai>=1"]
      "< 1.18": ["numpy<2"]
    run: |
      pytest tests/promptflow/test_promptflow_model_export.py

litellm:
  package_info:
    pip_release: "litellm"
    install_dev: |
      pip install git+https://github.com/BerriAI/litellm.git
  autologging:
    minimum: "1.52.9"
<<<<<<< HEAD
    maximum: "1.63.7"
    # TODO: Remove this once https://github.com/BerriAI/litellm/issues/9656 is fixed
    unsupported: [">=1.59"]
=======
    maximum: "1.66.0"
>>>>>>> c396a566
    requirements:
      ">= 0.0.0": [
          "openai",
          # Required to run tests/openai/mock_openai.py
          "fastapi",
          "uvicorn",
        ]
    run: pytest tests/litellm

groq:
  package_info:
    pip_release: "groq"
    install_dev: |
      pip install git+https://github.com/groq/groq-python
  autologging:
    minimum: "0.13.0"
    maximum: "0.22.0"
    requirements:
    run: pytest tests/groq

bedrock:
  package_info:
    pip_release: "boto3"
    module_name: "boto3"
  autologging:
    # BedrockRuntime client is added in boto3 1.33
    minimum: "1.33.0"
    maximum: "1.37.33"
    run: pytest tests/bedrock<|MERGE_RESOLUTION|>--- conflicted
+++ resolved
@@ -875,6 +875,7 @@
   autologging:
     minimum: "0.80.0"
     maximum: "0.114.0"
+    unsupported: ["==0.114.0"]
     python:
       ">= 0.80.0": "3.10"
     requirements:
@@ -964,13 +965,9 @@
       pip install git+https://github.com/BerriAI/litellm.git
   autologging:
     minimum: "1.52.9"
-<<<<<<< HEAD
-    maximum: "1.63.7"
+    maximum: "1.66.0"
     # TODO: Remove this once https://github.com/BerriAI/litellm/issues/9656 is fixed
     unsupported: [">=1.59"]
-=======
-    maximum: "1.66.0"
->>>>>>> c396a566
     requirements:
       ">= 0.0.0": [
           "openai",
