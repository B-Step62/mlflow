import assessments_pb2 as _assessments_pb2
import databricks_pb2 as _databricks_pb2
import datasets_pb2 as _datasets_pb2
from google.protobuf import duration_pb2 as _duration_pb2
from google.protobuf import field_mask_pb2 as _field_mask_pb2
from google.protobuf import timestamp_pb2 as _timestamp_pb2
from opentelemetry.proto.trace.v1 import trace_pb2 as _trace_pb2
from scalapb import scalapb_pb2 as _scalapb_pb2
from google.protobuf.internal import containers as _containers
from google.protobuf.internal import enum_type_wrapper as _enum_type_wrapper
from google.protobuf import descriptor as _descriptor
from google.protobuf import message as _message
from google.protobuf import service as _service
from typing import ClassVar as _ClassVar, Iterable as _Iterable, Mapping as _Mapping, Optional as _Optional, Union as _Union

DESCRIPTOR: _descriptor.FileDescriptor

class ViewType(int, metaclass=_enum_type_wrapper.EnumTypeWrapper):
    __slots__ = ()
    ACTIVE_ONLY: _ClassVar[ViewType]
    DELETED_ONLY: _ClassVar[ViewType]
    ALL: _ClassVar[ViewType]

class SourceType(int, metaclass=_enum_type_wrapper.EnumTypeWrapper):
    __slots__ = ()
    NOTEBOOK: _ClassVar[SourceType]
    JOB: _ClassVar[SourceType]
    PROJECT: _ClassVar[SourceType]
    LOCAL: _ClassVar[SourceType]
    UNKNOWN: _ClassVar[SourceType]

class RunStatus(int, metaclass=_enum_type_wrapper.EnumTypeWrapper):
    __slots__ = ()
    RUNNING: _ClassVar[RunStatus]
    SCHEDULED: _ClassVar[RunStatus]
    FINISHED: _ClassVar[RunStatus]
    FAILED: _ClassVar[RunStatus]
    KILLED: _ClassVar[RunStatus]

class TraceStatus(int, metaclass=_enum_type_wrapper.EnumTypeWrapper):
    __slots__ = ()
    TRACE_STATUS_UNSPECIFIED: _ClassVar[TraceStatus]
    OK: _ClassVar[TraceStatus]
    ERROR: _ClassVar[TraceStatus]
    IN_PROGRESS: _ClassVar[TraceStatus]

class LoggedModelStatus(int, metaclass=_enum_type_wrapper.EnumTypeWrapper):
    __slots__ = ()
    LOGGED_MODEL_STATUS_UNSPECIFIED: _ClassVar[LoggedModelStatus]
    LOGGED_MODEL_PENDING: _ClassVar[LoggedModelStatus]
    LOGGED_MODEL_READY: _ClassVar[LoggedModelStatus]
    LOGGED_MODEL_UPLOAD_FAILED: _ClassVar[LoggedModelStatus]
ACTIVE_ONLY: ViewType
DELETED_ONLY: ViewType
ALL: ViewType
NOTEBOOK: SourceType
JOB: SourceType
PROJECT: SourceType
LOCAL: SourceType
UNKNOWN: SourceType
RUNNING: RunStatus
SCHEDULED: RunStatus
FINISHED: RunStatus
FAILED: RunStatus
KILLED: RunStatus
TRACE_STATUS_UNSPECIFIED: TraceStatus
OK: TraceStatus
ERROR: TraceStatus
IN_PROGRESS: TraceStatus
LOGGED_MODEL_STATUS_UNSPECIFIED: LoggedModelStatus
LOGGED_MODEL_PENDING: LoggedModelStatus
LOGGED_MODEL_READY: LoggedModelStatus
LOGGED_MODEL_UPLOAD_FAILED: LoggedModelStatus

class Metric(_message.Message):
    __slots__ = ("key", "value", "timestamp", "step", "dataset_name", "dataset_digest", "model_id", "run_id")
    KEY_FIELD_NUMBER: _ClassVar[int]
    VALUE_FIELD_NUMBER: _ClassVar[int]
    TIMESTAMP_FIELD_NUMBER: _ClassVar[int]
    STEP_FIELD_NUMBER: _ClassVar[int]
    DATASET_NAME_FIELD_NUMBER: _ClassVar[int]
    DATASET_DIGEST_FIELD_NUMBER: _ClassVar[int]
    MODEL_ID_FIELD_NUMBER: _ClassVar[int]
    RUN_ID_FIELD_NUMBER: _ClassVar[int]
    key: str
    value: float
    timestamp: int
    step: int
    dataset_name: str
    dataset_digest: str
    model_id: str
    run_id: str
    def __init__(self, key: _Optional[str] = ..., value: _Optional[float] = ..., timestamp: _Optional[int] = ..., step: _Optional[int] = ..., dataset_name: _Optional[str] = ..., dataset_digest: _Optional[str] = ..., model_id: _Optional[str] = ..., run_id: _Optional[str] = ...) -> None: ...

class Param(_message.Message):
    __slots__ = ("key", "value")
    KEY_FIELD_NUMBER: _ClassVar[int]
    VALUE_FIELD_NUMBER: _ClassVar[int]
    key: str
    value: str
    def __init__(self, key: _Optional[str] = ..., value: _Optional[str] = ...) -> None: ...

class Run(_message.Message):
    __slots__ = ("info", "data", "inputs", "outputs")
    INFO_FIELD_NUMBER: _ClassVar[int]
    DATA_FIELD_NUMBER: _ClassVar[int]
    INPUTS_FIELD_NUMBER: _ClassVar[int]
    OUTPUTS_FIELD_NUMBER: _ClassVar[int]
    info: RunInfo
    data: RunData
    inputs: RunInputs
    outputs: RunOutputs
    def __init__(self, info: _Optional[_Union[RunInfo, _Mapping]] = ..., data: _Optional[_Union[RunData, _Mapping]] = ..., inputs: _Optional[_Union[RunInputs, _Mapping]] = ..., outputs: _Optional[_Union[RunOutputs, _Mapping]] = ...) -> None: ...

class RunData(_message.Message):
    __slots__ = ("metrics", "params", "tags")
    METRICS_FIELD_NUMBER: _ClassVar[int]
    PARAMS_FIELD_NUMBER: _ClassVar[int]
    TAGS_FIELD_NUMBER: _ClassVar[int]
    metrics: _containers.RepeatedCompositeFieldContainer[Metric]
    params: _containers.RepeatedCompositeFieldContainer[Param]
    tags: _containers.RepeatedCompositeFieldContainer[RunTag]
    def __init__(self, metrics: _Optional[_Iterable[_Union[Metric, _Mapping]]] = ..., params: _Optional[_Iterable[_Union[Param, _Mapping]]] = ..., tags: _Optional[_Iterable[_Union[RunTag, _Mapping]]] = ...) -> None: ...

class RunInputs(_message.Message):
    __slots__ = ("dataset_inputs", "model_inputs")
    DATASET_INPUTS_FIELD_NUMBER: _ClassVar[int]
    MODEL_INPUTS_FIELD_NUMBER: _ClassVar[int]
    dataset_inputs: _containers.RepeatedCompositeFieldContainer[DatasetInput]
    model_inputs: _containers.RepeatedCompositeFieldContainer[ModelInput]
    def __init__(self, dataset_inputs: _Optional[_Iterable[_Union[DatasetInput, _Mapping]]] = ..., model_inputs: _Optional[_Iterable[_Union[ModelInput, _Mapping]]] = ...) -> None: ...

class RunOutputs(_message.Message):
    __slots__ = ("model_outputs",)
    MODEL_OUTPUTS_FIELD_NUMBER: _ClassVar[int]
    model_outputs: _containers.RepeatedCompositeFieldContainer[ModelOutput]
    def __init__(self, model_outputs: _Optional[_Iterable[_Union[ModelOutput, _Mapping]]] = ...) -> None: ...

class RunTag(_message.Message):
    __slots__ = ("key", "value")
    KEY_FIELD_NUMBER: _ClassVar[int]
    VALUE_FIELD_NUMBER: _ClassVar[int]
    key: str
    value: str
    def __init__(self, key: _Optional[str] = ..., value: _Optional[str] = ...) -> None: ...

class ExperimentTag(_message.Message):
    __slots__ = ("key", "value")
    KEY_FIELD_NUMBER: _ClassVar[int]
    VALUE_FIELD_NUMBER: _ClassVar[int]
    key: str
    value: str
    def __init__(self, key: _Optional[str] = ..., value: _Optional[str] = ...) -> None: ...

class RunInfo(_message.Message):
    __slots__ = ("run_id", "run_uuid", "run_name", "experiment_id", "user_id", "status", "start_time", "end_time", "artifact_uri", "lifecycle_stage")
    RUN_ID_FIELD_NUMBER: _ClassVar[int]
    RUN_UUID_FIELD_NUMBER: _ClassVar[int]
    RUN_NAME_FIELD_NUMBER: _ClassVar[int]
    EXPERIMENT_ID_FIELD_NUMBER: _ClassVar[int]
    USER_ID_FIELD_NUMBER: _ClassVar[int]
    STATUS_FIELD_NUMBER: _ClassVar[int]
    START_TIME_FIELD_NUMBER: _ClassVar[int]
    END_TIME_FIELD_NUMBER: _ClassVar[int]
    ARTIFACT_URI_FIELD_NUMBER: _ClassVar[int]
    LIFECYCLE_STAGE_FIELD_NUMBER: _ClassVar[int]
    run_id: str
    run_uuid: str
    run_name: str
    experiment_id: str
    user_id: str
    status: RunStatus
    start_time: int
    end_time: int
    artifact_uri: str
    lifecycle_stage: str
    def __init__(self, run_id: _Optional[str] = ..., run_uuid: _Optional[str] = ..., run_name: _Optional[str] = ..., experiment_id: _Optional[str] = ..., user_id: _Optional[str] = ..., status: _Optional[_Union[RunStatus, str]] = ..., start_time: _Optional[int] = ..., end_time: _Optional[int] = ..., artifact_uri: _Optional[str] = ..., lifecycle_stage: _Optional[str] = ...) -> None: ...

class Experiment(_message.Message):
    __slots__ = ("experiment_id", "name", "artifact_location", "lifecycle_stage", "last_update_time", "creation_time", "tags")
    EXPERIMENT_ID_FIELD_NUMBER: _ClassVar[int]
    NAME_FIELD_NUMBER: _ClassVar[int]
    ARTIFACT_LOCATION_FIELD_NUMBER: _ClassVar[int]
    LIFECYCLE_STAGE_FIELD_NUMBER: _ClassVar[int]
    LAST_UPDATE_TIME_FIELD_NUMBER: _ClassVar[int]
    CREATION_TIME_FIELD_NUMBER: _ClassVar[int]
    TAGS_FIELD_NUMBER: _ClassVar[int]
    experiment_id: str
    name: str
    artifact_location: str
    lifecycle_stage: str
    last_update_time: int
    creation_time: int
    tags: _containers.RepeatedCompositeFieldContainer[ExperimentTag]
    def __init__(self, experiment_id: _Optional[str] = ..., name: _Optional[str] = ..., artifact_location: _Optional[str] = ..., lifecycle_stage: _Optional[str] = ..., last_update_time: _Optional[int] = ..., creation_time: _Optional[int] = ..., tags: _Optional[_Iterable[_Union[ExperimentTag, _Mapping]]] = ...) -> None: ...

class DatasetInput(_message.Message):
    __slots__ = ("tags", "dataset")
    TAGS_FIELD_NUMBER: _ClassVar[int]
    DATASET_FIELD_NUMBER: _ClassVar[int]
    tags: _containers.RepeatedCompositeFieldContainer[InputTag]
    dataset: Dataset
    def __init__(self, tags: _Optional[_Iterable[_Union[InputTag, _Mapping]]] = ..., dataset: _Optional[_Union[Dataset, _Mapping]] = ...) -> None: ...

class ModelInput(_message.Message):
    __slots__ = ("model_id",)
    MODEL_ID_FIELD_NUMBER: _ClassVar[int]
    model_id: str
    def __init__(self, model_id: _Optional[str] = ...) -> None: ...

class InputTag(_message.Message):
    __slots__ = ("key", "value")
    KEY_FIELD_NUMBER: _ClassVar[int]
    VALUE_FIELD_NUMBER: _ClassVar[int]
    key: str
    value: str
    def __init__(self, key: _Optional[str] = ..., value: _Optional[str] = ...) -> None: ...

class Dataset(_message.Message):
    __slots__ = ("name", "digest", "source_type", "source", "schema", "profile")
    NAME_FIELD_NUMBER: _ClassVar[int]
    DIGEST_FIELD_NUMBER: _ClassVar[int]
    SOURCE_TYPE_FIELD_NUMBER: _ClassVar[int]
    SOURCE_FIELD_NUMBER: _ClassVar[int]
    SCHEMA_FIELD_NUMBER: _ClassVar[int]
    PROFILE_FIELD_NUMBER: _ClassVar[int]
    name: str
    digest: str
    source_type: str
    source: str
    schema: str
    profile: str
    def __init__(self, name: _Optional[str] = ..., digest: _Optional[str] = ..., source_type: _Optional[str] = ..., source: _Optional[str] = ..., schema: _Optional[str] = ..., profile: _Optional[str] = ...) -> None: ...

class ModelOutput(_message.Message):
    __slots__ = ("model_id", "step")
    MODEL_ID_FIELD_NUMBER: _ClassVar[int]
    STEP_FIELD_NUMBER: _ClassVar[int]
    model_id: str
    step: int
    def __init__(self, model_id: _Optional[str] = ..., step: _Optional[int] = ...) -> None: ...

class CreateExperiment(_message.Message):
    __slots__ = ("name", "artifact_location", "tags")
    class Response(_message.Message):
        __slots__ = ("experiment_id",)
        EXPERIMENT_ID_FIELD_NUMBER: _ClassVar[int]
        experiment_id: str
        def __init__(self, experiment_id: _Optional[str] = ...) -> None: ...
    NAME_FIELD_NUMBER: _ClassVar[int]
    ARTIFACT_LOCATION_FIELD_NUMBER: _ClassVar[int]
    TAGS_FIELD_NUMBER: _ClassVar[int]
    name: str
    artifact_location: str
    tags: _containers.RepeatedCompositeFieldContainer[ExperimentTag]
    def __init__(self, name: _Optional[str] = ..., artifact_location: _Optional[str] = ..., tags: _Optional[_Iterable[_Union[ExperimentTag, _Mapping]]] = ...) -> None: ...

class SearchExperiments(_message.Message):
    __slots__ = ("max_results", "page_token", "filter", "order_by", "view_type")
    class Response(_message.Message):
        __slots__ = ("experiments", "next_page_token")
        EXPERIMENTS_FIELD_NUMBER: _ClassVar[int]
        NEXT_PAGE_TOKEN_FIELD_NUMBER: _ClassVar[int]
        experiments: _containers.RepeatedCompositeFieldContainer[Experiment]
        next_page_token: str
        def __init__(self, experiments: _Optional[_Iterable[_Union[Experiment, _Mapping]]] = ..., next_page_token: _Optional[str] = ...) -> None: ...
    MAX_RESULTS_FIELD_NUMBER: _ClassVar[int]
    PAGE_TOKEN_FIELD_NUMBER: _ClassVar[int]
    FILTER_FIELD_NUMBER: _ClassVar[int]
    ORDER_BY_FIELD_NUMBER: _ClassVar[int]
    VIEW_TYPE_FIELD_NUMBER: _ClassVar[int]
    max_results: int
    page_token: str
    filter: str
    order_by: _containers.RepeatedScalarFieldContainer[str]
    view_type: ViewType
    def __init__(self, max_results: _Optional[int] = ..., page_token: _Optional[str] = ..., filter: _Optional[str] = ..., order_by: _Optional[_Iterable[str]] = ..., view_type: _Optional[_Union[ViewType, str]] = ...) -> None: ...

class GetExperiment(_message.Message):
    __slots__ = ("experiment_id",)
    class Response(_message.Message):
        __slots__ = ("experiment",)
        EXPERIMENT_FIELD_NUMBER: _ClassVar[int]
        experiment: Experiment
        def __init__(self, experiment: _Optional[_Union[Experiment, _Mapping]] = ...) -> None: ...
    EXPERIMENT_ID_FIELD_NUMBER: _ClassVar[int]
    experiment_id: str
    def __init__(self, experiment_id: _Optional[str] = ...) -> None: ...

class DeleteExperiment(_message.Message):
    __slots__ = ("experiment_id",)
    class Response(_message.Message):
        __slots__ = ()
        def __init__(self) -> None: ...
    EXPERIMENT_ID_FIELD_NUMBER: _ClassVar[int]
    experiment_id: str
    def __init__(self, experiment_id: _Optional[str] = ...) -> None: ...

class RestoreExperiment(_message.Message):
    __slots__ = ("experiment_id",)
    class Response(_message.Message):
        __slots__ = ()
        def __init__(self) -> None: ...
    EXPERIMENT_ID_FIELD_NUMBER: _ClassVar[int]
    experiment_id: str
    def __init__(self, experiment_id: _Optional[str] = ...) -> None: ...

class UpdateExperiment(_message.Message):
    __slots__ = ("experiment_id", "new_name")
    class Response(_message.Message):
        __slots__ = ()
        def __init__(self) -> None: ...
    EXPERIMENT_ID_FIELD_NUMBER: _ClassVar[int]
    NEW_NAME_FIELD_NUMBER: _ClassVar[int]
    experiment_id: str
    new_name: str
    def __init__(self, experiment_id: _Optional[str] = ..., new_name: _Optional[str] = ...) -> None: ...

class CreateRun(_message.Message):
    __slots__ = ("experiment_id", "user_id", "run_name", "start_time", "tags")
    class Response(_message.Message):
        __slots__ = ("run",)
        RUN_FIELD_NUMBER: _ClassVar[int]
        run: Run
        def __init__(self, run: _Optional[_Union[Run, _Mapping]] = ...) -> None: ...
    EXPERIMENT_ID_FIELD_NUMBER: _ClassVar[int]
    USER_ID_FIELD_NUMBER: _ClassVar[int]
    RUN_NAME_FIELD_NUMBER: _ClassVar[int]
    START_TIME_FIELD_NUMBER: _ClassVar[int]
    TAGS_FIELD_NUMBER: _ClassVar[int]
    experiment_id: str
    user_id: str
    run_name: str
    start_time: int
    tags: _containers.RepeatedCompositeFieldContainer[RunTag]
    def __init__(self, experiment_id: _Optional[str] = ..., user_id: _Optional[str] = ..., run_name: _Optional[str] = ..., start_time: _Optional[int] = ..., tags: _Optional[_Iterable[_Union[RunTag, _Mapping]]] = ...) -> None: ...

class UpdateRun(_message.Message):
    __slots__ = ("run_id", "run_uuid", "status", "end_time", "run_name")
    class Response(_message.Message):
        __slots__ = ("run_info",)
        RUN_INFO_FIELD_NUMBER: _ClassVar[int]
        run_info: RunInfo
        def __init__(self, run_info: _Optional[_Union[RunInfo, _Mapping]] = ...) -> None: ...
    RUN_ID_FIELD_NUMBER: _ClassVar[int]
    RUN_UUID_FIELD_NUMBER: _ClassVar[int]
    STATUS_FIELD_NUMBER: _ClassVar[int]
    END_TIME_FIELD_NUMBER: _ClassVar[int]
    RUN_NAME_FIELD_NUMBER: _ClassVar[int]
    run_id: str
    run_uuid: str
    status: RunStatus
    end_time: int
    run_name: str
    def __init__(self, run_id: _Optional[str] = ..., run_uuid: _Optional[str] = ..., status: _Optional[_Union[RunStatus, str]] = ..., end_time: _Optional[int] = ..., run_name: _Optional[str] = ...) -> None: ...

class DeleteRun(_message.Message):
    __slots__ = ("run_id",)
    class Response(_message.Message):
        __slots__ = ()
        def __init__(self) -> None: ...
    RUN_ID_FIELD_NUMBER: _ClassVar[int]
    run_id: str
    def __init__(self, run_id: _Optional[str] = ...) -> None: ...

class RestoreRun(_message.Message):
    __slots__ = ("run_id",)
    class Response(_message.Message):
        __slots__ = ()
        def __init__(self) -> None: ...
    RUN_ID_FIELD_NUMBER: _ClassVar[int]
    run_id: str
    def __init__(self, run_id: _Optional[str] = ...) -> None: ...

class LogMetric(_message.Message):
    __slots__ = ("run_id", "run_uuid", "key", "value", "timestamp", "step", "model_id", "dataset_name", "dataset_digest")
    class Response(_message.Message):
        __slots__ = ()
        def __init__(self) -> None: ...
    RUN_ID_FIELD_NUMBER: _ClassVar[int]
    RUN_UUID_FIELD_NUMBER: _ClassVar[int]
    KEY_FIELD_NUMBER: _ClassVar[int]
    VALUE_FIELD_NUMBER: _ClassVar[int]
    TIMESTAMP_FIELD_NUMBER: _ClassVar[int]
    STEP_FIELD_NUMBER: _ClassVar[int]
    MODEL_ID_FIELD_NUMBER: _ClassVar[int]
    DATASET_NAME_FIELD_NUMBER: _ClassVar[int]
    DATASET_DIGEST_FIELD_NUMBER: _ClassVar[int]
    run_id: str
    run_uuid: str
    key: str
    value: float
    timestamp: int
    step: int
    model_id: str
    dataset_name: str
    dataset_digest: str
    def __init__(self, run_id: _Optional[str] = ..., run_uuid: _Optional[str] = ..., key: _Optional[str] = ..., value: _Optional[float] = ..., timestamp: _Optional[int] = ..., step: _Optional[int] = ..., model_id: _Optional[str] = ..., dataset_name: _Optional[str] = ..., dataset_digest: _Optional[str] = ...) -> None: ...

class LogParam(_message.Message):
    __slots__ = ("run_id", "run_uuid", "key", "value")
    class Response(_message.Message):
        __slots__ = ()
        def __init__(self) -> None: ...
    RUN_ID_FIELD_NUMBER: _ClassVar[int]
    RUN_UUID_FIELD_NUMBER: _ClassVar[int]
    KEY_FIELD_NUMBER: _ClassVar[int]
    VALUE_FIELD_NUMBER: _ClassVar[int]
    run_id: str
    run_uuid: str
    key: str
    value: str
    def __init__(self, run_id: _Optional[str] = ..., run_uuid: _Optional[str] = ..., key: _Optional[str] = ..., value: _Optional[str] = ...) -> None: ...

class SetExperimentTag(_message.Message):
    __slots__ = ("experiment_id", "key", "value")
    class Response(_message.Message):
        __slots__ = ()
        def __init__(self) -> None: ...
    EXPERIMENT_ID_FIELD_NUMBER: _ClassVar[int]
    KEY_FIELD_NUMBER: _ClassVar[int]
    VALUE_FIELD_NUMBER: _ClassVar[int]
    experiment_id: str
    key: str
    value: str
    def __init__(self, experiment_id: _Optional[str] = ..., key: _Optional[str] = ..., value: _Optional[str] = ...) -> None: ...

class DeleteExperimentTag(_message.Message):
    __slots__ = ("experiment_id", "key")
    class Response(_message.Message):
        __slots__ = ()
        def __init__(self) -> None: ...
    EXPERIMENT_ID_FIELD_NUMBER: _ClassVar[int]
    KEY_FIELD_NUMBER: _ClassVar[int]
    experiment_id: str
    key: str
    def __init__(self, experiment_id: _Optional[str] = ..., key: _Optional[str] = ...) -> None: ...

class SetTag(_message.Message):
    __slots__ = ("run_id", "run_uuid", "key", "value")
    class Response(_message.Message):
        __slots__ = ()
        def __init__(self) -> None: ...
    RUN_ID_FIELD_NUMBER: _ClassVar[int]
    RUN_UUID_FIELD_NUMBER: _ClassVar[int]
    KEY_FIELD_NUMBER: _ClassVar[int]
    VALUE_FIELD_NUMBER: _ClassVar[int]
    run_id: str
    run_uuid: str
    key: str
    value: str
    def __init__(self, run_id: _Optional[str] = ..., run_uuid: _Optional[str] = ..., key: _Optional[str] = ..., value: _Optional[str] = ...) -> None: ...

class DeleteTag(_message.Message):
    __slots__ = ("run_id", "key")
    class Response(_message.Message):
        __slots__ = ()
        def __init__(self) -> None: ...
    RUN_ID_FIELD_NUMBER: _ClassVar[int]
    KEY_FIELD_NUMBER: _ClassVar[int]
    run_id: str
    key: str
    def __init__(self, run_id: _Optional[str] = ..., key: _Optional[str] = ...) -> None: ...

class GetRun(_message.Message):
    __slots__ = ("run_id", "run_uuid")
    class Response(_message.Message):
        __slots__ = ("run",)
        RUN_FIELD_NUMBER: _ClassVar[int]
        run: Run
        def __init__(self, run: _Optional[_Union[Run, _Mapping]] = ...) -> None: ...
    RUN_ID_FIELD_NUMBER: _ClassVar[int]
    RUN_UUID_FIELD_NUMBER: _ClassVar[int]
    run_id: str
    run_uuid: str
    def __init__(self, run_id: _Optional[str] = ..., run_uuid: _Optional[str] = ...) -> None: ...

class SearchRuns(_message.Message):
    __slots__ = ("experiment_ids", "filter", "run_view_type", "max_results", "order_by", "page_token")
    class Response(_message.Message):
        __slots__ = ("runs", "next_page_token")
        RUNS_FIELD_NUMBER: _ClassVar[int]
        NEXT_PAGE_TOKEN_FIELD_NUMBER: _ClassVar[int]
        runs: _containers.RepeatedCompositeFieldContainer[Run]
        next_page_token: str
        def __init__(self, runs: _Optional[_Iterable[_Union[Run, _Mapping]]] = ..., next_page_token: _Optional[str] = ...) -> None: ...
    EXPERIMENT_IDS_FIELD_NUMBER: _ClassVar[int]
    FILTER_FIELD_NUMBER: _ClassVar[int]
    RUN_VIEW_TYPE_FIELD_NUMBER: _ClassVar[int]
    MAX_RESULTS_FIELD_NUMBER: _ClassVar[int]
    ORDER_BY_FIELD_NUMBER: _ClassVar[int]
    PAGE_TOKEN_FIELD_NUMBER: _ClassVar[int]
    experiment_ids: _containers.RepeatedScalarFieldContainer[str]
    filter: str
    run_view_type: ViewType
    max_results: int
    order_by: _containers.RepeatedScalarFieldContainer[str]
    page_token: str
    def __init__(self, experiment_ids: _Optional[_Iterable[str]] = ..., filter: _Optional[str] = ..., run_view_type: _Optional[_Union[ViewType, str]] = ..., max_results: _Optional[int] = ..., order_by: _Optional[_Iterable[str]] = ..., page_token: _Optional[str] = ...) -> None: ...

class ListArtifacts(_message.Message):
    __slots__ = ("run_id", "run_uuid", "path", "page_token")
    class Response(_message.Message):
        __slots__ = ("root_uri", "files", "next_page_token")
        ROOT_URI_FIELD_NUMBER: _ClassVar[int]
        FILES_FIELD_NUMBER: _ClassVar[int]
        NEXT_PAGE_TOKEN_FIELD_NUMBER: _ClassVar[int]
        root_uri: str
        files: _containers.RepeatedCompositeFieldContainer[FileInfo]
        next_page_token: str
        def __init__(self, root_uri: _Optional[str] = ..., files: _Optional[_Iterable[_Union[FileInfo, _Mapping]]] = ..., next_page_token: _Optional[str] = ...) -> None: ...
    RUN_ID_FIELD_NUMBER: _ClassVar[int]
    RUN_UUID_FIELD_NUMBER: _ClassVar[int]
    PATH_FIELD_NUMBER: _ClassVar[int]
    PAGE_TOKEN_FIELD_NUMBER: _ClassVar[int]
    run_id: str
    run_uuid: str
    path: str
    page_token: str
    def __init__(self, run_id: _Optional[str] = ..., run_uuid: _Optional[str] = ..., path: _Optional[str] = ..., page_token: _Optional[str] = ...) -> None: ...

class FileInfo(_message.Message):
    __slots__ = ("path", "is_dir", "file_size")
    PATH_FIELD_NUMBER: _ClassVar[int]
    IS_DIR_FIELD_NUMBER: _ClassVar[int]
    FILE_SIZE_FIELD_NUMBER: _ClassVar[int]
    path: str
    is_dir: bool
    file_size: int
    def __init__(self, path: _Optional[str] = ..., is_dir: bool = ..., file_size: _Optional[int] = ...) -> None: ...

class GetMetricHistory(_message.Message):
    __slots__ = ("run_id", "run_uuid", "metric_key", "page_token", "max_results")
    class Response(_message.Message):
        __slots__ = ("metrics", "next_page_token")
        METRICS_FIELD_NUMBER: _ClassVar[int]
        NEXT_PAGE_TOKEN_FIELD_NUMBER: _ClassVar[int]
        metrics: _containers.RepeatedCompositeFieldContainer[Metric]
        next_page_token: str
        def __init__(self, metrics: _Optional[_Iterable[_Union[Metric, _Mapping]]] = ..., next_page_token: _Optional[str] = ...) -> None: ...
    RUN_ID_FIELD_NUMBER: _ClassVar[int]
    RUN_UUID_FIELD_NUMBER: _ClassVar[int]
    METRIC_KEY_FIELD_NUMBER: _ClassVar[int]
    PAGE_TOKEN_FIELD_NUMBER: _ClassVar[int]
    MAX_RESULTS_FIELD_NUMBER: _ClassVar[int]
    run_id: str
    run_uuid: str
    metric_key: str
    page_token: str
    max_results: int
    def __init__(self, run_id: _Optional[str] = ..., run_uuid: _Optional[str] = ..., metric_key: _Optional[str] = ..., page_token: _Optional[str] = ..., max_results: _Optional[int] = ...) -> None: ...

class MetricWithRunId(_message.Message):
    __slots__ = ("key", "value", "timestamp", "step", "run_id")
    KEY_FIELD_NUMBER: _ClassVar[int]
    VALUE_FIELD_NUMBER: _ClassVar[int]
    TIMESTAMP_FIELD_NUMBER: _ClassVar[int]
    STEP_FIELD_NUMBER: _ClassVar[int]
    RUN_ID_FIELD_NUMBER: _ClassVar[int]
    key: str
    value: float
    timestamp: int
    step: int
    run_id: str
    def __init__(self, key: _Optional[str] = ..., value: _Optional[float] = ..., timestamp: _Optional[int] = ..., step: _Optional[int] = ..., run_id: _Optional[str] = ...) -> None: ...

class GetMetricHistoryBulkInterval(_message.Message):
    __slots__ = ("run_ids", "metric_key", "start_step", "end_step", "max_results")
    class Response(_message.Message):
        __slots__ = ("metrics",)
        METRICS_FIELD_NUMBER: _ClassVar[int]
        metrics: _containers.RepeatedCompositeFieldContainer[MetricWithRunId]
        def __init__(self, metrics: _Optional[_Iterable[_Union[MetricWithRunId, _Mapping]]] = ...) -> None: ...
    RUN_IDS_FIELD_NUMBER: _ClassVar[int]
    METRIC_KEY_FIELD_NUMBER: _ClassVar[int]
    START_STEP_FIELD_NUMBER: _ClassVar[int]
    END_STEP_FIELD_NUMBER: _ClassVar[int]
    MAX_RESULTS_FIELD_NUMBER: _ClassVar[int]
    run_ids: _containers.RepeatedScalarFieldContainer[str]
    metric_key: str
    start_step: int
    end_step: int
    max_results: int
    def __init__(self, run_ids: _Optional[_Iterable[str]] = ..., metric_key: _Optional[str] = ..., start_step: _Optional[int] = ..., end_step: _Optional[int] = ..., max_results: _Optional[int] = ...) -> None: ...

class LogBatch(_message.Message):
    __slots__ = ("run_id", "metrics", "params", "tags")
    class Response(_message.Message):
        __slots__ = ()
        def __init__(self) -> None: ...
    RUN_ID_FIELD_NUMBER: _ClassVar[int]
    METRICS_FIELD_NUMBER: _ClassVar[int]
    PARAMS_FIELD_NUMBER: _ClassVar[int]
    TAGS_FIELD_NUMBER: _ClassVar[int]
    run_id: str
    metrics: _containers.RepeatedCompositeFieldContainer[Metric]
    params: _containers.RepeatedCompositeFieldContainer[Param]
    tags: _containers.RepeatedCompositeFieldContainer[RunTag]
    def __init__(self, run_id: _Optional[str] = ..., metrics: _Optional[_Iterable[_Union[Metric, _Mapping]]] = ..., params: _Optional[_Iterable[_Union[Param, _Mapping]]] = ..., tags: _Optional[_Iterable[_Union[RunTag, _Mapping]]] = ...) -> None: ...

class LogModel(_message.Message):
    __slots__ = ("run_id", "model_json")
    class Response(_message.Message):
        __slots__ = ()
        def __init__(self) -> None: ...
    RUN_ID_FIELD_NUMBER: _ClassVar[int]
    MODEL_JSON_FIELD_NUMBER: _ClassVar[int]
    run_id: str
    model_json: str
    def __init__(self, run_id: _Optional[str] = ..., model_json: _Optional[str] = ...) -> None: ...

class LogInputs(_message.Message):
    __slots__ = ("run_id", "datasets", "models")
    class Response(_message.Message):
        __slots__ = ()
        def __init__(self) -> None: ...
    RUN_ID_FIELD_NUMBER: _ClassVar[int]
    DATASETS_FIELD_NUMBER: _ClassVar[int]
    MODELS_FIELD_NUMBER: _ClassVar[int]
    run_id: str
    datasets: _containers.RepeatedCompositeFieldContainer[DatasetInput]
    models: _containers.RepeatedCompositeFieldContainer[ModelInput]
    def __init__(self, run_id: _Optional[str] = ..., datasets: _Optional[_Iterable[_Union[DatasetInput, _Mapping]]] = ..., models: _Optional[_Iterable[_Union[ModelInput, _Mapping]]] = ...) -> None: ...

class LogOutputs(_message.Message):
    __slots__ = ("run_id", "models")
    class Response(_message.Message):
        __slots__ = ()
        def __init__(self) -> None: ...
    RUN_ID_FIELD_NUMBER: _ClassVar[int]
    MODELS_FIELD_NUMBER: _ClassVar[int]
    run_id: str
    models: _containers.RepeatedCompositeFieldContainer[ModelOutput]
    def __init__(self, run_id: _Optional[str] = ..., models: _Optional[_Iterable[_Union[ModelOutput, _Mapping]]] = ...) -> None: ...

class GetExperimentByName(_message.Message):
    __slots__ = ("experiment_name",)
    class Response(_message.Message):
        __slots__ = ("experiment",)
        EXPERIMENT_FIELD_NUMBER: _ClassVar[int]
        experiment: Experiment
        def __init__(self, experiment: _Optional[_Union[Experiment, _Mapping]] = ...) -> None: ...
    EXPERIMENT_NAME_FIELD_NUMBER: _ClassVar[int]
    experiment_name: str
    def __init__(self, experiment_name: _Optional[str] = ...) -> None: ...

class CreateAssessment(_message.Message):
    __slots__ = ("assessment",)
    class Response(_message.Message):
        __slots__ = ("assessment",)
        ASSESSMENT_FIELD_NUMBER: _ClassVar[int]
        assessment: _assessments_pb2.Assessment
        def __init__(self, assessment: _Optional[_Union[_assessments_pb2.Assessment, _Mapping]] = ...) -> None: ...
    ASSESSMENT_FIELD_NUMBER: _ClassVar[int]
    assessment: _assessments_pb2.Assessment
    def __init__(self, assessment: _Optional[_Union[_assessments_pb2.Assessment, _Mapping]] = ...) -> None: ...

class UpdateAssessment(_message.Message):
    __slots__ = ("assessment", "update_mask")
    class Response(_message.Message):
        __slots__ = ("assessment",)
        ASSESSMENT_FIELD_NUMBER: _ClassVar[int]
        assessment: _assessments_pb2.Assessment
        def __init__(self, assessment: _Optional[_Union[_assessments_pb2.Assessment, _Mapping]] = ...) -> None: ...
    ASSESSMENT_FIELD_NUMBER: _ClassVar[int]
    UPDATE_MASK_FIELD_NUMBER: _ClassVar[int]
    assessment: _assessments_pb2.Assessment
    update_mask: _field_mask_pb2.FieldMask
    def __init__(self, assessment: _Optional[_Union[_assessments_pb2.Assessment, _Mapping]] = ..., update_mask: _Optional[_Union[_field_mask_pb2.FieldMask, _Mapping]] = ...) -> None: ...

class DeleteAssessment(_message.Message):
    __slots__ = ("trace_id", "assessment_id")
    class Response(_message.Message):
        __slots__ = ()
        def __init__(self) -> None: ...
    TRACE_ID_FIELD_NUMBER: _ClassVar[int]
    ASSESSMENT_ID_FIELD_NUMBER: _ClassVar[int]
    trace_id: str
    assessment_id: str
    def __init__(self, trace_id: _Optional[str] = ..., assessment_id: _Optional[str] = ...) -> None: ...

class GetAssessmentRequest(_message.Message):
    __slots__ = ("trace_id", "assessment_id")
    class Response(_message.Message):
        __slots__ = ("assessment",)
        ASSESSMENT_FIELD_NUMBER: _ClassVar[int]
        assessment: _assessments_pb2.Assessment
        def __init__(self, assessment: _Optional[_Union[_assessments_pb2.Assessment, _Mapping]] = ...) -> None: ...
    TRACE_ID_FIELD_NUMBER: _ClassVar[int]
    ASSESSMENT_ID_FIELD_NUMBER: _ClassVar[int]
    trace_id: str
    assessment_id: str
    def __init__(self, trace_id: _Optional[str] = ..., assessment_id: _Optional[str] = ...) -> None: ...

class TraceInfo(_message.Message):
    __slots__ = ("request_id", "experiment_id", "timestamp_ms", "execution_time_ms", "status", "request_metadata", "tags")
    REQUEST_ID_FIELD_NUMBER: _ClassVar[int]
    EXPERIMENT_ID_FIELD_NUMBER: _ClassVar[int]
    TIMESTAMP_MS_FIELD_NUMBER: _ClassVar[int]
    EXECUTION_TIME_MS_FIELD_NUMBER: _ClassVar[int]
    STATUS_FIELD_NUMBER: _ClassVar[int]
    REQUEST_METADATA_FIELD_NUMBER: _ClassVar[int]
    TAGS_FIELD_NUMBER: _ClassVar[int]
    request_id: str
    experiment_id: str
    timestamp_ms: int
    execution_time_ms: int
    status: TraceStatus
    request_metadata: _containers.RepeatedCompositeFieldContainer[TraceRequestMetadata]
    tags: _containers.RepeatedCompositeFieldContainer[TraceTag]
    def __init__(self, request_id: _Optional[str] = ..., experiment_id: _Optional[str] = ..., timestamp_ms: _Optional[int] = ..., execution_time_ms: _Optional[int] = ..., status: _Optional[_Union[TraceStatus, str]] = ..., request_metadata: _Optional[_Iterable[_Union[TraceRequestMetadata, _Mapping]]] = ..., tags: _Optional[_Iterable[_Union[TraceTag, _Mapping]]] = ...) -> None: ...

class TraceRequestMetadata(_message.Message):
    __slots__ = ("key", "value")
    KEY_FIELD_NUMBER: _ClassVar[int]
    VALUE_FIELD_NUMBER: _ClassVar[int]
    key: str
    value: str
    def __init__(self, key: _Optional[str] = ..., value: _Optional[str] = ...) -> None: ...

class TraceTag(_message.Message):
    __slots__ = ("key", "value")
    KEY_FIELD_NUMBER: _ClassVar[int]
    VALUE_FIELD_NUMBER: _ClassVar[int]
    key: str
    value: str
    def __init__(self, key: _Optional[str] = ..., value: _Optional[str] = ...) -> None: ...

class StartTrace(_message.Message):
    __slots__ = ("experiment_id", "timestamp_ms", "request_metadata", "tags")
    class Response(_message.Message):
        __slots__ = ("trace_info",)
        TRACE_INFO_FIELD_NUMBER: _ClassVar[int]
        trace_info: TraceInfo
        def __init__(self, trace_info: _Optional[_Union[TraceInfo, _Mapping]] = ...) -> None: ...
    EXPERIMENT_ID_FIELD_NUMBER: _ClassVar[int]
    TIMESTAMP_MS_FIELD_NUMBER: _ClassVar[int]
    REQUEST_METADATA_FIELD_NUMBER: _ClassVar[int]
    TAGS_FIELD_NUMBER: _ClassVar[int]
    experiment_id: str
    timestamp_ms: int
    request_metadata: _containers.RepeatedCompositeFieldContainer[TraceRequestMetadata]
    tags: _containers.RepeatedCompositeFieldContainer[TraceTag]
    def __init__(self, experiment_id: _Optional[str] = ..., timestamp_ms: _Optional[int] = ..., request_metadata: _Optional[_Iterable[_Union[TraceRequestMetadata, _Mapping]]] = ..., tags: _Optional[_Iterable[_Union[TraceTag, _Mapping]]] = ...) -> None: ...

class EndTrace(_message.Message):
    __slots__ = ("request_id", "timestamp_ms", "status", "request_metadata", "tags")
    class Response(_message.Message):
        __slots__ = ("trace_info",)
        TRACE_INFO_FIELD_NUMBER: _ClassVar[int]
        trace_info: TraceInfo
        def __init__(self, trace_info: _Optional[_Union[TraceInfo, _Mapping]] = ...) -> None: ...
    REQUEST_ID_FIELD_NUMBER: _ClassVar[int]
    TIMESTAMP_MS_FIELD_NUMBER: _ClassVar[int]
    STATUS_FIELD_NUMBER: _ClassVar[int]
    REQUEST_METADATA_FIELD_NUMBER: _ClassVar[int]
    TAGS_FIELD_NUMBER: _ClassVar[int]
    request_id: str
    timestamp_ms: int
    status: TraceStatus
    request_metadata: _containers.RepeatedCompositeFieldContainer[TraceRequestMetadata]
    tags: _containers.RepeatedCompositeFieldContainer[TraceTag]
    def __init__(self, request_id: _Optional[str] = ..., timestamp_ms: _Optional[int] = ..., status: _Optional[_Union[TraceStatus, str]] = ..., request_metadata: _Optional[_Iterable[_Union[TraceRequestMetadata, _Mapping]]] = ..., tags: _Optional[_Iterable[_Union[TraceTag, _Mapping]]] = ...) -> None: ...

class GetTraceInfo(_message.Message):
    __slots__ = ("request_id",)
    class Response(_message.Message):
        __slots__ = ("trace_info",)
        TRACE_INFO_FIELD_NUMBER: _ClassVar[int]
        trace_info: TraceInfo
        def __init__(self, trace_info: _Optional[_Union[TraceInfo, _Mapping]] = ...) -> None: ...
    REQUEST_ID_FIELD_NUMBER: _ClassVar[int]
    request_id: str
    def __init__(self, request_id: _Optional[str] = ...) -> None: ...

class GetTraceInfoV3(_message.Message):
    __slots__ = ("trace_id",)
    class Response(_message.Message):
        __slots__ = ("trace",)
        TRACE_FIELD_NUMBER: _ClassVar[int]
        trace: Trace
        def __init__(self, trace: _Optional[_Union[Trace, _Mapping]] = ...) -> None: ...
    TRACE_ID_FIELD_NUMBER: _ClassVar[int]
    trace_id: str
    def __init__(self, trace_id: _Optional[str] = ...) -> None: ...

class BatchGetTraces(_message.Message):
    __slots__ = ("trace_ids",)
    class Response(_message.Message):
        __slots__ = ("traces",)
        TRACES_FIELD_NUMBER: _ClassVar[int]
        traces: _containers.RepeatedCompositeFieldContainer[Trace]
        def __init__(self, traces: _Optional[_Iterable[_Union[Trace, _Mapping]]] = ...) -> None: ...
    TRACE_IDS_FIELD_NUMBER: _ClassVar[int]
    trace_ids: _containers.RepeatedScalarFieldContainer[str]
    def __init__(self, trace_ids: _Optional[_Iterable[str]] = ...) -> None: ...

class GetTrace(_message.Message):
    __slots__ = ("trace_id", "allow_partial")
    class Response(_message.Message):
        __slots__ = ("trace",)
        TRACE_FIELD_NUMBER: _ClassVar[int]
        trace: Trace
        def __init__(self, trace: _Optional[_Union[Trace, _Mapping]] = ...) -> None: ...
    TRACE_ID_FIELD_NUMBER: _ClassVar[int]
    ALLOW_PARTIAL_FIELD_NUMBER: _ClassVar[int]
    trace_id: str
    allow_partial: bool
    def __init__(self, trace_id: _Optional[str] = ..., allow_partial: bool = ...) -> None: ...

class SearchTraces(_message.Message):
    __slots__ = ("experiment_ids", "filter", "max_results", "order_by", "page_token")
    class Response(_message.Message):
        __slots__ = ("traces", "next_page_token")
        TRACES_FIELD_NUMBER: _ClassVar[int]
        NEXT_PAGE_TOKEN_FIELD_NUMBER: _ClassVar[int]
        traces: _containers.RepeatedCompositeFieldContainer[TraceInfo]
        next_page_token: str
        def __init__(self, traces: _Optional[_Iterable[_Union[TraceInfo, _Mapping]]] = ..., next_page_token: _Optional[str] = ...) -> None: ...
    EXPERIMENT_IDS_FIELD_NUMBER: _ClassVar[int]
    FILTER_FIELD_NUMBER: _ClassVar[int]
    MAX_RESULTS_FIELD_NUMBER: _ClassVar[int]
    ORDER_BY_FIELD_NUMBER: _ClassVar[int]
    PAGE_TOKEN_FIELD_NUMBER: _ClassVar[int]
    experiment_ids: _containers.RepeatedScalarFieldContainer[str]
    filter: str
    max_results: int
    order_by: _containers.RepeatedScalarFieldContainer[str]
    page_token: str
    def __init__(self, experiment_ids: _Optional[_Iterable[str]] = ..., filter: _Optional[str] = ..., max_results: _Optional[int] = ..., order_by: _Optional[_Iterable[str]] = ..., page_token: _Optional[str] = ...) -> None: ...

class SearchUnifiedTraces(_message.Message):
    __slots__ = ("model_id", "sql_warehouse_id", "experiment_ids", "filter", "max_results", "order_by", "page_token")
    class Response(_message.Message):
        __slots__ = ("traces", "next_page_token")
        TRACES_FIELD_NUMBER: _ClassVar[int]
        NEXT_PAGE_TOKEN_FIELD_NUMBER: _ClassVar[int]
        traces: _containers.RepeatedCompositeFieldContainer[TraceInfo]
        next_page_token: str
        def __init__(self, traces: _Optional[_Iterable[_Union[TraceInfo, _Mapping]]] = ..., next_page_token: _Optional[str] = ...) -> None: ...
    MODEL_ID_FIELD_NUMBER: _ClassVar[int]
    SQL_WAREHOUSE_ID_FIELD_NUMBER: _ClassVar[int]
    EXPERIMENT_IDS_FIELD_NUMBER: _ClassVar[int]
    FILTER_FIELD_NUMBER: _ClassVar[int]
    MAX_RESULTS_FIELD_NUMBER: _ClassVar[int]
    ORDER_BY_FIELD_NUMBER: _ClassVar[int]
    PAGE_TOKEN_FIELD_NUMBER: _ClassVar[int]
    model_id: str
    sql_warehouse_id: str
    experiment_ids: _containers.RepeatedScalarFieldContainer[str]
    filter: str
    max_results: int
    order_by: _containers.RepeatedScalarFieldContainer[str]
    page_token: str
    def __init__(self, model_id: _Optional[str] = ..., sql_warehouse_id: _Optional[str] = ..., experiment_ids: _Optional[_Iterable[str]] = ..., filter: _Optional[str] = ..., max_results: _Optional[int] = ..., order_by: _Optional[_Iterable[str]] = ..., page_token: _Optional[str] = ...) -> None: ...

class GetOnlineTraceDetails(_message.Message):
    __slots__ = ("trace_id", "sql_warehouse_id", "source_inference_table", "source_databricks_request_id")
    class Response(_message.Message):
        __slots__ = ("trace_data",)
        TRACE_DATA_FIELD_NUMBER: _ClassVar[int]
        trace_data: str
        def __init__(self, trace_data: _Optional[str] = ...) -> None: ...
    TRACE_ID_FIELD_NUMBER: _ClassVar[int]
    SQL_WAREHOUSE_ID_FIELD_NUMBER: _ClassVar[int]
    SOURCE_INFERENCE_TABLE_FIELD_NUMBER: _ClassVar[int]
    SOURCE_DATABRICKS_REQUEST_ID_FIELD_NUMBER: _ClassVar[int]
    trace_id: str
    sql_warehouse_id: str
    source_inference_table: str
    source_databricks_request_id: str
    def __init__(self, trace_id: _Optional[str] = ..., sql_warehouse_id: _Optional[str] = ..., source_inference_table: _Optional[str] = ..., source_databricks_request_id: _Optional[str] = ...) -> None: ...

class DeleteTraces(_message.Message):
    __slots__ = ("experiment_id", "max_timestamp_millis", "max_traces", "request_ids")
    class Response(_message.Message):
        __slots__ = ("traces_deleted",)
        TRACES_DELETED_FIELD_NUMBER: _ClassVar[int]
        traces_deleted: int
        def __init__(self, traces_deleted: _Optional[int] = ...) -> None: ...
    EXPERIMENT_ID_FIELD_NUMBER: _ClassVar[int]
    MAX_TIMESTAMP_MILLIS_FIELD_NUMBER: _ClassVar[int]
    MAX_TRACES_FIELD_NUMBER: _ClassVar[int]
    REQUEST_IDS_FIELD_NUMBER: _ClassVar[int]
    experiment_id: str
    max_timestamp_millis: int
    max_traces: int
    request_ids: _containers.RepeatedScalarFieldContainer[str]
    def __init__(self, experiment_id: _Optional[str] = ..., max_timestamp_millis: _Optional[int] = ..., max_traces: _Optional[int] = ..., request_ids: _Optional[_Iterable[str]] = ...) -> None: ...

class DeleteTracesV3(_message.Message):
    __slots__ = ("experiment_id", "max_timestamp_millis", "max_traces", "request_ids")
    class Response(_message.Message):
        __slots__ = ("traces_deleted",)
        TRACES_DELETED_FIELD_NUMBER: _ClassVar[int]
        traces_deleted: int
        def __init__(self, traces_deleted: _Optional[int] = ...) -> None: ...
    EXPERIMENT_ID_FIELD_NUMBER: _ClassVar[int]
    MAX_TIMESTAMP_MILLIS_FIELD_NUMBER: _ClassVar[int]
    MAX_TRACES_FIELD_NUMBER: _ClassVar[int]
    REQUEST_IDS_FIELD_NUMBER: _ClassVar[int]
    experiment_id: str
    max_timestamp_millis: int
    max_traces: int
    request_ids: _containers.RepeatedScalarFieldContainer[str]
    def __init__(self, experiment_id: _Optional[str] = ..., max_timestamp_millis: _Optional[int] = ..., max_traces: _Optional[int] = ..., request_ids: _Optional[_Iterable[str]] = ...) -> None: ...

class CalculateTraceFilterCorrelation(_message.Message):
    __slots__ = ("experiment_ids", "filter_string1", "filter_string2", "base_filter")
    class Response(_message.Message):
        __slots__ = ("npmi", "npmi_smoothed", "filter1_count", "filter2_count", "joint_count", "total_count")
        NPMI_FIELD_NUMBER: _ClassVar[int]
        NPMI_SMOOTHED_FIELD_NUMBER: _ClassVar[int]
        FILTER1_COUNT_FIELD_NUMBER: _ClassVar[int]
        FILTER2_COUNT_FIELD_NUMBER: _ClassVar[int]
        JOINT_COUNT_FIELD_NUMBER: _ClassVar[int]
        TOTAL_COUNT_FIELD_NUMBER: _ClassVar[int]
        npmi: float
        npmi_smoothed: float
        filter1_count: int
        filter2_count: int
        joint_count: int
        total_count: int
        def __init__(self, npmi: _Optional[float] = ..., npmi_smoothed: _Optional[float] = ..., filter1_count: _Optional[int] = ..., filter2_count: _Optional[int] = ..., joint_count: _Optional[int] = ..., total_count: _Optional[int] = ...) -> None: ...
    EXPERIMENT_IDS_FIELD_NUMBER: _ClassVar[int]
    FILTER_STRING1_FIELD_NUMBER: _ClassVar[int]
    FILTER_STRING2_FIELD_NUMBER: _ClassVar[int]
    BASE_FILTER_FIELD_NUMBER: _ClassVar[int]
    experiment_ids: _containers.RepeatedScalarFieldContainer[str]
    filter_string1: str
    filter_string2: str
    base_filter: str
    def __init__(self, experiment_ids: _Optional[_Iterable[str]] = ..., filter_string1: _Optional[str] = ..., filter_string2: _Optional[str] = ..., base_filter: _Optional[str] = ...) -> None: ...

class SetTraceTag(_message.Message):
    __slots__ = ("request_id", "key", "value")
    class Response(_message.Message):
        __slots__ = ()
        def __init__(self) -> None: ...
    REQUEST_ID_FIELD_NUMBER: _ClassVar[int]
    KEY_FIELD_NUMBER: _ClassVar[int]
    VALUE_FIELD_NUMBER: _ClassVar[int]
    request_id: str
    key: str
    value: str
    def __init__(self, request_id: _Optional[str] = ..., key: _Optional[str] = ..., value: _Optional[str] = ...) -> None: ...

class SetTraceTagV3(_message.Message):
    __slots__ = ("trace_id", "key", "value")
    class Response(_message.Message):
        __slots__ = ()
        def __init__(self) -> None: ...
    TRACE_ID_FIELD_NUMBER: _ClassVar[int]
    KEY_FIELD_NUMBER: _ClassVar[int]
    VALUE_FIELD_NUMBER: _ClassVar[int]
    trace_id: str
    key: str
    value: str
    def __init__(self, trace_id: _Optional[str] = ..., key: _Optional[str] = ..., value: _Optional[str] = ...) -> None: ...

class DeleteTraceTag(_message.Message):
    __slots__ = ("request_id", "key")
    class Response(_message.Message):
        __slots__ = ()
        def __init__(self) -> None: ...
    REQUEST_ID_FIELD_NUMBER: _ClassVar[int]
    KEY_FIELD_NUMBER: _ClassVar[int]
    request_id: str
    key: str
    def __init__(self, request_id: _Optional[str] = ..., key: _Optional[str] = ...) -> None: ...

class DeleteTraceTagV3(_message.Message):
    __slots__ = ("trace_id", "key")
    class Response(_message.Message):
        __slots__ = ()
        def __init__(self) -> None: ...
    TRACE_ID_FIELD_NUMBER: _ClassVar[int]
    KEY_FIELD_NUMBER: _ClassVar[int]
    trace_id: str
    key: str
    def __init__(self, trace_id: _Optional[str] = ..., key: _Optional[str] = ...) -> None: ...

class Trace(_message.Message):
    __slots__ = ("trace_info", "spans")
    TRACE_INFO_FIELD_NUMBER: _ClassVar[int]
    SPANS_FIELD_NUMBER: _ClassVar[int]
    trace_info: TraceInfoV3
    spans: _containers.RepeatedCompositeFieldContainer[_trace_pb2.Span]
    def __init__(self, trace_info: _Optional[_Union[TraceInfoV3, _Mapping]] = ..., spans: _Optional[_Iterable[_Union[_trace_pb2.Span, _Mapping]]] = ...) -> None: ...

class TraceLocation(_message.Message):
    __slots__ = ("type", "mlflow_experiment", "inference_table")
    class TraceLocationType(int, metaclass=_enum_type_wrapper.EnumTypeWrapper):
        __slots__ = ()
        TRACE_LOCATION_TYPE_UNSPECIFIED: _ClassVar[TraceLocation.TraceLocationType]
        MLFLOW_EXPERIMENT: _ClassVar[TraceLocation.TraceLocationType]
        INFERENCE_TABLE: _ClassVar[TraceLocation.TraceLocationType]
    TRACE_LOCATION_TYPE_UNSPECIFIED: TraceLocation.TraceLocationType
    MLFLOW_EXPERIMENT: TraceLocation.TraceLocationType
    INFERENCE_TABLE: TraceLocation.TraceLocationType
    class MlflowExperimentLocation(_message.Message):
        __slots__ = ("experiment_id",)
        EXPERIMENT_ID_FIELD_NUMBER: _ClassVar[int]
        experiment_id: str
        def __init__(self, experiment_id: _Optional[str] = ...) -> None: ...
    class InferenceTableLocation(_message.Message):
        __slots__ = ("full_table_name",)
        FULL_TABLE_NAME_FIELD_NUMBER: _ClassVar[int]
        full_table_name: str
        def __init__(self, full_table_name: _Optional[str] = ...) -> None: ...
    TYPE_FIELD_NUMBER: _ClassVar[int]
    MLFLOW_EXPERIMENT_FIELD_NUMBER: _ClassVar[int]
    INFERENCE_TABLE_FIELD_NUMBER: _ClassVar[int]
    type: TraceLocation.TraceLocationType
    mlflow_experiment: TraceLocation.MlflowExperimentLocation
    inference_table: TraceLocation.InferenceTableLocation
    def __init__(self, type: _Optional[_Union[TraceLocation.TraceLocationType, str]] = ..., mlflow_experiment: _Optional[_Union[TraceLocation.MlflowExperimentLocation, _Mapping]] = ..., inference_table: _Optional[_Union[TraceLocation.InferenceTableLocation, _Mapping]] = ...) -> None: ...

class TraceInfoV3(_message.Message):
    __slots__ = ("trace_id", "client_request_id", "trace_location", "request", "response", "request_preview", "response_preview", "request_time", "execution_duration", "state", "trace_metadata", "assessments", "tags")
    class State(int, metaclass=_enum_type_wrapper.EnumTypeWrapper):
        __slots__ = ()
        STATE_UNSPECIFIED: _ClassVar[TraceInfoV3.State]
        OK: _ClassVar[TraceInfoV3.State]
        ERROR: _ClassVar[TraceInfoV3.State]
        IN_PROGRESS: _ClassVar[TraceInfoV3.State]
    STATE_UNSPECIFIED: TraceInfoV3.State
    OK: TraceInfoV3.State
    ERROR: TraceInfoV3.State
    IN_PROGRESS: TraceInfoV3.State
    class TraceMetadataEntry(_message.Message):
        __slots__ = ("key", "value")
        KEY_FIELD_NUMBER: _ClassVar[int]
        VALUE_FIELD_NUMBER: _ClassVar[int]
        key: str
        value: str
        def __init__(self, key: _Optional[str] = ..., value: _Optional[str] = ...) -> None: ...
    class TagsEntry(_message.Message):
        __slots__ = ("key", "value")
        KEY_FIELD_NUMBER: _ClassVar[int]
        VALUE_FIELD_NUMBER: _ClassVar[int]
        key: str
        value: str
        def __init__(self, key: _Optional[str] = ..., value: _Optional[str] = ...) -> None: ...
    TRACE_ID_FIELD_NUMBER: _ClassVar[int]
    CLIENT_REQUEST_ID_FIELD_NUMBER: _ClassVar[int]
    TRACE_LOCATION_FIELD_NUMBER: _ClassVar[int]
    REQUEST_FIELD_NUMBER: _ClassVar[int]
    RESPONSE_FIELD_NUMBER: _ClassVar[int]
    REQUEST_PREVIEW_FIELD_NUMBER: _ClassVar[int]
    RESPONSE_PREVIEW_FIELD_NUMBER: _ClassVar[int]
    REQUEST_TIME_FIELD_NUMBER: _ClassVar[int]
    EXECUTION_DURATION_FIELD_NUMBER: _ClassVar[int]
    STATE_FIELD_NUMBER: _ClassVar[int]
    TRACE_METADATA_FIELD_NUMBER: _ClassVar[int]
    ASSESSMENTS_FIELD_NUMBER: _ClassVar[int]
    TAGS_FIELD_NUMBER: _ClassVar[int]
    trace_id: str
    client_request_id: str
    trace_location: TraceLocation
    request: str
    response: str
    request_preview: str
    response_preview: str
    request_time: _timestamp_pb2.Timestamp
    execution_duration: _duration_pb2.Duration
    state: TraceInfoV3.State
    trace_metadata: _containers.ScalarMap[str, str]
    assessments: _containers.RepeatedCompositeFieldContainer[_assessments_pb2.Assessment]
    tags: _containers.ScalarMap[str, str]
    def __init__(self, trace_id: _Optional[str] = ..., client_request_id: _Optional[str] = ..., trace_location: _Optional[_Union[TraceLocation, _Mapping]] = ..., request: _Optional[str] = ..., response: _Optional[str] = ..., request_preview: _Optional[str] = ..., response_preview: _Optional[str] = ..., request_time: _Optional[_Union[_timestamp_pb2.Timestamp, _Mapping]] = ..., execution_duration: _Optional[_Union[_duration_pb2.Duration, _Mapping]] = ..., state: _Optional[_Union[TraceInfoV3.State, str]] = ..., trace_metadata: _Optional[_Mapping[str, str]] = ..., assessments: _Optional[_Iterable[_Union[_assessments_pb2.Assessment, _Mapping]]] = ..., tags: _Optional[_Mapping[str, str]] = ...) -> None: ...

class StartTraceV3(_message.Message):
    __slots__ = ("trace",)
    class Response(_message.Message):
        __slots__ = ("trace",)
        TRACE_FIELD_NUMBER: _ClassVar[int]
        trace: Trace
        def __init__(self, trace: _Optional[_Union[Trace, _Mapping]] = ...) -> None: ...
    TRACE_FIELD_NUMBER: _ClassVar[int]
    trace: Trace
    def __init__(self, trace: _Optional[_Union[Trace, _Mapping]] = ...) -> None: ...

class LinkTracesToRun(_message.Message):
    __slots__ = ("trace_ids", "run_id")
    class Response(_message.Message):
        __slots__ = ()
        def __init__(self) -> None: ...
    TRACE_IDS_FIELD_NUMBER: _ClassVar[int]
    RUN_ID_FIELD_NUMBER: _ClassVar[int]
    trace_ids: _containers.RepeatedScalarFieldContainer[str]
    run_id: str
    def __init__(self, trace_ids: _Optional[_Iterable[str]] = ..., run_id: _Optional[str] = ...) -> None: ...

class LinkPromptsToTrace(_message.Message):
    __slots__ = ("trace_id", "prompt_versions")
    class PromptVersionRef(_message.Message):
        __slots__ = ("name", "version")
        NAME_FIELD_NUMBER: _ClassVar[int]
        VERSION_FIELD_NUMBER: _ClassVar[int]
        name: str
        version: str
        def __init__(self, name: _Optional[str] = ..., version: _Optional[str] = ...) -> None: ...
    class Response(_message.Message):
        __slots__ = ()
        def __init__(self) -> None: ...
    TRACE_ID_FIELD_NUMBER: _ClassVar[int]
    PROMPT_VERSIONS_FIELD_NUMBER: _ClassVar[int]
    trace_id: str
    prompt_versions: _containers.RepeatedCompositeFieldContainer[LinkPromptsToTrace.PromptVersionRef]
    def __init__(self, trace_id: _Optional[str] = ..., prompt_versions: _Optional[_Iterable[_Union[LinkPromptsToTrace.PromptVersionRef, _Mapping]]] = ...) -> None: ...

class DatasetSummary(_message.Message):
    __slots__ = ("experiment_id", "name", "digest", "context")
    EXPERIMENT_ID_FIELD_NUMBER: _ClassVar[int]
    NAME_FIELD_NUMBER: _ClassVar[int]
    DIGEST_FIELD_NUMBER: _ClassVar[int]
    CONTEXT_FIELD_NUMBER: _ClassVar[int]
    experiment_id: str
    name: str
    digest: str
    context: str
    def __init__(self, experiment_id: _Optional[str] = ..., name: _Optional[str] = ..., digest: _Optional[str] = ..., context: _Optional[str] = ...) -> None: ...

class SearchDatasets(_message.Message):
    __slots__ = ("experiment_ids",)
    class Response(_message.Message):
        __slots__ = ("dataset_summaries",)
        DATASET_SUMMARIES_FIELD_NUMBER: _ClassVar[int]
        dataset_summaries: _containers.RepeatedCompositeFieldContainer[DatasetSummary]
        def __init__(self, dataset_summaries: _Optional[_Iterable[_Union[DatasetSummary, _Mapping]]] = ...) -> None: ...
    EXPERIMENT_IDS_FIELD_NUMBER: _ClassVar[int]
    experiment_ids: _containers.RepeatedScalarFieldContainer[str]
    def __init__(self, experiment_ids: _Optional[_Iterable[str]] = ...) -> None: ...

class CreateLoggedModel(_message.Message):
    __slots__ = ("experiment_id", "name", "model_type", "source_run_id", "params", "tags")
    class Response(_message.Message):
        __slots__ = ("model",)
        MODEL_FIELD_NUMBER: _ClassVar[int]
        model: LoggedModel
        def __init__(self, model: _Optional[_Union[LoggedModel, _Mapping]] = ...) -> None: ...
    EXPERIMENT_ID_FIELD_NUMBER: _ClassVar[int]
    NAME_FIELD_NUMBER: _ClassVar[int]
    MODEL_TYPE_FIELD_NUMBER: _ClassVar[int]
    SOURCE_RUN_ID_FIELD_NUMBER: _ClassVar[int]
    PARAMS_FIELD_NUMBER: _ClassVar[int]
    TAGS_FIELD_NUMBER: _ClassVar[int]
    experiment_id: str
    name: str
    model_type: str
    source_run_id: str
    params: _containers.RepeatedCompositeFieldContainer[LoggedModelParameter]
    tags: _containers.RepeatedCompositeFieldContainer[LoggedModelTag]
    def __init__(self, experiment_id: _Optional[str] = ..., name: _Optional[str] = ..., model_type: _Optional[str] = ..., source_run_id: _Optional[str] = ..., params: _Optional[_Iterable[_Union[LoggedModelParameter, _Mapping]]] = ..., tags: _Optional[_Iterable[_Union[LoggedModelTag, _Mapping]]] = ...) -> None: ...

class FinalizeLoggedModel(_message.Message):
    __slots__ = ("model_id", "status")
    class Response(_message.Message):
        __slots__ = ("model",)
        MODEL_FIELD_NUMBER: _ClassVar[int]
        model: LoggedModel
        def __init__(self, model: _Optional[_Union[LoggedModel, _Mapping]] = ...) -> None: ...
    MODEL_ID_FIELD_NUMBER: _ClassVar[int]
    STATUS_FIELD_NUMBER: _ClassVar[int]
    model_id: str
    status: LoggedModelStatus
    def __init__(self, model_id: _Optional[str] = ..., status: _Optional[_Union[LoggedModelStatus, str]] = ...) -> None: ...

class GetLoggedModel(_message.Message):
    __slots__ = ("model_id",)
    class Response(_message.Message):
        __slots__ = ("model",)
        MODEL_FIELD_NUMBER: _ClassVar[int]
        model: LoggedModel
        def __init__(self, model: _Optional[_Union[LoggedModel, _Mapping]] = ...) -> None: ...
    MODEL_ID_FIELD_NUMBER: _ClassVar[int]
    model_id: str
    def __init__(self, model_id: _Optional[str] = ...) -> None: ...

class DeleteLoggedModel(_message.Message):
    __slots__ = ("model_id",)
    class Response(_message.Message):
        __slots__ = ()
        def __init__(self) -> None: ...
    MODEL_ID_FIELD_NUMBER: _ClassVar[int]
    model_id: str
    def __init__(self, model_id: _Optional[str] = ...) -> None: ...

class SearchLoggedModels(_message.Message):
    __slots__ = ("experiment_ids", "filter", "datasets", "max_results", "order_by", "page_token")
    class Dataset(_message.Message):
        __slots__ = ("dataset_name", "dataset_digest")
        DATASET_NAME_FIELD_NUMBER: _ClassVar[int]
        DATASET_DIGEST_FIELD_NUMBER: _ClassVar[int]
        dataset_name: str
        dataset_digest: str
        def __init__(self, dataset_name: _Optional[str] = ..., dataset_digest: _Optional[str] = ...) -> None: ...
    class OrderBy(_message.Message):
        __slots__ = ("field_name", "ascending", "dataset_name", "dataset_digest")
        FIELD_NAME_FIELD_NUMBER: _ClassVar[int]
        ASCENDING_FIELD_NUMBER: _ClassVar[int]
        DATASET_NAME_FIELD_NUMBER: _ClassVar[int]
        DATASET_DIGEST_FIELD_NUMBER: _ClassVar[int]
        field_name: str
        ascending: bool
        dataset_name: str
        dataset_digest: str
        def __init__(self, field_name: _Optional[str] = ..., ascending: bool = ..., dataset_name: _Optional[str] = ..., dataset_digest: _Optional[str] = ...) -> None: ...
    class Response(_message.Message):
        __slots__ = ("models", "next_page_token")
        MODELS_FIELD_NUMBER: _ClassVar[int]
        NEXT_PAGE_TOKEN_FIELD_NUMBER: _ClassVar[int]
        models: _containers.RepeatedCompositeFieldContainer[LoggedModel]
        next_page_token: str
        def __init__(self, models: _Optional[_Iterable[_Union[LoggedModel, _Mapping]]] = ..., next_page_token: _Optional[str] = ...) -> None: ...
    EXPERIMENT_IDS_FIELD_NUMBER: _ClassVar[int]
    FILTER_FIELD_NUMBER: _ClassVar[int]
    DATASETS_FIELD_NUMBER: _ClassVar[int]
    MAX_RESULTS_FIELD_NUMBER: _ClassVar[int]
    ORDER_BY_FIELD_NUMBER: _ClassVar[int]
    PAGE_TOKEN_FIELD_NUMBER: _ClassVar[int]
    experiment_ids: _containers.RepeatedScalarFieldContainer[str]
    filter: str
    datasets: _containers.RepeatedCompositeFieldContainer[SearchLoggedModels.Dataset]
    max_results: int
    order_by: _containers.RepeatedCompositeFieldContainer[SearchLoggedModels.OrderBy]
    page_token: str
    def __init__(self, experiment_ids: _Optional[_Iterable[str]] = ..., filter: _Optional[str] = ..., datasets: _Optional[_Iterable[_Union[SearchLoggedModels.Dataset, _Mapping]]] = ..., max_results: _Optional[int] = ..., order_by: _Optional[_Iterable[_Union[SearchLoggedModels.OrderBy, _Mapping]]] = ..., page_token: _Optional[str] = ...) -> None: ...

class SetLoggedModelTags(_message.Message):
    __slots__ = ("model_id", "tags")
    class Response(_message.Message):
        __slots__ = ("model",)
        MODEL_FIELD_NUMBER: _ClassVar[int]
        model: LoggedModel
        def __init__(self, model: _Optional[_Union[LoggedModel, _Mapping]] = ...) -> None: ...
    MODEL_ID_FIELD_NUMBER: _ClassVar[int]
    TAGS_FIELD_NUMBER: _ClassVar[int]
    model_id: str
    tags: _containers.RepeatedCompositeFieldContainer[LoggedModelTag]
    def __init__(self, model_id: _Optional[str] = ..., tags: _Optional[_Iterable[_Union[LoggedModelTag, _Mapping]]] = ...) -> None: ...

class DeleteLoggedModelTag(_message.Message):
    __slots__ = ("model_id", "tag_key")
    class Response(_message.Message):
        __slots__ = ()
        def __init__(self) -> None: ...
    MODEL_ID_FIELD_NUMBER: _ClassVar[int]
    TAG_KEY_FIELD_NUMBER: _ClassVar[int]
    model_id: str
    tag_key: str
    def __init__(self, model_id: _Optional[str] = ..., tag_key: _Optional[str] = ...) -> None: ...

class ListLoggedModelArtifacts(_message.Message):
    __slots__ = ("model_id", "artifact_directory_path", "page_token")
    class Response(_message.Message):
        __slots__ = ("root_uri", "files", "next_page_token")
        ROOT_URI_FIELD_NUMBER: _ClassVar[int]
        FILES_FIELD_NUMBER: _ClassVar[int]
        NEXT_PAGE_TOKEN_FIELD_NUMBER: _ClassVar[int]
        root_uri: str
        files: _containers.RepeatedCompositeFieldContainer[FileInfo]
        next_page_token: str
        def __init__(self, root_uri: _Optional[str] = ..., files: _Optional[_Iterable[_Union[FileInfo, _Mapping]]] = ..., next_page_token: _Optional[str] = ...) -> None: ...
    MODEL_ID_FIELD_NUMBER: _ClassVar[int]
    ARTIFACT_DIRECTORY_PATH_FIELD_NUMBER: _ClassVar[int]
    PAGE_TOKEN_FIELD_NUMBER: _ClassVar[int]
    model_id: str
    artifact_directory_path: str
    page_token: str
    def __init__(self, model_id: _Optional[str] = ..., artifact_directory_path: _Optional[str] = ..., page_token: _Optional[str] = ...) -> None: ...

class LogLoggedModelParamsRequest(_message.Message):
    __slots__ = ("model_id", "params")
    class Response(_message.Message):
        __slots__ = ()
        def __init__(self) -> None: ...
    MODEL_ID_FIELD_NUMBER: _ClassVar[int]
    PARAMS_FIELD_NUMBER: _ClassVar[int]
    model_id: str
    params: _containers.RepeatedCompositeFieldContainer[LoggedModelParameter]
    def __init__(self, model_id: _Optional[str] = ..., params: _Optional[_Iterable[_Union[LoggedModelParameter, _Mapping]]] = ...) -> None: ...

class LoggedModel(_message.Message):
    __slots__ = ("info", "data")
    INFO_FIELD_NUMBER: _ClassVar[int]
    DATA_FIELD_NUMBER: _ClassVar[int]
    info: LoggedModelInfo
    data: LoggedModelData
    def __init__(self, info: _Optional[_Union[LoggedModelInfo, _Mapping]] = ..., data: _Optional[_Union[LoggedModelData, _Mapping]] = ...) -> None: ...

class LoggedModelInfo(_message.Message):
    __slots__ = ("model_id", "experiment_id", "name", "creation_timestamp_ms", "last_updated_timestamp_ms", "artifact_uri", "status", "creator_id", "model_type", "source_run_id", "status_message", "tags", "registrations")
    MODEL_ID_FIELD_NUMBER: _ClassVar[int]
    EXPERIMENT_ID_FIELD_NUMBER: _ClassVar[int]
    NAME_FIELD_NUMBER: _ClassVar[int]
    CREATION_TIMESTAMP_MS_FIELD_NUMBER: _ClassVar[int]
    LAST_UPDATED_TIMESTAMP_MS_FIELD_NUMBER: _ClassVar[int]
    ARTIFACT_URI_FIELD_NUMBER: _ClassVar[int]
    STATUS_FIELD_NUMBER: _ClassVar[int]
    CREATOR_ID_FIELD_NUMBER: _ClassVar[int]
    MODEL_TYPE_FIELD_NUMBER: _ClassVar[int]
    SOURCE_RUN_ID_FIELD_NUMBER: _ClassVar[int]
    STATUS_MESSAGE_FIELD_NUMBER: _ClassVar[int]
    TAGS_FIELD_NUMBER: _ClassVar[int]
    REGISTRATIONS_FIELD_NUMBER: _ClassVar[int]
    model_id: str
    experiment_id: str
    name: str
    creation_timestamp_ms: int
    last_updated_timestamp_ms: int
    artifact_uri: str
    status: LoggedModelStatus
    creator_id: int
    model_type: str
    source_run_id: str
    status_message: str
    tags: _containers.RepeatedCompositeFieldContainer[LoggedModelTag]
    registrations: _containers.RepeatedCompositeFieldContainer[LoggedModelRegistrationInfo]
    def __init__(self, model_id: _Optional[str] = ..., experiment_id: _Optional[str] = ..., name: _Optional[str] = ..., creation_timestamp_ms: _Optional[int] = ..., last_updated_timestamp_ms: _Optional[int] = ..., artifact_uri: _Optional[str] = ..., status: _Optional[_Union[LoggedModelStatus, str]] = ..., creator_id: _Optional[int] = ..., model_type: _Optional[str] = ..., source_run_id: _Optional[str] = ..., status_message: _Optional[str] = ..., tags: _Optional[_Iterable[_Union[LoggedModelTag, _Mapping]]] = ..., registrations: _Optional[_Iterable[_Union[LoggedModelRegistrationInfo, _Mapping]]] = ...) -> None: ...

class LoggedModelTag(_message.Message):
    __slots__ = ("key", "value")
    KEY_FIELD_NUMBER: _ClassVar[int]
    VALUE_FIELD_NUMBER: _ClassVar[int]
    key: str
    value: str
    def __init__(self, key: _Optional[str] = ..., value: _Optional[str] = ...) -> None: ...

class LoggedModelRegistrationInfo(_message.Message):
    __slots__ = ("name", "version")
    NAME_FIELD_NUMBER: _ClassVar[int]
    VERSION_FIELD_NUMBER: _ClassVar[int]
    name: str
    version: str
    def __init__(self, name: _Optional[str] = ..., version: _Optional[str] = ...) -> None: ...

class LoggedModelData(_message.Message):
    __slots__ = ("params", "metrics")
    PARAMS_FIELD_NUMBER: _ClassVar[int]
    METRICS_FIELD_NUMBER: _ClassVar[int]
    params: _containers.RepeatedCompositeFieldContainer[LoggedModelParameter]
    metrics: _containers.RepeatedCompositeFieldContainer[Metric]
    def __init__(self, params: _Optional[_Iterable[_Union[LoggedModelParameter, _Mapping]]] = ..., metrics: _Optional[_Iterable[_Union[Metric, _Mapping]]] = ...) -> None: ...

class LoggedModelParameter(_message.Message):
    __slots__ = ("key", "value")
    KEY_FIELD_NUMBER: _ClassVar[int]
    VALUE_FIELD_NUMBER: _ClassVar[int]
    key: str
    value: str
    def __init__(self, key: _Optional[str] = ..., value: _Optional[str] = ...) -> None: ...

class SearchTracesV3(_message.Message):
    __slots__ = ("locations", "filter", "max_results", "order_by", "page_token")
    class Response(_message.Message):
        __slots__ = ("traces", "next_page_token")
        TRACES_FIELD_NUMBER: _ClassVar[int]
        NEXT_PAGE_TOKEN_FIELD_NUMBER: _ClassVar[int]
        traces: _containers.RepeatedCompositeFieldContainer[TraceInfoV3]
        next_page_token: str
        def __init__(self, traces: _Optional[_Iterable[_Union[TraceInfoV3, _Mapping]]] = ..., next_page_token: _Optional[str] = ...) -> None: ...
    LOCATIONS_FIELD_NUMBER: _ClassVar[int]
    FILTER_FIELD_NUMBER: _ClassVar[int]
    MAX_RESULTS_FIELD_NUMBER: _ClassVar[int]
    ORDER_BY_FIELD_NUMBER: _ClassVar[int]
    PAGE_TOKEN_FIELD_NUMBER: _ClassVar[int]
    locations: _containers.RepeatedCompositeFieldContainer[TraceLocation]
    filter: str
    max_results: int
    order_by: _containers.RepeatedScalarFieldContainer[str]
    page_token: str
    def __init__(self, locations: _Optional[_Iterable[_Union[TraceLocation, _Mapping]]] = ..., filter: _Optional[str] = ..., max_results: _Optional[int] = ..., order_by: _Optional[_Iterable[str]] = ..., page_token: _Optional[str] = ...) -> None: ...

class CreateDataset(_message.Message):
    __slots__ = ("name", "experiment_ids", "source_type", "source", "schema", "profile", "created_by", "tags")
    class Response(_message.Message):
        __slots__ = ("dataset",)
        DATASET_FIELD_NUMBER: _ClassVar[int]
        dataset: _datasets_pb2.Dataset
        def __init__(self, dataset: _Optional[_Union[_datasets_pb2.Dataset, _Mapping]] = ...) -> None: ...
    NAME_FIELD_NUMBER: _ClassVar[int]
    EXPERIMENT_IDS_FIELD_NUMBER: _ClassVar[int]
    SOURCE_TYPE_FIELD_NUMBER: _ClassVar[int]
    SOURCE_FIELD_NUMBER: _ClassVar[int]
    SCHEMA_FIELD_NUMBER: _ClassVar[int]
    PROFILE_FIELD_NUMBER: _ClassVar[int]
    CREATED_BY_FIELD_NUMBER: _ClassVar[int]
    TAGS_FIELD_NUMBER: _ClassVar[int]
    name: str
    experiment_ids: _containers.RepeatedScalarFieldContainer[str]
    source_type: _datasets_pb2.DatasetRecordSource.SourceType
    source: str
    schema: str
    profile: str
    created_by: str
    tags: str
    def __init__(self, name: _Optional[str] = ..., experiment_ids: _Optional[_Iterable[str]] = ..., source_type: _Optional[_Union[_datasets_pb2.DatasetRecordSource.SourceType, str]] = ..., source: _Optional[str] = ..., schema: _Optional[str] = ..., profile: _Optional[str] = ..., created_by: _Optional[str] = ..., tags: _Optional[str] = ...) -> None: ...

class GetDataset(_message.Message):
    __slots__ = ("dataset_id", "page_token")
    class Response(_message.Message):
        __slots__ = ("dataset", "next_page_token")
        DATASET_FIELD_NUMBER: _ClassVar[int]
        NEXT_PAGE_TOKEN_FIELD_NUMBER: _ClassVar[int]
        dataset: _datasets_pb2.Dataset
        next_page_token: str
        def __init__(self, dataset: _Optional[_Union[_datasets_pb2.Dataset, _Mapping]] = ..., next_page_token: _Optional[str] = ...) -> None: ...
    DATASET_ID_FIELD_NUMBER: _ClassVar[int]
    PAGE_TOKEN_FIELD_NUMBER: _ClassVar[int]
    dataset_id: str
    page_token: str
    def __init__(self, dataset_id: _Optional[str] = ..., page_token: _Optional[str] = ...) -> None: ...

class DeleteDataset(_message.Message):
    __slots__ = ("dataset_id",)
    class Response(_message.Message):
        __slots__ = ()
        def __init__(self) -> None: ...
    DATASET_ID_FIELD_NUMBER: _ClassVar[int]
    dataset_id: str
    def __init__(self, dataset_id: _Optional[str] = ...) -> None: ...

class SearchEvaluationDatasets(_message.Message):
    __slots__ = ("experiment_ids", "filter_string", "max_results", "order_by", "page_token")
    class Response(_message.Message):
        __slots__ = ("datasets", "next_page_token")
        DATASETS_FIELD_NUMBER: _ClassVar[int]
        NEXT_PAGE_TOKEN_FIELD_NUMBER: _ClassVar[int]
        datasets: _containers.RepeatedCompositeFieldContainer[_datasets_pb2.Dataset]
        next_page_token: str
        def __init__(self, datasets: _Optional[_Iterable[_Union[_datasets_pb2.Dataset, _Mapping]]] = ..., next_page_token: _Optional[str] = ...) -> None: ...
    EXPERIMENT_IDS_FIELD_NUMBER: _ClassVar[int]
    FILTER_STRING_FIELD_NUMBER: _ClassVar[int]
    MAX_RESULTS_FIELD_NUMBER: _ClassVar[int]
    ORDER_BY_FIELD_NUMBER: _ClassVar[int]
    PAGE_TOKEN_FIELD_NUMBER: _ClassVar[int]
    experiment_ids: _containers.RepeatedScalarFieldContainer[str]
    filter_string: str
    max_results: int
    order_by: _containers.RepeatedScalarFieldContainer[str]
    page_token: str
    def __init__(self, experiment_ids: _Optional[_Iterable[str]] = ..., filter_string: _Optional[str] = ..., max_results: _Optional[int] = ..., order_by: _Optional[_Iterable[str]] = ..., page_token: _Optional[str] = ...) -> None: ...

class SetDatasetTags(_message.Message):
    __slots__ = ("dataset_id", "tags")
    class Response(_message.Message):
        __slots__ = ("dataset",)
        DATASET_FIELD_NUMBER: _ClassVar[int]
        dataset: _datasets_pb2.Dataset
        def __init__(self, dataset: _Optional[_Union[_datasets_pb2.Dataset, _Mapping]] = ...) -> None: ...
    DATASET_ID_FIELD_NUMBER: _ClassVar[int]
    TAGS_FIELD_NUMBER: _ClassVar[int]
    dataset_id: str
    tags: str
    def __init__(self, dataset_id: _Optional[str] = ..., tags: _Optional[str] = ...) -> None: ...

class DeleteDatasetTag(_message.Message):
    __slots__ = ("dataset_id", "key")
    class Response(_message.Message):
        __slots__ = ()
        def __init__(self) -> None: ...
    DATASET_ID_FIELD_NUMBER: _ClassVar[int]
    KEY_FIELD_NUMBER: _ClassVar[int]
    dataset_id: str
    key: str
    def __init__(self, dataset_id: _Optional[str] = ..., key: _Optional[str] = ...) -> None: ...

class UpsertDatasetRecords(_message.Message):
    __slots__ = ("dataset_id", "records", "updated_by")
    class Response(_message.Message):
        __slots__ = ("inserted_count", "updated_count")
        INSERTED_COUNT_FIELD_NUMBER: _ClassVar[int]
        UPDATED_COUNT_FIELD_NUMBER: _ClassVar[int]
        inserted_count: int
        updated_count: int
        def __init__(self, inserted_count: _Optional[int] = ..., updated_count: _Optional[int] = ...) -> None: ...
    DATASET_ID_FIELD_NUMBER: _ClassVar[int]
    RECORDS_FIELD_NUMBER: _ClassVar[int]
    UPDATED_BY_FIELD_NUMBER: _ClassVar[int]
    dataset_id: str
    records: str
    updated_by: str
    def __init__(self, dataset_id: _Optional[str] = ..., records: _Optional[str] = ..., updated_by: _Optional[str] = ...) -> None: ...

class GetDatasetExperimentIds(_message.Message):
    __slots__ = ("dataset_id",)
    class Response(_message.Message):
        __slots__ = ("experiment_ids",)
        EXPERIMENT_IDS_FIELD_NUMBER: _ClassVar[int]
        experiment_ids: _containers.RepeatedScalarFieldContainer[str]
        def __init__(self, experiment_ids: _Optional[_Iterable[str]] = ...) -> None: ...
    DATASET_ID_FIELD_NUMBER: _ClassVar[int]
    dataset_id: str
    def __init__(self, dataset_id: _Optional[str] = ...) -> None: ...

class GetDatasetRecords(_message.Message):
    __slots__ = ("dataset_id", "max_results", "page_token")
    class Response(_message.Message):
        __slots__ = ("records", "next_page_token")
        RECORDS_FIELD_NUMBER: _ClassVar[int]
        NEXT_PAGE_TOKEN_FIELD_NUMBER: _ClassVar[int]
        records: str
        next_page_token: str
        def __init__(self, records: _Optional[str] = ..., next_page_token: _Optional[str] = ...) -> None: ...
    DATASET_ID_FIELD_NUMBER: _ClassVar[int]
    MAX_RESULTS_FIELD_NUMBER: _ClassVar[int]
    PAGE_TOKEN_FIELD_NUMBER: _ClassVar[int]
    dataset_id: str
    max_results: int
    page_token: str
    def __init__(self, dataset_id: _Optional[str] = ..., max_results: _Optional[int] = ..., page_token: _Optional[str] = ...) -> None: ...

class AddDatasetToExperiments(_message.Message):
    __slots__ = ("dataset_id", "experiment_ids")
    class Response(_message.Message):
        __slots__ = ("dataset",)
        DATASET_FIELD_NUMBER: _ClassVar[int]
        dataset: _datasets_pb2.Dataset
        def __init__(self, dataset: _Optional[_Union[_datasets_pb2.Dataset, _Mapping]] = ...) -> None: ...
    DATASET_ID_FIELD_NUMBER: _ClassVar[int]
    EXPERIMENT_IDS_FIELD_NUMBER: _ClassVar[int]
    dataset_id: str
    experiment_ids: _containers.RepeatedScalarFieldContainer[str]
    def __init__(self, dataset_id: _Optional[str] = ..., experiment_ids: _Optional[_Iterable[str]] = ...) -> None: ...

class RemoveDatasetFromExperiments(_message.Message):
    __slots__ = ("dataset_id", "experiment_ids")
    class Response(_message.Message):
        __slots__ = ("dataset",)
        DATASET_FIELD_NUMBER: _ClassVar[int]
        dataset: _datasets_pb2.Dataset
        def __init__(self, dataset: _Optional[_Union[_datasets_pb2.Dataset, _Mapping]] = ...) -> None: ...
    DATASET_ID_FIELD_NUMBER: _ClassVar[int]
    EXPERIMENT_IDS_FIELD_NUMBER: _ClassVar[int]
    dataset_id: str
    experiment_ids: _containers.RepeatedScalarFieldContainer[str]
    def __init__(self, dataset_id: _Optional[str] = ..., experiment_ids: _Optional[_Iterable[str]] = ...) -> None: ...

class RegisterScorer(_message.Message):
    __slots__ = ("experiment_id", "name", "serialized_scorer")
    class Response(_message.Message):
        __slots__ = ("version", "scorer_id", "experiment_id", "name", "serialized_scorer", "creation_time")
        VERSION_FIELD_NUMBER: _ClassVar[int]
        SCORER_ID_FIELD_NUMBER: _ClassVar[int]
        EXPERIMENT_ID_FIELD_NUMBER: _ClassVar[int]
        NAME_FIELD_NUMBER: _ClassVar[int]
        SERIALIZED_SCORER_FIELD_NUMBER: _ClassVar[int]
        CREATION_TIME_FIELD_NUMBER: _ClassVar[int]
        version: int
        scorer_id: str
        experiment_id: str
        name: str
        serialized_scorer: str
        creation_time: int
        def __init__(self, version: _Optional[int] = ..., scorer_id: _Optional[str] = ..., experiment_id: _Optional[str] = ..., name: _Optional[str] = ..., serialized_scorer: _Optional[str] = ..., creation_time: _Optional[int] = ...) -> None: ...
    EXPERIMENT_ID_FIELD_NUMBER: _ClassVar[int]
    NAME_FIELD_NUMBER: _ClassVar[int]
    SERIALIZED_SCORER_FIELD_NUMBER: _ClassVar[int]
    experiment_id: str
    name: str
    serialized_scorer: str
    def __init__(self, experiment_id: _Optional[str] = ..., name: _Optional[str] = ..., serialized_scorer: _Optional[str] = ...) -> None: ...

class ListScorers(_message.Message):
    __slots__ = ("experiment_id",)
    class Response(_message.Message):
        __slots__ = ("scorers",)
        SCORERS_FIELD_NUMBER: _ClassVar[int]
        scorers: _containers.RepeatedCompositeFieldContainer[Scorer]
        def __init__(self, scorers: _Optional[_Iterable[_Union[Scorer, _Mapping]]] = ...) -> None: ...
    EXPERIMENT_ID_FIELD_NUMBER: _ClassVar[int]
    experiment_id: str
    def __init__(self, experiment_id: _Optional[str] = ...) -> None: ...

class ListScorerVersions(_message.Message):
    __slots__ = ("experiment_id", "name")
    class Response(_message.Message):
        __slots__ = ("scorers",)
        SCORERS_FIELD_NUMBER: _ClassVar[int]
        scorers: _containers.RepeatedCompositeFieldContainer[Scorer]
        def __init__(self, scorers: _Optional[_Iterable[_Union[Scorer, _Mapping]]] = ...) -> None: ...
    EXPERIMENT_ID_FIELD_NUMBER: _ClassVar[int]
    NAME_FIELD_NUMBER: _ClassVar[int]
    experiment_id: str
    name: str
    def __init__(self, experiment_id: _Optional[str] = ..., name: _Optional[str] = ...) -> None: ...

class GetScorer(_message.Message):
    __slots__ = ("experiment_id", "name", "version")
    class Response(_message.Message):
        __slots__ = ("scorer",)
        SCORER_FIELD_NUMBER: _ClassVar[int]
        scorer: Scorer
        def __init__(self, scorer: _Optional[_Union[Scorer, _Mapping]] = ...) -> None: ...
    EXPERIMENT_ID_FIELD_NUMBER: _ClassVar[int]
    NAME_FIELD_NUMBER: _ClassVar[int]
    VERSION_FIELD_NUMBER: _ClassVar[int]
    experiment_id: str
    name: str
    version: int
    def __init__(self, experiment_id: _Optional[str] = ..., name: _Optional[str] = ..., version: _Optional[int] = ...) -> None: ...

class DeleteScorer(_message.Message):
    __slots__ = ("experiment_id", "name", "version")
    class Response(_message.Message):
        __slots__ = ()
        def __init__(self) -> None: ...
    EXPERIMENT_ID_FIELD_NUMBER: _ClassVar[int]
    NAME_FIELD_NUMBER: _ClassVar[int]
    VERSION_FIELD_NUMBER: _ClassVar[int]
    experiment_id: str
    name: str
    version: int
    def __init__(self, experiment_id: _Optional[str] = ..., name: _Optional[str] = ..., version: _Optional[int] = ...) -> None: ...

class Scorer(_message.Message):
    __slots__ = ("experiment_id", "scorer_name", "scorer_version", "serialized_scorer", "creation_time", "scorer_id")
    EXPERIMENT_ID_FIELD_NUMBER: _ClassVar[int]
    SCORER_NAME_FIELD_NUMBER: _ClassVar[int]
    SCORER_VERSION_FIELD_NUMBER: _ClassVar[int]
    SERIALIZED_SCORER_FIELD_NUMBER: _ClassVar[int]
    CREATION_TIME_FIELD_NUMBER: _ClassVar[int]
    SCORER_ID_FIELD_NUMBER: _ClassVar[int]
    experiment_id: int
    scorer_name: str
    scorer_version: int
    serialized_scorer: str
    creation_time: int
    scorer_id: str
    def __init__(self, experiment_id: _Optional[int] = ..., scorer_name: _Optional[str] = ..., scorer_version: _Optional[int] = ..., serialized_scorer: _Optional[str] = ..., creation_time: _Optional[int] = ..., scorer_id: _Optional[str] = ...) -> None: ...

<<<<<<< HEAD
class Workspace(_message.Message):
    __slots__ = ("name", "description")
    NAME_FIELD_NUMBER: _ClassVar[int]
    DESCRIPTION_FIELD_NUMBER: _ClassVar[int]
    name: str
    description: str
    def __init__(self, name: _Optional[str] = ..., description: _Optional[str] = ...) -> None: ...

class ListWorkspaces(_message.Message):
    __slots__ = ()
    class Response(_message.Message):
        __slots__ = ("workspaces",)
        WORKSPACES_FIELD_NUMBER: _ClassVar[int]
        workspaces: _containers.RepeatedCompositeFieldContainer[Workspace]
        def __init__(self, workspaces: _Optional[_Iterable[_Union[Workspace, _Mapping]]] = ...) -> None: ...
    def __init__(self) -> None: ...

class CreateWorkspace(_message.Message):
    __slots__ = ("name", "description")
    class Response(_message.Message):
        __slots__ = ("workspace",)
        WORKSPACE_FIELD_NUMBER: _ClassVar[int]
        workspace: Workspace
        def __init__(self, workspace: _Optional[_Union[Workspace, _Mapping]] = ...) -> None: ...
    NAME_FIELD_NUMBER: _ClassVar[int]
    DESCRIPTION_FIELD_NUMBER: _ClassVar[int]
    name: str
    description: str
    def __init__(self, name: _Optional[str] = ..., description: _Optional[str] = ...) -> None: ...

class GetWorkspace(_message.Message):
    __slots__ = ("workspace_name",)
    class Response(_message.Message):
        __slots__ = ("workspace",)
        WORKSPACE_FIELD_NUMBER: _ClassVar[int]
        workspace: Workspace
        def __init__(self, workspace: _Optional[_Union[Workspace, _Mapping]] = ...) -> None: ...
    WORKSPACE_NAME_FIELD_NUMBER: _ClassVar[int]
    workspace_name: str
    def __init__(self, workspace_name: _Optional[str] = ...) -> None: ...

class UpdateWorkspace(_message.Message):
    __slots__ = ("workspace_name", "description")
    class Response(_message.Message):
        __slots__ = ("workspace",)
        WORKSPACE_FIELD_NUMBER: _ClassVar[int]
        workspace: Workspace
        def __init__(self, workspace: _Optional[_Union[Workspace, _Mapping]] = ...) -> None: ...
    WORKSPACE_NAME_FIELD_NUMBER: _ClassVar[int]
    DESCRIPTION_FIELD_NUMBER: _ClassVar[int]
    workspace_name: str
    description: str
    def __init__(self, workspace_name: _Optional[str] = ..., description: _Optional[str] = ...) -> None: ...

class DeleteWorkspace(_message.Message):
    __slots__ = ("workspace_name",)
    class Response(_message.Message):
        __slots__ = ()
        def __init__(self) -> None: ...
    WORKSPACE_NAME_FIELD_NUMBER: _ClassVar[int]
    workspace_name: str
    def __init__(self, workspace_name: _Optional[str] = ...) -> None: ...
=======
class GatewaySecretInfo(_message.Message):
    __slots__ = ("secret_id", "secret_name", "masked_value", "created_at", "last_updated_at", "provider", "created_by", "last_updated_by", "auth_config_json")
    SECRET_ID_FIELD_NUMBER: _ClassVar[int]
    SECRET_NAME_FIELD_NUMBER: _ClassVar[int]
    MASKED_VALUE_FIELD_NUMBER: _ClassVar[int]
    CREATED_AT_FIELD_NUMBER: _ClassVar[int]
    LAST_UPDATED_AT_FIELD_NUMBER: _ClassVar[int]
    PROVIDER_FIELD_NUMBER: _ClassVar[int]
    CREATED_BY_FIELD_NUMBER: _ClassVar[int]
    LAST_UPDATED_BY_FIELD_NUMBER: _ClassVar[int]
    AUTH_CONFIG_JSON_FIELD_NUMBER: _ClassVar[int]
    secret_id: str
    secret_name: str
    masked_value: str
    created_at: int
    last_updated_at: int
    provider: str
    created_by: str
    last_updated_by: str
    auth_config_json: str
    def __init__(self, secret_id: _Optional[str] = ..., secret_name: _Optional[str] = ..., masked_value: _Optional[str] = ..., created_at: _Optional[int] = ..., last_updated_at: _Optional[int] = ..., provider: _Optional[str] = ..., created_by: _Optional[str] = ..., last_updated_by: _Optional[str] = ..., auth_config_json: _Optional[str] = ...) -> None: ...

class GatewayModelDefinition(_message.Message):
    __slots__ = ("model_definition_id", "name", "secret_id", "secret_name", "provider", "model_name", "created_at", "last_updated_at", "created_by", "last_updated_by")
    MODEL_DEFINITION_ID_FIELD_NUMBER: _ClassVar[int]
    NAME_FIELD_NUMBER: _ClassVar[int]
    SECRET_ID_FIELD_NUMBER: _ClassVar[int]
    SECRET_NAME_FIELD_NUMBER: _ClassVar[int]
    PROVIDER_FIELD_NUMBER: _ClassVar[int]
    MODEL_NAME_FIELD_NUMBER: _ClassVar[int]
    CREATED_AT_FIELD_NUMBER: _ClassVar[int]
    LAST_UPDATED_AT_FIELD_NUMBER: _ClassVar[int]
    CREATED_BY_FIELD_NUMBER: _ClassVar[int]
    LAST_UPDATED_BY_FIELD_NUMBER: _ClassVar[int]
    model_definition_id: str
    name: str
    secret_id: str
    secret_name: str
    provider: str
    model_name: str
    created_at: int
    last_updated_at: int
    created_by: str
    last_updated_by: str
    def __init__(self, model_definition_id: _Optional[str] = ..., name: _Optional[str] = ..., secret_id: _Optional[str] = ..., secret_name: _Optional[str] = ..., provider: _Optional[str] = ..., model_name: _Optional[str] = ..., created_at: _Optional[int] = ..., last_updated_at: _Optional[int] = ..., created_by: _Optional[str] = ..., last_updated_by: _Optional[str] = ...) -> None: ...

class GatewayEndpointModelMapping(_message.Message):
    __slots__ = ("mapping_id", "endpoint_id", "model_definition_id", "model_definition", "weight", "created_at", "created_by")
    MAPPING_ID_FIELD_NUMBER: _ClassVar[int]
    ENDPOINT_ID_FIELD_NUMBER: _ClassVar[int]
    MODEL_DEFINITION_ID_FIELD_NUMBER: _ClassVar[int]
    MODEL_DEFINITION_FIELD_NUMBER: _ClassVar[int]
    WEIGHT_FIELD_NUMBER: _ClassVar[int]
    CREATED_AT_FIELD_NUMBER: _ClassVar[int]
    CREATED_BY_FIELD_NUMBER: _ClassVar[int]
    mapping_id: str
    endpoint_id: str
    model_definition_id: str
    model_definition: GatewayModelDefinition
    weight: float
    created_at: int
    created_by: str
    def __init__(self, mapping_id: _Optional[str] = ..., endpoint_id: _Optional[str] = ..., model_definition_id: _Optional[str] = ..., model_definition: _Optional[_Union[GatewayModelDefinition, _Mapping]] = ..., weight: _Optional[float] = ..., created_at: _Optional[int] = ..., created_by: _Optional[str] = ...) -> None: ...

class GatewayEndpoint(_message.Message):
    __slots__ = ("endpoint_id", "name", "created_at", "last_updated_at", "model_mappings", "created_by", "last_updated_by")
    ENDPOINT_ID_FIELD_NUMBER: _ClassVar[int]
    NAME_FIELD_NUMBER: _ClassVar[int]
    CREATED_AT_FIELD_NUMBER: _ClassVar[int]
    LAST_UPDATED_AT_FIELD_NUMBER: _ClassVar[int]
    MODEL_MAPPINGS_FIELD_NUMBER: _ClassVar[int]
    CREATED_BY_FIELD_NUMBER: _ClassVar[int]
    LAST_UPDATED_BY_FIELD_NUMBER: _ClassVar[int]
    endpoint_id: str
    name: str
    created_at: int
    last_updated_at: int
    model_mappings: _containers.RepeatedCompositeFieldContainer[GatewayEndpointModelMapping]
    created_by: str
    last_updated_by: str
    def __init__(self, endpoint_id: _Optional[str] = ..., name: _Optional[str] = ..., created_at: _Optional[int] = ..., last_updated_at: _Optional[int] = ..., model_mappings: _Optional[_Iterable[_Union[GatewayEndpointModelMapping, _Mapping]]] = ..., created_by: _Optional[str] = ..., last_updated_by: _Optional[str] = ...) -> None: ...

class GatewayEndpointBinding(_message.Message):
    __slots__ = ("endpoint_id", "resource_type", "resource_id", "created_at", "last_updated_at", "created_by", "last_updated_by")
    ENDPOINT_ID_FIELD_NUMBER: _ClassVar[int]
    RESOURCE_TYPE_FIELD_NUMBER: _ClassVar[int]
    RESOURCE_ID_FIELD_NUMBER: _ClassVar[int]
    CREATED_AT_FIELD_NUMBER: _ClassVar[int]
    LAST_UPDATED_AT_FIELD_NUMBER: _ClassVar[int]
    CREATED_BY_FIELD_NUMBER: _ClassVar[int]
    LAST_UPDATED_BY_FIELD_NUMBER: _ClassVar[int]
    endpoint_id: str
    resource_type: str
    resource_id: str
    created_at: int
    last_updated_at: int
    created_by: str
    last_updated_by: str
    def __init__(self, endpoint_id: _Optional[str] = ..., resource_type: _Optional[str] = ..., resource_id: _Optional[str] = ..., created_at: _Optional[int] = ..., last_updated_at: _Optional[int] = ..., created_by: _Optional[str] = ..., last_updated_by: _Optional[str] = ...) -> None: ...

class CreateGatewaySecret(_message.Message):
    __slots__ = ("secret_name", "secret_value", "provider", "credential_name", "auth_config_json", "created_by")
    class Response(_message.Message):
        __slots__ = ("secret",)
        SECRET_FIELD_NUMBER: _ClassVar[int]
        secret: GatewaySecretInfo
        def __init__(self, secret: _Optional[_Union[GatewaySecretInfo, _Mapping]] = ...) -> None: ...
    SECRET_NAME_FIELD_NUMBER: _ClassVar[int]
    SECRET_VALUE_FIELD_NUMBER: _ClassVar[int]
    PROVIDER_FIELD_NUMBER: _ClassVar[int]
    CREDENTIAL_NAME_FIELD_NUMBER: _ClassVar[int]
    AUTH_CONFIG_JSON_FIELD_NUMBER: _ClassVar[int]
    CREATED_BY_FIELD_NUMBER: _ClassVar[int]
    secret_name: str
    secret_value: str
    provider: str
    credential_name: str
    auth_config_json: str
    created_by: str
    def __init__(self, secret_name: _Optional[str] = ..., secret_value: _Optional[str] = ..., provider: _Optional[str] = ..., credential_name: _Optional[str] = ..., auth_config_json: _Optional[str] = ..., created_by: _Optional[str] = ...) -> None: ...

class GetGatewaySecretInfo(_message.Message):
    __slots__ = ("secret_id", "secret_name")
    class Response(_message.Message):
        __slots__ = ("secret",)
        SECRET_FIELD_NUMBER: _ClassVar[int]
        secret: GatewaySecretInfo
        def __init__(self, secret: _Optional[_Union[GatewaySecretInfo, _Mapping]] = ...) -> None: ...
    SECRET_ID_FIELD_NUMBER: _ClassVar[int]
    SECRET_NAME_FIELD_NUMBER: _ClassVar[int]
    secret_id: str
    secret_name: str
    def __init__(self, secret_id: _Optional[str] = ..., secret_name: _Optional[str] = ...) -> None: ...

class UpdateGatewaySecret(_message.Message):
    __slots__ = ("secret_id", "secret_value", "credential_name", "auth_config_json", "updated_by")
    class Response(_message.Message):
        __slots__ = ("secret",)
        SECRET_FIELD_NUMBER: _ClassVar[int]
        secret: GatewaySecretInfo
        def __init__(self, secret: _Optional[_Union[GatewaySecretInfo, _Mapping]] = ...) -> None: ...
    SECRET_ID_FIELD_NUMBER: _ClassVar[int]
    SECRET_VALUE_FIELD_NUMBER: _ClassVar[int]
    CREDENTIAL_NAME_FIELD_NUMBER: _ClassVar[int]
    AUTH_CONFIG_JSON_FIELD_NUMBER: _ClassVar[int]
    UPDATED_BY_FIELD_NUMBER: _ClassVar[int]
    secret_id: str
    secret_value: str
    credential_name: str
    auth_config_json: str
    updated_by: str
    def __init__(self, secret_id: _Optional[str] = ..., secret_value: _Optional[str] = ..., credential_name: _Optional[str] = ..., auth_config_json: _Optional[str] = ..., updated_by: _Optional[str] = ...) -> None: ...

class DeleteGatewaySecret(_message.Message):
    __slots__ = ("secret_id",)
    class Response(_message.Message):
        __slots__ = ()
        def __init__(self) -> None: ...
    SECRET_ID_FIELD_NUMBER: _ClassVar[int]
    secret_id: str
    def __init__(self, secret_id: _Optional[str] = ...) -> None: ...

class ListGatewaySecretInfos(_message.Message):
    __slots__ = ("provider",)
    class Response(_message.Message):
        __slots__ = ("secrets",)
        SECRETS_FIELD_NUMBER: _ClassVar[int]
        secrets: _containers.RepeatedCompositeFieldContainer[GatewaySecretInfo]
        def __init__(self, secrets: _Optional[_Iterable[_Union[GatewaySecretInfo, _Mapping]]] = ...) -> None: ...
    PROVIDER_FIELD_NUMBER: _ClassVar[int]
    provider: str
    def __init__(self, provider: _Optional[str] = ...) -> None: ...

class CreateGatewayModelDefinition(_message.Message):
    __slots__ = ("name", "secret_id", "provider", "model_name", "created_by")
    class Response(_message.Message):
        __slots__ = ("model_definition",)
        MODEL_DEFINITION_FIELD_NUMBER: _ClassVar[int]
        model_definition: GatewayModelDefinition
        def __init__(self, model_definition: _Optional[_Union[GatewayModelDefinition, _Mapping]] = ...) -> None: ...
    NAME_FIELD_NUMBER: _ClassVar[int]
    SECRET_ID_FIELD_NUMBER: _ClassVar[int]
    PROVIDER_FIELD_NUMBER: _ClassVar[int]
    MODEL_NAME_FIELD_NUMBER: _ClassVar[int]
    CREATED_BY_FIELD_NUMBER: _ClassVar[int]
    name: str
    secret_id: str
    provider: str
    model_name: str
    created_by: str
    def __init__(self, name: _Optional[str] = ..., secret_id: _Optional[str] = ..., provider: _Optional[str] = ..., model_name: _Optional[str] = ..., created_by: _Optional[str] = ...) -> None: ...

class GetGatewayModelDefinition(_message.Message):
    __slots__ = ("model_definition_id",)
    class Response(_message.Message):
        __slots__ = ("model_definition",)
        MODEL_DEFINITION_FIELD_NUMBER: _ClassVar[int]
        model_definition: GatewayModelDefinition
        def __init__(self, model_definition: _Optional[_Union[GatewayModelDefinition, _Mapping]] = ...) -> None: ...
    MODEL_DEFINITION_ID_FIELD_NUMBER: _ClassVar[int]
    model_definition_id: str
    def __init__(self, model_definition_id: _Optional[str] = ...) -> None: ...

class ListGatewayModelDefinitions(_message.Message):
    __slots__ = ("provider", "secret_id")
    class Response(_message.Message):
        __slots__ = ("model_definitions",)
        MODEL_DEFINITIONS_FIELD_NUMBER: _ClassVar[int]
        model_definitions: _containers.RepeatedCompositeFieldContainer[GatewayModelDefinition]
        def __init__(self, model_definitions: _Optional[_Iterable[_Union[GatewayModelDefinition, _Mapping]]] = ...) -> None: ...
    PROVIDER_FIELD_NUMBER: _ClassVar[int]
    SECRET_ID_FIELD_NUMBER: _ClassVar[int]
    provider: str
    secret_id: str
    def __init__(self, provider: _Optional[str] = ..., secret_id: _Optional[str] = ...) -> None: ...

class UpdateGatewayModelDefinition(_message.Message):
    __slots__ = ("model_definition_id", "name", "secret_id", "model_name", "updated_by")
    class Response(_message.Message):
        __slots__ = ("model_definition",)
        MODEL_DEFINITION_FIELD_NUMBER: _ClassVar[int]
        model_definition: GatewayModelDefinition
        def __init__(self, model_definition: _Optional[_Union[GatewayModelDefinition, _Mapping]] = ...) -> None: ...
    MODEL_DEFINITION_ID_FIELD_NUMBER: _ClassVar[int]
    NAME_FIELD_NUMBER: _ClassVar[int]
    SECRET_ID_FIELD_NUMBER: _ClassVar[int]
    MODEL_NAME_FIELD_NUMBER: _ClassVar[int]
    UPDATED_BY_FIELD_NUMBER: _ClassVar[int]
    model_definition_id: str
    name: str
    secret_id: str
    model_name: str
    updated_by: str
    def __init__(self, model_definition_id: _Optional[str] = ..., name: _Optional[str] = ..., secret_id: _Optional[str] = ..., model_name: _Optional[str] = ..., updated_by: _Optional[str] = ...) -> None: ...

class DeleteGatewayModelDefinition(_message.Message):
    __slots__ = ("model_definition_id",)
    class Response(_message.Message):
        __slots__ = ()
        def __init__(self) -> None: ...
    MODEL_DEFINITION_ID_FIELD_NUMBER: _ClassVar[int]
    model_definition_id: str
    def __init__(self, model_definition_id: _Optional[str] = ...) -> None: ...

class CreateGatewayEndpoint(_message.Message):
    __slots__ = ("name", "model_definition_ids", "created_by")
    class Response(_message.Message):
        __slots__ = ("endpoint",)
        ENDPOINT_FIELD_NUMBER: _ClassVar[int]
        endpoint: GatewayEndpoint
        def __init__(self, endpoint: _Optional[_Union[GatewayEndpoint, _Mapping]] = ...) -> None: ...
    NAME_FIELD_NUMBER: _ClassVar[int]
    MODEL_DEFINITION_IDS_FIELD_NUMBER: _ClassVar[int]
    CREATED_BY_FIELD_NUMBER: _ClassVar[int]
    name: str
    model_definition_ids: _containers.RepeatedScalarFieldContainer[str]
    created_by: str
    def __init__(self, name: _Optional[str] = ..., model_definition_ids: _Optional[_Iterable[str]] = ..., created_by: _Optional[str] = ...) -> None: ...

class GetGatewayEndpoint(_message.Message):
    __slots__ = ("endpoint_id", "name")
    class Response(_message.Message):
        __slots__ = ("endpoint",)
        ENDPOINT_FIELD_NUMBER: _ClassVar[int]
        endpoint: GatewayEndpoint
        def __init__(self, endpoint: _Optional[_Union[GatewayEndpoint, _Mapping]] = ...) -> None: ...
    ENDPOINT_ID_FIELD_NUMBER: _ClassVar[int]
    NAME_FIELD_NUMBER: _ClassVar[int]
    endpoint_id: str
    name: str
    def __init__(self, endpoint_id: _Optional[str] = ..., name: _Optional[str] = ...) -> None: ...

class UpdateGatewayEndpoint(_message.Message):
    __slots__ = ("endpoint_id", "name", "updated_by")
    class Response(_message.Message):
        __slots__ = ("endpoint",)
        ENDPOINT_FIELD_NUMBER: _ClassVar[int]
        endpoint: GatewayEndpoint
        def __init__(self, endpoint: _Optional[_Union[GatewayEndpoint, _Mapping]] = ...) -> None: ...
    ENDPOINT_ID_FIELD_NUMBER: _ClassVar[int]
    NAME_FIELD_NUMBER: _ClassVar[int]
    UPDATED_BY_FIELD_NUMBER: _ClassVar[int]
    endpoint_id: str
    name: str
    updated_by: str
    def __init__(self, endpoint_id: _Optional[str] = ..., name: _Optional[str] = ..., updated_by: _Optional[str] = ...) -> None: ...

class DeleteGatewayEndpoint(_message.Message):
    __slots__ = ("endpoint_id",)
    class Response(_message.Message):
        __slots__ = ()
        def __init__(self) -> None: ...
    ENDPOINT_ID_FIELD_NUMBER: _ClassVar[int]
    endpoint_id: str
    def __init__(self, endpoint_id: _Optional[str] = ...) -> None: ...

class ListGatewayEndpoints(_message.Message):
    __slots__ = ("provider", "secret_id")
    class Response(_message.Message):
        __slots__ = ("endpoints",)
        ENDPOINTS_FIELD_NUMBER: _ClassVar[int]
        endpoints: _containers.RepeatedCompositeFieldContainer[GatewayEndpoint]
        def __init__(self, endpoints: _Optional[_Iterable[_Union[GatewayEndpoint, _Mapping]]] = ...) -> None: ...
    PROVIDER_FIELD_NUMBER: _ClassVar[int]
    SECRET_ID_FIELD_NUMBER: _ClassVar[int]
    provider: str
    secret_id: str
    def __init__(self, provider: _Optional[str] = ..., secret_id: _Optional[str] = ...) -> None: ...

class AttachModelToGatewayEndpoint(_message.Message):
    __slots__ = ("endpoint_id", "model_definition_id", "weight", "created_by")
    class Response(_message.Message):
        __slots__ = ("mapping",)
        MAPPING_FIELD_NUMBER: _ClassVar[int]
        mapping: GatewayEndpointModelMapping
        def __init__(self, mapping: _Optional[_Union[GatewayEndpointModelMapping, _Mapping]] = ...) -> None: ...
    ENDPOINT_ID_FIELD_NUMBER: _ClassVar[int]
    MODEL_DEFINITION_ID_FIELD_NUMBER: _ClassVar[int]
    WEIGHT_FIELD_NUMBER: _ClassVar[int]
    CREATED_BY_FIELD_NUMBER: _ClassVar[int]
    endpoint_id: str
    model_definition_id: str
    weight: float
    created_by: str
    def __init__(self, endpoint_id: _Optional[str] = ..., model_definition_id: _Optional[str] = ..., weight: _Optional[float] = ..., created_by: _Optional[str] = ...) -> None: ...

class DetachModelFromGatewayEndpoint(_message.Message):
    __slots__ = ("endpoint_id", "model_definition_id")
    class Response(_message.Message):
        __slots__ = ()
        def __init__(self) -> None: ...
    ENDPOINT_ID_FIELD_NUMBER: _ClassVar[int]
    MODEL_DEFINITION_ID_FIELD_NUMBER: _ClassVar[int]
    endpoint_id: str
    model_definition_id: str
    def __init__(self, endpoint_id: _Optional[str] = ..., model_definition_id: _Optional[str] = ...) -> None: ...

class CreateGatewayEndpointBinding(_message.Message):
    __slots__ = ("endpoint_id", "resource_type", "resource_id", "created_by")
    class Response(_message.Message):
        __slots__ = ("binding",)
        BINDING_FIELD_NUMBER: _ClassVar[int]
        binding: GatewayEndpointBinding
        def __init__(self, binding: _Optional[_Union[GatewayEndpointBinding, _Mapping]] = ...) -> None: ...
    ENDPOINT_ID_FIELD_NUMBER: _ClassVar[int]
    RESOURCE_TYPE_FIELD_NUMBER: _ClassVar[int]
    RESOURCE_ID_FIELD_NUMBER: _ClassVar[int]
    CREATED_BY_FIELD_NUMBER: _ClassVar[int]
    endpoint_id: str
    resource_type: str
    resource_id: str
    created_by: str
    def __init__(self, endpoint_id: _Optional[str] = ..., resource_type: _Optional[str] = ..., resource_id: _Optional[str] = ..., created_by: _Optional[str] = ...) -> None: ...

class DeleteGatewayEndpointBinding(_message.Message):
    __slots__ = ("endpoint_id", "resource_type", "resource_id")
    class Response(_message.Message):
        __slots__ = ()
        def __init__(self) -> None: ...
    ENDPOINT_ID_FIELD_NUMBER: _ClassVar[int]
    RESOURCE_TYPE_FIELD_NUMBER: _ClassVar[int]
    RESOURCE_ID_FIELD_NUMBER: _ClassVar[int]
    endpoint_id: str
    resource_type: str
    resource_id: str
    def __init__(self, endpoint_id: _Optional[str] = ..., resource_type: _Optional[str] = ..., resource_id: _Optional[str] = ...) -> None: ...

class ListGatewayEndpointBindings(_message.Message):
    __slots__ = ("endpoint_id", "resource_type", "resource_id")
    class Response(_message.Message):
        __slots__ = ("bindings",)
        BINDINGS_FIELD_NUMBER: _ClassVar[int]
        bindings: _containers.RepeatedCompositeFieldContainer[GatewayEndpointBinding]
        def __init__(self, bindings: _Optional[_Iterable[_Union[GatewayEndpointBinding, _Mapping]]] = ...) -> None: ...
    ENDPOINT_ID_FIELD_NUMBER: _ClassVar[int]
    RESOURCE_TYPE_FIELD_NUMBER: _ClassVar[int]
    RESOURCE_ID_FIELD_NUMBER: _ClassVar[int]
    endpoint_id: str
    resource_type: str
    resource_id: str
    def __init__(self, endpoint_id: _Optional[str] = ..., resource_type: _Optional[str] = ..., resource_id: _Optional[str] = ...) -> None: ...

class GetSecretsConfig(_message.Message):
    __slots__ = ()
    class Response(_message.Message):
        __slots__ = ("secrets_available",)
        SECRETS_AVAILABLE_FIELD_NUMBER: _ClassVar[int]
        secrets_available: bool
        def __init__(self, secrets_available: bool = ...) -> None: ...
    def __init__(self) -> None: ...
>>>>>>> 65aa8280

class MlflowService(_service.service): ...

class MlflowService_Stub(MlflowService): ...<|MERGE_RESOLUTION|>--- conflicted
+++ resolved
@@ -1631,7 +1631,6 @@
     scorer_id: str
     def __init__(self, experiment_id: _Optional[int] = ..., scorer_name: _Optional[str] = ..., scorer_version: _Optional[int] = ..., serialized_scorer: _Optional[str] = ..., creation_time: _Optional[int] = ..., scorer_id: _Optional[str] = ...) -> None: ...
 
-<<<<<<< HEAD
 class Workspace(_message.Message):
     __slots__ = ("name", "description")
     NAME_FIELD_NUMBER: _ClassVar[int]
@@ -1694,7 +1693,7 @@
     WORKSPACE_NAME_FIELD_NUMBER: _ClassVar[int]
     workspace_name: str
     def __init__(self, workspace_name: _Optional[str] = ...) -> None: ...
-=======
+
 class GatewaySecretInfo(_message.Message):
     __slots__ = ("secret_id", "secret_name", "masked_value", "created_at", "last_updated_at", "provider", "created_by", "last_updated_by", "auth_config_json")
     SECRET_ID_FIELD_NUMBER: _ClassVar[int]
@@ -2085,7 +2084,6 @@
         secrets_available: bool
         def __init__(self, secrets_available: bool = ...) -> None: ...
     def __init__(self) -> None: ...
->>>>>>> 65aa8280
 
 class MlflowService(_service.service): ...
 
