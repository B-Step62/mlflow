import functools
import json
import logging
import os
from contextlib import contextmanager
from copy import deepcopy
from typing import Iterator

from packaging.version import Version

import mlflow
from mlflow import MlflowException
from mlflow.entities import RunTag, SpanType
from mlflow.entities.span_event import SpanEvent
from mlflow.entities.span_status import SpanStatusCode
from mlflow.ml_package_versions import _ML_PACKAGE_VERSIONS
from mlflow.tracing.constant import SpanAttributeKey, TraceMetadataKey
from mlflow.tracing.trace_manager import InMemoryTraceManager
from mlflow.tracking.context import registry as context_registry
from mlflow.tracking.fluent import _get_experiment_id
from mlflow.utils.autologging_utils import disable_autologging, get_autologging_config
from mlflow.utils.autologging_utils.config import AutoLoggingConfig
from mlflow.utils.autologging_utils.safety import _resolve_extra_tags

MIN_REQ_VERSION = Version(_ML_PACKAGE_VERSIONS["openai"]["autologging"]["minimum"])
MAX_REQ_VERSION = Version(_ML_PACKAGE_VERSIONS["openai"]["autologging"]["maximum"])

_logger = logging.getLogger(__name__)


def _get_input_from_model(model, kwargs):
    from openai.resources.chat.completions import Completions as ChatCompletions
    from openai.resources.completions import Completions
    from openai.resources.embeddings import Embeddings

    model_class_param_name_mapping = {
        ChatCompletions: "messages",
        Completions: "prompt",
        Embeddings: "input",
    }
    if param_name := model_class_param_name_mapping.get(model.__class__):
        # openai tasks accept only keyword arguments
        if param := kwargs.get(param_name):
            return param
        input_example_exc = MlflowException(
            "Inference function signature changes, please contact MLflow team to "
            "fix OpenAI autologging.",
        )
    else:
        input_example_exc = MlflowException(
            "Unsupported OpenAI task. Only support chat completions, completions and embeddings."
        )
    _logger.warning(
        f"Failed to gather input example of model {model.__class__.__name__} "
        f"due to error: {input_example_exc}"
    )


@contextmanager
def _set_api_key_env_var(client):
    """
    Gets the API key from the client and temporarily set it as an environment variable
    """
    api_key = client.api_key
    original = os.environ.get("OPENAI_API_KEY", None)
    os.environ["OPENAI_API_KEY"] = api_key
    yield
    if original is not None:
        os.environ["OPENAI_API_KEY"] = original
    else:
        os.environ.pop("OPENAI_API_KEY")


class _OpenAIJsonEncoder(json.JSONEncoder):
    def default(self, o):
        try:
            return super().default(o)
        except TypeError:
            return str(o)


def _get_span_type(task) -> str:
    from openai.resources.chat.completions import Completions as ChatCompletions
    from openai.resources.completions import Completions
    from openai.resources.embeddings import Embeddings

    span_type_mapping = {
        ChatCompletions: SpanType.CHAT_MODEL,
        Completions: SpanType.LLM,
        Embeddings: SpanType.EMBEDDING,
    }
    return span_type_mapping.get(task, SpanType.UNKNOWN)


def patched_call(original, self, *args, **kwargs):
    from openai import Stream
    from openai.types.chat.chat_completion_chunk import ChatCompletionChunk
    from openai.types.completion import Completion

    config = AutoLoggingConfig.init(flavor_name=mlflow.openai.FLAVOR_NAME)
    run_id = getattr(self, "_mlflow_run_id", None)
    active_run = mlflow.active_run()
    mlflow_client = mlflow.MlflowClient()
    request_id = None

    # If optional artifacts logging are enabled e.g. log_models, we need to create a run
    if config.should_log_optional_artifacts() and run_id is None:
        # include run context tags
        resolved_tags = context_registry.resolve_tags(config.extra_tags)
        tags = _resolve_extra_tags(mlflow.openai.FLAVOR_NAME, resolved_tags)
        if active_run:
            run_id = active_run.info.run_id
            mlflow_client.log_batch(
                run_id=run_id,
                tags=[RunTag(key, str(value)) for key, value in tags.items()],
            )
        else:
            run = mlflow_client.create_run(
                experiment_id=_get_experiment_id(),
                tags=tags,
            )
            run_id = run.info.run_id

    input_example = None
    model_id = None
    if config.log_models and not hasattr(self, "_mlflow_model_logged"):
        if config.log_input_examples:
            input_example = deepcopy(_get_input_from_model(self, kwargs))
            if not config.log_model_signatures:
                _logger.info(
                    "Signature is automatically generated for logged model if "
                    "input_example is provided. To disable log_model_signatures, "
                    "please also disable log_input_examples."
                )

        registered_model_name = get_autologging_config(
            mlflow.openai.FLAVOR_NAME, "registered_model_name", None
        )
        try:
            task = mlflow.openai._get_task_name(self.__class__)
            with disable_autologging():
                # If the user is using `openai.OpenAI()` client,
                # they do not need to set the "OPENAI_API_KEY" environment variable.
                # This temporarily sets the API key as an environment variable
                # so that the model can be logged.
                with _set_api_key_env_var(self._client):
                    logged_model = mlflow.openai.log_model(
                        model=kwargs.get("model", None),
                        task=task,
                        name="model",
                        input_example=input_example,
                        registered_model_name=registered_model_name,
                        run_id=run_id,
                    )
                    model_id = logged_model.model_id
        except Exception as e:
            _logger.warning(f"Failed to log model due to error: {e}")
        self._mlflow_model_logged = True

    if config.log_traces:
<<<<<<< HEAD
        root_span = mlflow_client.start_trace(
            name=self.__class__.__name__,
            span_type=_get_span_type(self.__class__),
            attributes={SpanAttributeKey.MODEL_ID: model_id} if model_id else None,
        )
        request_id = root_span.request_id
=======
        # If there is an active span, create a child span under it, otherwise create a new trace
        if active_span := mlflow.get_current_active_span():
            span = mlflow_client.start_span(
                name=self.__class__.__name__,
                request_id=active_span.request_id,
                parent_id=active_span.span_id,
                span_type=_get_span_type(self.__class__),
                inputs=kwargs,
            )
        else:
            span = mlflow_client.start_trace(
                name=self.__class__.__name__,
                span_type=_get_span_type(self.__class__),
                inputs=kwargs,
            )

        request_id = span.request_id
>>>>>>> bb3d2373
        # If a new autolog run is created, associate the trace with the run
        if run_id is not None:
            tm = InMemoryTraceManager().get_instance()
            tm.set_request_metadata(request_id, TraceMetadataKey.SOURCE_RUN, run_id)

    # Execute the original function
    try:
        result = original(self, *args, **kwargs)
    except Exception as e:
        # We have to end the trace even the exception is raised
        if config.log_traces and request_id:
            try:
                span.add_event(SpanEvent.from_exception(e))
                mlflow_client.end_trace(request_id=request_id, status=SpanStatusCode.ERROR)
            except Exception as inner_e:
                _logger.warning(f"Encountered unexpected error when ending trace: {inner_e}")
        raise e

    if isinstance(result, Stream):
        # If the output is a stream, we add a hook to store the intermediate chunks
        # and then log the outputs as a single artifact when the stream ends
        def _stream_output_logging_hook(stream: Iterator) -> Iterator:
            chunks = []
            output = []
            for chunk in stream:
                # `chunk.choices` can be empty: https://github.com/mlflow/mlflow/issues/13361
                if isinstance(chunk, Completion) and chunk.choices:
                    output.append(chunk.choices[0].text or "")
                elif isinstance(chunk, ChatCompletionChunk) and chunk.choices:
                    output.append(chunk.choices[0].delta.content or "")
                chunks.append(chunk)
                yield chunk

            try:
                chunk_dicts = [chunk.to_dict() for chunk in chunks]
                if config.log_traces and request_id:
                    mlflow_client.end_trace(
                        request_id=request_id,
                        attributes={"events": chunk_dicts},
                        outputs="".join(output),
                    )
            except Exception as e:
                _logger.warning(f"Encountered unexpected error during openai autologging: {e}")

        result._iterator = _stream_output_logging_hook(result._iterator)
    else:
        if config.log_traces and request_id:
            try:
                if span.parent_id is None:
                    mlflow_client.end_trace(request_id=request_id, outputs=result)
                else:
                    mlflow_client.end_span(
                        request_id=request_id, span_id=span.span_id, outputs=result
                    )
            except Exception as e:
                _logger.warning(f"Encountered unexpected error when ending trace: {e}")

    # Even if the model is not logged, we keep a single run per model
    if not hasattr(self, "_mlflow_run_id"):
        self._mlflow_run_id = run_id

    # Terminate the run if it is not managed by the user
    if run_id is not None and (active_run is None or active_run.info.run_id != run_id):
        mlflow_client.set_terminated(run_id)

    return result


def patched_agent_get_chat_completion(original, self, *args, **kwargs):
    """
    Patch the `get_chat_completion` method of the ChatCompletion object.
    OpenAI autolog already handles the raw completion request, but tracing
    the swarm's method is useful to track other parameters like agent name.
    """
    agent = kwargs.get("agent") or args[0]

    # Patch agent's functions to generate traces. Function calls only happen
    # after the first completion is generated because of the design of
    # function calling. Therefore, we can safely patch the tool functions here
    # within get_chat_completion() hook.
    # We cannot patch functions during the agent's initialization because the
    # agent's functions can be modified after the agent is created.
    def function_wrapper(fn):
        if "context_variables" in fn.__code__.co_varnames:

            def wrapper(*args, **kwargs):
                # NB: Swarm uses `func.__code__.co_varnames` to inspect if the provided
                # tool function includes 'context_variables' parameter in the signature
                # and ingest the global context variables if so. Wrapping the function
                # with mlflow.trace() will break this.
                # The co_varnames is determined based on the local variables of the
                # function, so we workaround this by declaring it here as a local variable.
                context_variables = kwargs.get("context_variables", {})  # noqa: F841
                return mlflow.trace(
                    fn,
                    name=f"{agent.name}.{fn.__name__}",
                    span_type=SpanType.TOOL,
                )(*args, **kwargs)
        else:

            def wrapper(*args, **kwargs):
                return mlflow.trace(
                    fn,
                    name=f"{agent.name}.{fn.__name__}",
                    span_type=SpanType.TOOL,
                )(*args, **kwargs)

        wrapped = functools.wraps(fn)(wrapper)
        wrapped._is_mlflow_traced = True  # Marker to avoid double tracing
        return wrapped

    agent.functions = [
        function_wrapper(fn) if not hasattr(fn, "_is_mlflow_traced") else fn
        for fn in agent.functions
    ]

    traced_fn = mlflow.trace(
        original, name=f"{agent.name}.get_chat_completion", span_type=SpanType.CHAIN
    )
    return traced_fn(self, *args, **kwargs)


def patched_swarm_run(original, self, *args, **kwargs):
    """
    Patched version of `run` method of the Swarm object.
    """
    traced_fn = mlflow.trace(original, span_type=SpanType.AGENT)
    return traced_fn(self, *args, **kwargs)<|MERGE_RESOLUTION|>--- conflicted
+++ resolved
@@ -158,14 +158,6 @@
         self._mlflow_model_logged = True
 
     if config.log_traces:
-<<<<<<< HEAD
-        root_span = mlflow_client.start_trace(
-            name=self.__class__.__name__,
-            span_type=_get_span_type(self.__class__),
-            attributes={SpanAttributeKey.MODEL_ID: model_id} if model_id else None,
-        )
-        request_id = root_span.request_id
-=======
         # If there is an active span, create a child span under it, otherwise create a new trace
         if active_span := mlflow.get_current_active_span():
             span = mlflow_client.start_span(
@@ -174,16 +166,17 @@
                 parent_id=active_span.span_id,
                 span_type=_get_span_type(self.__class__),
                 inputs=kwargs,
+                attributes={SpanAttributeKey.MODEL_ID: model_id} if model_id else None,
             )
         else:
             span = mlflow_client.start_trace(
                 name=self.__class__.__name__,
                 span_type=_get_span_type(self.__class__),
                 inputs=kwargs,
+                attributes={SpanAttributeKey.MODEL_ID: model_id} if model_id else None,
             )
 
         request_id = span.request_id
->>>>>>> bb3d2373
         # If a new autolog run is created, associate the trace with the run
         if run_id is not None:
             tm = InMemoryTraceManager().get_instance()
