# This file was auto-generated by update_ml_package_versions.py.
# Please do not edit it manually.

_ML_PACKAGE_VERSIONS = {
    "sklearn": {
        "package_info": {
            "pip_release": "scikit-learn"
        },
        "models": {
            "minimum": "1.3.1",
            "maximum": "1.7.1"
        },
        "autologging": {
            "minimum": "1.3.1",
            "maximum": "1.7.1"
        }
    },
    "pytorch": {
        "package_info": {
            "pip_release": "torch",
            "module_name": "torch"
        },
        "models": {
            "minimum": "2.1.0",
            "maximum": "2.7.1"
        },
        "autologging": {
            "minimum": "2.1.0",
            "maximum": "2.7.1"
        }
    },
    "pytorch-lightning": {
        "package_info": {
            "pip_release": "pytorch-lightning",
            "module_name": "lightning"
        },
        "autologging": {
            "minimum": "2.0.7",
            "maximum": "2.5.2"
        }
    },
    "keras": {
        "package_info": {
            "pip_release": "keras"
        },
        "models": {
            "minimum": "3.0.2",
            "maximum": "3.11.1"
        },
        "autologging": {
            "minimum": "3.0.2",
            "maximum": "3.11.1"
        }
    },
    "tensorflow": {
        "package_info": {
            "pip_release": "tensorflow"
        },
        "models": {
            "minimum": "2.13.1",
            "maximum": "2.19.0"
        },
        "autologging": {
            "minimum": "2.13.1",
            "maximum": "2.19.0"
        }
    },
    "xgboost": {
        "package_info": {
            "pip_release": "xgboost"
        },
        "models": {
            "minimum": "2.0.0",
            "maximum": "3.0.3"
        },
        "autologging": {
            "minimum": "2.0.0",
            "maximum": "3.0.3"
        }
    },
    "lightgbm": {
        "package_info": {
            "pip_release": "lightgbm"
        },
        "models": {
            "minimum": "4.1.0",
            "maximum": "4.6.0"
        },
        "autologging": {
            "minimum": "4.1.0",
            "maximum": "4.6.0"
        }
    },
    "catboost": {
        "package_info": {
            "pip_release": "catboost"
        },
        "models": {
            "minimum": "1.2.1",
            "maximum": "1.2.8"
        }
    },
    "onnx": {
        "package_info": {
            "pip_release": "onnx"
        },
        "models": {
            "minimum": "1.14.1",
            "maximum": "1.18.0"
        }
    },
    "semantic_kernel": {
        "package_info": {
            "pip_release": "semantic-kernel"
        },
        "autologging": {
            "minimum": "1.34.0",
            "maximum": "1.35.0"
        }
    },
    "spacy": {
        "package_info": {
            "pip_release": "spacy"
        },
        "models": {
            "minimum": "3.6.1",
            "maximum": "3.8.7"
        }
    },
    "statsmodels": {
        "package_info": {
            "pip_release": "statsmodels"
        },
        "models": {
            "minimum": "0.14.1",
            "maximum": "0.14.5"
        },
        "autologging": {
            "minimum": "0.14.1",
            "maximum": "0.14.5"
        }
    },
    "spark": {
        "package_info": {
            "pip_release": "pyspark",
            "module_name": "pyspark"
        },
        "models": {
            "minimum": "3.2.1",
            "maximum": "4.0.0"
        },
        "autologging": {
            "minimum": "3.3.0",
            "maximum": "4.0.0"
        }
    },
    "prophet": {
        "package_info": {
            "pip_release": "prophet"
        },
        "models": {
            "minimum": "1.1.6",
            "maximum": "1.1.7"
        }
    },
    "pmdarima": {
        "package_info": {
            "pip_release": "pmdarima"
        },
        "models": {
            "minimum": "2.0.4",
            "maximum": "2.0.4"
        }
    },
    "diviner": {
        "package_info": {
            "pip_release": "diviner"
        },
        "models": {
            "minimum": "0.1.1",
            "maximum": "0.1.1"
        }
    },
    "h2o": {
        "package_info": {
            "pip_release": "h2o"
        },
        "models": {
            "minimum": "3.42.0.3",
            "maximum": "3.46.0.7"
        }
    },
    "shap": {
        "package_info": {
            "pip_release": "shap"
        },
        "models": {
            "minimum": "0.43.0",
            "maximum": "0.48.0"
        }
    },
    "paddle": {
        "package_info": {
            "pip_release": "paddlepaddle"
        },
        "models": {
            "minimum": "2.5.2",
            "maximum": "3.1.0"
        },
        "autologging": {
            "minimum": "2.5.2",
            "maximum": "3.1.0"
        }
    },
    "transformers": {
        "package_info": {
            "pip_release": "transformers"
        },
        "models": {
            "minimum": "4.38.2",
            "maximum": "4.54.1"
        },
        "autologging": {
            "minimum": "4.38.2",
            "maximum": "4.54.1"
        }
    },
    "openai": {
        "package_info": {
            "pip_release": "openai"
        },
        "models": {
            "minimum": "1.0.1",
            "maximum": "1.98.0"
        },
        "autologging": {
            "minimum": "1.17.0",
            "maximum": "1.98.0"
        }
    },
    "dspy": {
        "package_info": {
            "pip_release": "dspy"
        },
        "models": {
            "minimum": "2.5.17",
            "maximum": "2.6.27"
        },
        "autologging": {
            "minimum": "2.5.17",
            "maximum": "2.6.27"
        }
    },
    "langchain": {
        "package_info": {
            "pip_release": "langchain"
        },
        "models": {
            "minimum": "0.0.354",
            "maximum": "0.3.27"
        },
        "autologging": {
            "minimum": "0.1.0",
            "maximum": "0.3.27"
        }
    },
    "langgraph": {
        "package_info": {
            "pip_release": "langgraph"
        },
        "models": {
            "minimum": "0.2.0",
            "maximum": "0.6.3"
        },
        "autologging": {
            "minimum": "0.2.0",
            "maximum": "0.6.3"
        }
    },
    "llama_index": {
        "package_info": {
            "pip_release": "llama-index",
            "module_name": "llama_index.core"
        },
        "models": {
            "minimum": "0.10.44",
            "maximum": "0.13.0"
        },
        "autologging": {
            "minimum": "0.10.44",
            "maximum": "0.13.0"
        }
    },
    "ag2": {
        "package_info": {
            "pip_release": "ag2",
            "module_name": "autogen"
        },
        "autologging": {
            "minimum": "0.7.0",
            "maximum": "0.9.7"
        }
    },
    "autogen": {
        "package_info": {
            "pip_release": "autogen-agentchat",
            "module_name": "autogen_agentchat"
        },
        "autologging": {
            "minimum": "0.4.9",
            "maximum": "0.7.1"
        }
    },
    "gemini": {
        "package_info": {
            "pip_release": "google-genai",
            "module_name": "google.genai"
        },
        "autologging": {
            "minimum": "1.0.0",
            "maximum": "1.28.0"
        }
    },
    "anthropic": {
        "package_info": {
            "pip_release": "anthropic"
        },
        "autologging": {
            "minimum": "0.30.0",
            "maximum": "0.60.0"
        }
    },
    "crewai": {
        "package_info": {
            "pip_release": "crewai",
            "module_name": "crewai"
        },
        "autologging": {
            "minimum": "0.80.0",
            "maximum": "0.152.0"
        }
    },
    "pydantic_ai": {
        "package_info": {
            "pip_release": "pydantic-ai",
            "module_name": "pydantic_ai"
        },
        "autologging": {
            "minimum": "0.1.9",
            "maximum": "0.4.11"
        }
    },
    "smolagents": {
        "package_info": {
            "pip_release": "smolagents",
            "module_name": "smolagents"
        },
        "autologging": {
            "minimum": "1.14.0",
<<<<<<< HEAD
            "maximum": "1.20.0"
=======
            "maximum": "1.21.0"
>>>>>>> 8c49579b
        }
    },
    "mistral": {
        "package_info": {
            "pip_release": "mistralai",
            "module_name": "mistralai"
        },
        "autologging": {
            "minimum": "1.0.0",
            "maximum": "1.9.3"
        }
    },
    "sentence_transformers": {
        "package_info": {
            "pip_release": "sentence-transformers"
        },
        "models": {
            "minimum": "2.3.1",
            "maximum": "5.0.0"
        }
    },
    "johnsnowlabs": {
        "package_info": {
            "pip_release": "johnsnowlabs"
        },
        "models": {
            "minimum": "5.0.3",
            "maximum": "6.0.4"
        }
    },
    "promptflow": {
        "package_info": {
            "pip_release": "promptflow"
        },
        "models": {
            "minimum": "1.3.0",
            "maximum": "1.18.1"
        }
    },
    "litellm": {
        "package_info": {
            "pip_release": "litellm"
        },
        "autologging": {
            "minimum": "1.63.14",
            "maximum": "1.74.9"
        }
    },
    "groq": {
        "package_info": {
            "pip_release": "groq"
        },
        "autologging": {
            "minimum": "0.13.0",
            "maximum": "0.30.0"
        }
    },
    "bedrock": {
        "package_info": {
            "pip_release": "boto3",
            "module_name": "boto3"
        },
        "autologging": {
            "minimum": "1.33.0",
            "maximum": "1.40.1"
        }
    }
}

# A mapping of flavor name to the module name to be imported for autologging.
# This is used for checking version compatibility in autologging.
# DO NOT EDIT MANUALLY
FLAVOR_TO_MODULE_NAME = {
    "sklearn": "sklearn",
    "pytorch": "torch",
    "pytorch-lightning": "lightning",
    "keras": "keras",
    "tensorflow": "tensorflow",
    "xgboost": "xgboost",
    "lightgbm": "lightgbm",
    "semantic_kernel": "semantic_kernel",
    "statsmodels": "statsmodels",
    "spark": "pyspark",
    "paddle": "paddle",
    "transformers": "transformers",
    "openai": "openai",
    "dspy": "dspy",
    "langchain": "langchain",
    "llama_index": "llama_index.core",
    "ag2": "autogen",
    "autogen": "autogen_agentchat",
    "gemini": "google.genai",
    "anthropic": "anthropic",
    "crewai": "crewai",
    "pydantic_ai": "pydantic_ai",
    "smolagents": "smolagents",
    "mistral": "mistralai",
    "litellm": "litellm",
    "groq": "groq",
    "bedrock": "boto3",
    "pyspark.ml": "pyspark"
}<|MERGE_RESOLUTION|>--- conflicted
+++ resolved
@@ -357,11 +357,7 @@
         },
         "autologging": {
             "minimum": "1.14.0",
-<<<<<<< HEAD
-            "maximum": "1.20.0"
-=======
             "maximum": "1.21.0"
->>>>>>> 8c49579b
         }
     },
     "mistral": {
