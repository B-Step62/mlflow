import { FormattedMessage } from 'react-intl';
import React from 'react';

export const ErrorCodes = {
  INTERNAL_ERROR: 'INTERNAL_ERROR',
  INVALID_PARAMETER_VALUE: 'INVALID_PARAMETER_VALUE',
  RESOURCE_DOES_NOT_EXIST: 'RESOURCE_DOES_NOT_EXIST',
  PERMISSION_DENIED: 'PERMISSION_DENIED',
  RESOURCE_CONFLICT: 'RESOURCE_CONFLICT',
};

<<<<<<< HEAD
export const Version = '2.20.0';
=======
export const Version = '2.20.4.dev0';
>>>>>>> bda01cf9

const DOCS_VERSION = 'latest';

const DOCS_ROOT = `https://www.mlflow.org/docs/${DOCS_VERSION}`;

export const HomePageDocsUrl = `${DOCS_ROOT}/index.html`;

export const ModelRegistryDocUrl = `${DOCS_ROOT}/model-registry.html`;

export const ModelRegistryOnboardingString = (
  <FormattedMessage
    defaultMessage="Share and manage machine learning models."
    description="Default text for model registry onboarding on the model list page"
  />
);

export const RegisteringModelDocUrl = DOCS_ROOT + '/model-registry.html#adding-an-mlflow-model-to-the-model-registry';

export const ExperimentCliDocUrl = `${DOCS_ROOT}/cli.html#mlflow-experiments`;

export const ExperimentSearchSyntaxDocUrl = `${DOCS_ROOT}/search-runs.html`;

export const PyfuncDocUrl = `${DOCS_ROOT}/python_api/mlflow.pyfunc.html`;
export const CustomPyfuncModelsDocUrl = DOCS_ROOT + '/python_api/mlflow.pyfunc.html#creating-custom-pyfunc-models';

export const LoggingRunsDocUrl = `${DOCS_ROOT}/tracking.html#logging-data-to-runs`;

export const onboarding = 'onboarding';

export const SupportPageUrl = 'https://github.com/mlflow/mlflow/issues';

export const ModelSignatureUrl = `${DOCS_ROOT}/models.html#model-signature`;

export const LogModelWithSignatureUrl = DOCS_ROOT + '/models.html#how-to-log-models-with-signatures';

export const modelStagesMigrationGuideLink = `${DOCS_ROOT}/model-registry.html#migrating-from-stages`;<|MERGE_RESOLUTION|>--- conflicted
+++ resolved
@@ -9,11 +9,7 @@
   RESOURCE_CONFLICT: 'RESOURCE_CONFLICT',
 };
 
-<<<<<<< HEAD
-export const Version = '2.20.0';
-=======
-export const Version = '2.20.4.dev0';
->>>>>>> bda01cf9
+export const Version = '2.20.3';
 
 const DOCS_VERSION = 'latest';
 
