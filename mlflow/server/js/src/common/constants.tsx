import { FormattedMessage } from 'react-intl';
import React from 'react';

export const ErrorCodes = {
  INTERNAL_ERROR: 'INTERNAL_ERROR',
  INVALID_PARAMETER_VALUE: 'INVALID_PARAMETER_VALUE',
  RESOURCE_DOES_NOT_EXIST: 'RESOURCE_DOES_NOT_EXIST',
  PERMISSION_DENIED: 'PERMISSION_DENIED',
  RESOURCE_CONFLICT: 'RESOURCE_CONFLICT',
};

<<<<<<< HEAD
export const Version = '2.12.2.dev0';
=======
export const Version = '2.11.3';
>>>>>>> 51d0126d

const DOCS_VERSION = 'latest';

const DOCS_ROOT = `https://www.mlflow.org/docs/${DOCS_VERSION}`;

export const HomePageDocsUrl = `${DOCS_ROOT}/index.html`;

export const ModelRegistryDocUrl = `${DOCS_ROOT}/model-registry.html`;

export const ModelRegistryOnboardingString = (
  <FormattedMessage
    defaultMessage="Share and manage machine learning models."
    description="Default text for model registry onboarding on the model list page"
  />
);

export const RegisteringModelDocUrl = DOCS_ROOT + '/model-registry.html#adding-an-mlflow-model-to-the-model-registry';

export const ExperimentCliDocUrl = `${DOCS_ROOT}/cli.html#mlflow-experiments`;

export const ExperimentSearchSyntaxDocUrl = `${DOCS_ROOT}/search-runs.html`;

export const ExperimentTrackingDocUrl = `${DOCS_ROOT}/tracking.html`;

export const PyfuncDocUrl = `${DOCS_ROOT}/python_api/mlflow.pyfunc.html`;
export const CustomPyfuncModelsDocUrl = DOCS_ROOT + '/python_api/mlflow.pyfunc.html#creating-custom-pyfunc-models';

export const LoggingRunsDocUrl = `${DOCS_ROOT}/tracking.html#logging-data-to-runs`;

export const onboarding = 'onboarding';

export const SupportPageUrl = 'https://github.com/mlflow/mlflow/issues';

export const ModelSignatureUrl = `${DOCS_ROOT}/models.html#model-signature`;

export const LogModelWithSignatureUrl = DOCS_ROOT + '/models.html#how-to-log-models-with-signatures';

export const mlflowAliasesLearnMoreLink = `${DOCS_ROOT}/model-registry.html#using-registered-model-aliases`;

export const modelStagesMigrationGuideLink = `${DOCS_ROOT}/model-registry.html#migrating-from-stages`;<|MERGE_RESOLUTION|>--- conflicted
+++ resolved
@@ -9,11 +9,7 @@
   RESOURCE_CONFLICT: 'RESOURCE_CONFLICT',
 };
 
-<<<<<<< HEAD
-export const Version = '2.12.2.dev0';
-=======
-export const Version = '2.11.3';
->>>>>>> 51d0126d
+export const Version = '2.12.1';
 
 const DOCS_VERSION = 'latest';
 
