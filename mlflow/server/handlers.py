--- conflicted
+++ resolved
@@ -138,11 +138,8 @@
     SetTag,
     SetTraceTag,
     StartTrace,
-<<<<<<< HEAD
+    StartTraceV3,
     UpdateAssessment,
-=======
-    StartTraceV3,
->>>>>>> 49f71240
     UpdateExperiment,
     UpdateRun,
 )
@@ -2689,34 +2686,9 @@
     return _response_with_file_attachment_headers(TRACE_DATA_FILE_NAME, file_sender_response)
 
 
-<<<<<<< HEAD
-# Assessments API handlers
-=======
 # Deprecated MLflow Tracing APIs. Kept for backward compatibility but do not use.
->>>>>>> 49f71240
-
-
-@catch_mlflow_exception
-@_disable_if_artifacts_only
-<<<<<<< HEAD
-def _create_assessment(trace_id):
-    """
-    A request handler for `POST /mlflow/traces/{assessment.trace_id}/assessments`
-    to create a new assessment.
-    """
-    request_message = _get_request_message(
-        CreateAssessment(),
-        schema={
-            "assessment": [_assert_required],
-        },
-    )
-
-    assessment = Assessment.from_proto(request_message.assessment)
-    assessment.trace_id = trace_id
-    created_assessment = _get_tracking_store().create_assessment(assessment)
-
-    response_message = CreateAssessment.Response(assessment=created_assessment.to_proto())
-=======
+@catch_mlflow_exception
+@_disable_if_artifacts_only
 def _deprecated_start_trace_v2():
     """
     A request handler for `POST /mlflow/traces` to create a new TraceInfo record in tracking store.
@@ -2774,22 +2746,11 @@
         trace_info = TraceInfoV2.from_v3(trace_info)
 
     response_message = EndTrace.Response(trace_info=trace_info.to_proto())
->>>>>>> 49f71240
     return _wrap_response(response_message)
 
 
 @catch_mlflow_exception
 @_disable_if_artifacts_only
-<<<<<<< HEAD
-def _get_assessment(trace_id, assessment_id):
-    """
-    A request handler for `GET /mlflow/traces/{trace_id}/assessments/{assessment_id}`
-    to get an assessment.
-    """
-    assessment = _get_tracking_store().get_assessment(trace_id, assessment_id)
-
-    response_message = GetAssessmentRequest.Response(assessment=assessment.to_proto())
-=======
 def _deprecated_get_trace_info_v2(request_id):
     """
     A request handler for `GET /mlflow/traces/{request_id}/info` to retrieve
@@ -2798,13 +2759,84 @@
     trace_info = _get_tracking_store().get_trace_info(request_id)
     trace_info = TraceInfoV2.from_v3(trace_info)
     response_message = GetTraceInfo.Response(trace_info=trace_info.to_proto())
->>>>>>> 49f71240
     return _wrap_response(response_message)
 
 
 @catch_mlflow_exception
 @_disable_if_artifacts_only
-<<<<<<< HEAD
+def _deprecated_search_traces_v2():
+    """
+    A request handler for `GET /mlflow/traces` to search for TraceInfo records in tracking store.
+    """
+    request_message = _get_request_message(
+        SearchTraces(),
+        schema={
+            "experiment_ids": [
+                _assert_array,
+                _assert_item_type_string,
+                _assert_required,
+            ],
+            "filter": [_assert_string],
+            "max_results": [
+                _assert_intlike,
+                lambda x: _assert_less_than_or_equal(int(x), 500),
+            ],
+            "order_by": [_assert_array, _assert_item_type_string],
+            "page_token": [_assert_string],
+        },
+    )
+    traces, token = _get_tracking_store().search_traces(
+        experiment_ids=request_message.experiment_ids,
+        filter_string=request_message.filter,
+        max_results=request_message.max_results,
+        order_by=request_message.order_by,
+        page_token=request_message.page_token,
+    )
+    traces = [TraceInfoV2.from_v3(t) for t in traces]
+    response_message = SearchTraces.Response()
+    response_message.traces.extend([e.to_proto() for e in traces])
+    if token:
+        response_message.next_page_token = token
+    return _wrap_response(response_message)
+
+
+# Assessments API handlers
+@catch_mlflow_exception
+@_disable_if_artifacts_only
+def _create_assessment(trace_id):
+    """
+    A request handler for `POST /mlflow/traces/{assessment.trace_id}/assessments`
+    to create a new assessment.
+    """
+    request_message = _get_request_message(
+        CreateAssessment(),
+        schema={
+            "assessment": [_assert_required],
+        },
+    )
+
+    assessment = Assessment.from_proto(request_message.assessment)
+    assessment.trace_id = trace_id
+    created_assessment = _get_tracking_store().create_assessment(assessment)
+
+    response_message = CreateAssessment.Response(assessment=created_assessment.to_proto())
+    return _wrap_response(response_message)
+
+@catch_mlflow_exception
+@_disable_if_artifacts_only
+def _get_assessment(trace_id, assessment_id):
+    """
+    A request handler for `GET /mlflow/traces/{trace_id}/assessments/{assessment_id}`
+    to get an assessment.
+    """
+    assessment = _get_tracking_store().get_assessment(trace_id, assessment_id)
+
+    response_message = GetAssessmentRequest.Response(assessment=assessment.to_proto())
+    return _wrap_response(response_message)
+
+
+@catch_mlflow_exception
+@_disable_if_artifacts_only
 def _update_assessment(trace_id, assessment_id):
     """
     A request handler for `PATCH /mlflow/traces/{trace_id}/assessments/{assessment_id}`
@@ -2856,45 +2888,8 @@
 
     response_message = DeleteAssessment.Response()
     return _wrap_response(response_message)
-=======
-def _deprecated_search_traces_v2():
-    """
-    A request handler for `GET /mlflow/traces` to search for TraceInfo records in tracking store.
-    """
-    request_message = _get_request_message(
-        SearchTraces(),
-        schema={
-            "experiment_ids": [
-                _assert_array,
-                _assert_item_type_string,
-                _assert_required,
-            ],
-            "filter": [_assert_string],
-            "max_results": [
-                _assert_intlike,
-                lambda x: _assert_less_than_or_equal(int(x), 500),
-            ],
-            "order_by": [_assert_array, _assert_item_type_string],
-            "page_token": [_assert_string],
-        },
-    )
-    traces, token = _get_tracking_store().search_traces(
-        experiment_ids=request_message.experiment_ids,
-        filter_string=request_message.filter,
-        max_results=request_message.max_results,
-        order_by=request_message.order_by,
-        page_token=request_message.page_token,
-    )
-    traces = [TraceInfoV2.from_v3(t) for t in traces]
-    response_message = SearchTraces.Response()
-    response_message.traces.extend([e.to_proto() for e in traces])
-    if token:
-        response_message.next_page_token = token
-    return _wrap_response(response_message)
-
 
 # Logged Models APIs
->>>>>>> 49f71240
 
 
 @catch_mlflow_exception
@@ -3258,19 +3253,16 @@
     DeleteTraces: _delete_traces,
     SetTraceTag: _set_trace_tag,
     DeleteTraceTag: _delete_trace_tag,
-<<<<<<< HEAD
+    # Legacy MLflow Tracing V2 APIs. Kept for backward compatibility but do not use.
+    StartTrace: _deprecated_start_trace_v2,
+    EndTrace: _deprecated_end_trace_v2,
+    GetTraceInfo: _deprecated_get_trace_info_v2,
+    SearchTraces: _deprecated_search_traces_v2,
     # Assessment APIs
     CreateAssessment: _create_assessment,
     GetAssessmentRequest: _get_assessment,
     UpdateAssessment: _update_assessment,
     DeleteAssessment: _delete_assessment,
-=======
-    # Legacy MLflow Tracing V2 APIs. Kept for backward compatibility but do not use.
-    StartTrace: _deprecated_start_trace_v2,
-    EndTrace: _deprecated_end_trace_v2,
-    GetTraceInfo: _deprecated_get_trace_info_v2,
-    SearchTraces: _deprecated_search_traces_v2,
->>>>>>> 49f71240
     # Logged Models APIs
     CreateLoggedModel: _create_logged_model,
     GetLoggedModel: _get_logged_model,
