# Define all the service endpoint handlers here.
import io
import json
import logging
import os
import pathlib
import posixpath
import re
import tempfile
import time
import urllib
from functools import partial, wraps
from typing import Any

import requests
from flask import Response, current_app, jsonify, request, send_file
from google.protobuf import descriptor
from google.protobuf.json_format import ParseError

from mlflow.entities import (
    Assessment,
    DatasetInput,
    Expectation,
    ExperimentTag,
    Feedback,
    FileInfo,
    Metric,
    Param,
    RunTag,
    ViewType,
    Workspace,
)
from mlflow.entities.logged_model import LoggedModel
from mlflow.entities.logged_model_input import LoggedModelInput
from mlflow.entities.logged_model_output import LoggedModelOutput
from mlflow.entities.logged_model_parameter import LoggedModelParameter
from mlflow.entities.logged_model_status import LoggedModelStatus
from mlflow.entities.logged_model_tag import LoggedModelTag
from mlflow.entities.model_registry import ModelVersionTag, RegisteredModelTag
from mlflow.entities.model_registry.prompt_version import IS_PROMPT_TAG_KEY
from mlflow.entities.multipart_upload import MultipartUploadPart
from mlflow.entities.trace_info import TraceInfo
from mlflow.entities.trace_info_v2 import TraceInfoV2
from mlflow.entities.trace_status import TraceStatus
from mlflow.entities.webhook import WebhookAction, WebhookEntity, WebhookEvent, WebhookStatus
from mlflow.environment_variables import (
    MLFLOW_CREATE_MODEL_VERSION_SOURCE_VALIDATION_REGEX,
    MLFLOW_DEPLOYMENTS_TARGET,
    MLFLOW_ENABLE_WORKSPACES,
)
from mlflow.exceptions import (
    MlflowException,
    MlflowNotImplementedException,
    MlflowTracingException,
    _UnsupportedMultipartUploadException,
)
from mlflow.models import Model
from mlflow.prompt.constants import PROMPT_TEXT_TAG_KEY, PROMPT_TYPE_TAG_KEY
from mlflow.protos import databricks_pb2
from mlflow.protos.databricks_pb2 import (
    BAD_REQUEST,
    FEATURE_DISABLED,
    INVALID_PARAMETER_VALUE,
    RESOURCE_DOES_NOT_EXIST,
)
from mlflow.protos.mlflow_artifacts_pb2 import (
    AbortMultipartUpload,
    CompleteMultipartUpload,
    CreateMultipartUpload,
    DeleteArtifact,
    DownloadArtifact,
    MlflowArtifactsService,
    UploadArtifact,
)
from mlflow.protos.mlflow_artifacts_pb2 import (
    ListArtifacts as ListArtifactsMlflowArtifacts,
)
from mlflow.protos.model_registry_pb2 import (
    CreateModelVersion,
    CreateRegisteredModel,
    DeleteModelVersion,
    DeleteModelVersionTag,
    DeleteRegisteredModel,
    DeleteRegisteredModelAlias,
    DeleteRegisteredModelTag,
    GetLatestVersions,
    GetModelVersion,
    GetModelVersionByAlias,
    GetModelVersionDownloadUri,
    GetRegisteredModel,
    ModelRegistryService,
    RenameRegisteredModel,
    SearchModelVersions,
    SearchRegisteredModels,
    SetModelVersionTag,
    SetRegisteredModelAlias,
    SetRegisteredModelTag,
    TransitionModelVersionStage,
    UpdateModelVersion,
    UpdateRegisteredModel,
)
from mlflow.protos.service_pb2 import (
    AddDatasetToExperiments,
    BatchGetTraces,
    CalculateTraceFilterCorrelation,
    CreateAssessment,
    CreateDataset,
    CreateExperiment,
    CreateLoggedModel,
    CreateRun,
    CreateWorkspace,
    DeleteAssessment,
    DeleteDataset,
    DeleteDatasetTag,
    DeleteExperiment,
    DeleteExperimentTag,
    DeleteLoggedModel,
    DeleteLoggedModelTag,
    DeleteRun,
    DeleteScorer,
    DeleteTag,
    DeleteTraces,
    DeleteTracesV3,
    DeleteTraceTag,
    DeleteTraceTagV3,
    DeleteWorkspace,
    EndTrace,
    FinalizeLoggedModel,
    GetAssessmentRequest,
    GetDataset,
    GetDatasetExperimentIds,
    GetDatasetRecords,
    GetExperiment,
    GetExperimentByName,
    GetLoggedModel,
    GetMetricHistory,
    GetMetricHistoryBulkInterval,
    GetRun,
    GetScorer,
    GetTrace,
    GetTraceInfo,
    GetTraceInfoV3,
<<<<<<< HEAD
    GetWorkspace,
=======
    LinkPromptsToTrace,
>>>>>>> 65aa8280
    LinkTracesToRun,
    ListArtifacts,
    ListLoggedModelArtifacts,
    ListScorers,
    ListScorerVersions,
    ListWorkspaces,
    LogBatch,
    LogInputs,
    LogLoggedModelParamsRequest,
    LogMetric,
    LogModel,
    LogOutputs,
    LogParam,
    MlflowService,
    RegisterScorer,
    RemoveDatasetFromExperiments,
    RestoreExperiment,
    RestoreRun,
    SearchDatasets,
    SearchEvaluationDatasets,
    SearchExperiments,
    SearchLoggedModels,
    SearchRuns,
    SearchTraces,
    SearchTracesV3,
    SetDatasetTags,
    SetExperimentTag,
    SetLoggedModelTags,
    SetTag,
    SetTraceTag,
    SetTraceTagV3,
    StartTrace,
    StartTraceV3,
    UpdateAssessment,
    UpdateExperiment,
    UpdateRun,
    UpdateWorkspace,
    UpsertDatasetRecords,
)
from mlflow.protos.service_pb2 import Trace as ProtoTrace
from mlflow.protos.webhooks_pb2 import (
    CreateWebhook,
    DeleteWebhook,
    GetWebhook,
    ListWebhooks,
    TestWebhook,
    UpdateWebhook,
    WebhookService,
)
from mlflow.server.validation import _validate_content_type
from mlflow.server.workspace_helpers import _get_workspace_store
from mlflow.store.artifact.artifact_repo import MultipartUploadMixin
from mlflow.store.artifact.artifact_repository_registry import get_artifact_repository
from mlflow.store.db.db_types import DATABASE_ENGINES
from mlflow.store.jobs.abstract_store import AbstractJobStore
from mlflow.store.model_registry.abstract_store import AbstractStore as AbstractModelRegistryStore
from mlflow.store.model_registry.rest_store import RestStore as ModelRegistryRestStore
from mlflow.store.tracking.abstract_store import AbstractStore as AbstractTrackingStore
from mlflow.store.tracking.databricks_rest_store import DatabricksTracingRestStore
from mlflow.store.workspace.abstract_store import WorkspaceNameValidator
from mlflow.tracing.utils.artifact_utils import (
    TRACE_DATA_FILE_NAME,
    get_artifact_uri_for_trace,
)
from mlflow.tracking._model_registry import utils as registry_utils
from mlflow.tracking._model_registry.registry import ModelRegistryStoreRegistry
from mlflow.tracking._tracking_service import utils
from mlflow.tracking._tracking_service.registry import TrackingStoreRegistry
from mlflow.tracking.registry import UnsupportedModelRegistryStoreURIException
from mlflow.utils.databricks_utils import get_databricks_host_creds
from mlflow.utils.file_utils import local_file_uri_to_path
from mlflow.utils.mime_type_utils import _guess_mime_type
from mlflow.utils.promptlab_utils import _create_promptlab_run_impl
from mlflow.utils.proto_json_utils import message_to_json, parse_dict
from mlflow.utils.string_utils import is_string_type
from mlflow.utils.uri import is_local_uri, validate_path_is_safe, validate_query_string
from mlflow.utils.validation import (
    _validate_batch_log_api_req,
    invalid_value,
    missing_value,
)
from mlflow.webhooks.delivery import deliver_webhook, test_webhook
from mlflow.webhooks.types import (
    ModelVersionAliasCreatedPayload,
    ModelVersionAliasDeletedPayload,
    ModelVersionCreatedPayload,
    ModelVersionTagDeletedPayload,
    ModelVersionTagSetPayload,
    PromptAliasCreatedPayload,
    PromptAliasDeletedPayload,
    PromptCreatedPayload,
    PromptTagDeletedPayload,
    PromptTagSetPayload,
    PromptVersionCreatedPayload,
    PromptVersionTagDeletedPayload,
    PromptVersionTagSetPayload,
    RegisteredModelCreatedPayload,
)

_logger = logging.getLogger(__name__)
_tracking_store = None
_model_registry_store = None
_job_store = None
_artifact_repo = None
STATIC_PREFIX_ENV_VAR = "_MLFLOW_STATIC_PREFIX"
MAX_RUNS_GET_METRIC_HISTORY_BULK = 100
MAX_RESULTS_PER_RUN = 2500


class TrackingStoreRegistryWrapper(TrackingStoreRegistry):
    def __init__(self):
        super().__init__()
        self.register("", self._get_file_store)
        self.register("file", self._get_file_store)
        for scheme in DATABASE_ENGINES:
            self.register(scheme, self._get_sqlalchemy_store)
        # Add support for Databricks tracking store
        self.register("databricks", self._get_databricks_rest_store)
        self.register_entrypoints()

    @classmethod
    def _get_file_store(cls, store_uri, artifact_uri):
        from mlflow.store.tracking.file_store import FileStore

        return FileStore(store_uri, artifact_uri)

    @classmethod
    def _get_sqlalchemy_store(cls, store_uri, artifact_uri):
        from mlflow.store.tracking.sqlalchemy_store import SqlAlchemyStore
        from mlflow.store.tracking.sqlalchemy_workspace_store import (
            WorkspaceAwareSqlAlchemyStore,
        )

        store_cls = (
            WorkspaceAwareSqlAlchemyStore if MLFLOW_ENABLE_WORKSPACES.get() else SqlAlchemyStore
        )
        return store_cls(store_uri, artifact_uri)

    @classmethod
    def _get_databricks_rest_store(cls, store_uri, artifact_uri):
        return DatabricksTracingRestStore(partial(get_databricks_host_creds, store_uri))


class ModelRegistryStoreRegistryWrapper(ModelRegistryStoreRegistry):
    def __init__(self):
        super().__init__()
        self.register("", self._get_file_store)
        self.register("file", self._get_file_store)
        for scheme in DATABASE_ENGINES:
            self.register(scheme, self._get_sqlalchemy_store)
        # Add support for Databricks registries
        self.register("databricks", self._get_databricks_rest_store)
        self.register("databricks-uc", self._get_databricks_uc_rest_store)
        self.register_entrypoints()

    @classmethod
    def _get_file_store(cls, store_uri):
        from mlflow.store.model_registry.file_store import FileStore

        return FileStore(store_uri)

    @classmethod
    def _get_sqlalchemy_store(cls, store_uri):
        from mlflow.store.model_registry.sqlalchemy_store import SqlAlchemyStore

        return SqlAlchemyStore(store_uri)

    @classmethod
    def _get_databricks_rest_store(cls, store_uri):
        return ModelRegistryRestStore(partial(get_databricks_host_creds, store_uri))

    @classmethod
    def _get_databricks_uc_rest_store(cls, store_uri):
        from mlflow.environment_variables import MLFLOW_TRACKING_URI
        from mlflow.store._unity_catalog.registry.rest_store import UcModelRegistryStore

        # Get tracking URI from environment or use "databricks-uc" as default
        tracking_uri = MLFLOW_TRACKING_URI.get() or "databricks-uc"
        return UcModelRegistryStore(store_uri, tracking_uri)


_tracking_store_registry = TrackingStoreRegistryWrapper()
_model_registry_store_registry = ModelRegistryStoreRegistryWrapper()


def _get_artifact_repo_mlflow_artifacts():
    """
    Get an artifact repository specified by ``--artifacts-destination`` option for ``mlflow server``
    command.
    """
    from mlflow.server import ARTIFACTS_DESTINATION_ENV_VAR

    global _artifact_repo
    if _artifact_repo is None:
        _artifact_repo = get_artifact_repository(os.environ[ARTIFACTS_DESTINATION_ENV_VAR])
    return _artifact_repo


def _get_trace_artifact_repo(trace_info: TraceInfo):
    """
    Resolve the artifact repository for fetching data for the given trace.

    Args:
        trace_info: The trace info object containing metadata about the trace.
    """
    artifact_uri = get_artifact_uri_for_trace(trace_info)

    if _is_servable_proxied_run_artifact_root(artifact_uri):
        # If the artifact location is a proxied run artifact root (e.g. mlflow-artifacts://...),
        # we need to resolve it to the actual artifact location.
        from mlflow.server import ARTIFACTS_DESTINATION_ENV_VAR

        path = _get_proxied_run_artifact_destination_path(artifact_uri)
        if not path:
            raise MlflowException(
                f"Failed to resolve the proxied run artifact URI: {artifact_uri}. ",
                "Trace artifact URI must contain subpath to the trace data directory.",
                error_code=BAD_REQUEST,
            )
        root = os.environ[ARTIFACTS_DESTINATION_ENV_VAR]
        artifact_uri = posixpath.join(root, path)

        # We don't set it to global var unlike run artifact, because the artifact repo has
        # to be created with full trace artifact URI including request_id.
        # e.g. s3://<experiment_id>/traces/<request_id>
        artifact_repo = get_artifact_repository(artifact_uri)
    else:
        artifact_repo = get_artifact_repository(artifact_uri)
    return artifact_repo


def _is_serving_proxied_artifacts():
    """
    Returns:
        True if the MLflow server is serving proxied artifacts (i.e. acting as a proxy for
        artifact upload / download / list operations), as would be enabled by specifying the
        --serve-artifacts configuration option. False otherwise.
    """
    from mlflow.server import SERVE_ARTIFACTS_ENV_VAR

    return os.environ.get(SERVE_ARTIFACTS_ENV_VAR, "false") == "true"


def _is_servable_proxied_run_artifact_root(run_artifact_root):
    """
    Determines whether or not the following are true:

    - The specified Run artifact root is a proxied artifact root (i.e. an artifact root with scheme
      ``http``, ``https``, or ``mlflow-artifacts``).

    - The MLflow server is capable of resolving and accessing the underlying storage location
      corresponding to the proxied artifact root, allowing it to fulfill artifact list and
      download requests by using this storage location directly.

    Args:
        run_artifact_root: The Run artifact root location (URI).

    Returns:
        True if the specified Run artifact root refers to proxied artifacts that can be
        served by this MLflow server (i.e. the server has access to the destination and
        can respond to list and download requests for the artifact). False otherwise.
    """
    parsed_run_artifact_root = urllib.parse.urlparse(run_artifact_root)
    # NB: If the run artifact root is a proxied artifact root (has scheme `http`, `https`, or
    # `mlflow-artifacts`) *and* the MLflow server is configured to serve artifacts, the MLflow
    # server always assumes that it has access to the underlying storage location for the proxied
    # artifacts. This may not always be accurate. For example:
    #
    # An organization may initially use the MLflow server to serve Tracking API requests and proxy
    # access to artifacts stored in Location A (via `mlflow server --serve-artifacts`). Then, for
    # scalability and / or security purposes, the organization may decide to store artifacts in a
    # new location B and set up a separate server (e.g. `mlflow server --artifacts-only`) to proxy
    # access to artifacts stored in Location B.
    #
    # In this scenario, requests for artifacts stored in Location B that are sent to the original
    # MLflow server will fail if the original MLflow server does not have access to Location B
    # because it will assume that it can serve all proxied artifacts regardless of the underlying
    # location. Such failures can be remediated by granting the original MLflow server access to
    # Location B.
    return (
        parsed_run_artifact_root.scheme in ["http", "https", "mlflow-artifacts"]
        and _is_serving_proxied_artifacts()
    )


def _get_proxied_run_artifact_destination_path(proxied_artifact_root, relative_path=None):
    """
    Resolves the specified proxied artifact location within a Run to a concrete storage location.

    Args:
        proxied_artifact_root: The Run artifact root location (URI) with scheme ``http``,
            ``https``, or `mlflow-artifacts` that can be resolved by the MLflow server to a
            concrete storage location.
        relative_path: The relative path of the destination within the specified
            ``proxied_artifact_root``. If ``None``, the destination is assumed to be
            the resolved ``proxied_artifact_root``.

    Returns:
        The storage location of the specified artifact.
    """
    parsed_proxied_artifact_root = urllib.parse.urlparse(proxied_artifact_root)
    assert parsed_proxied_artifact_root.scheme in ["http", "https", "mlflow-artifacts"]

    if parsed_proxied_artifact_root.scheme == "mlflow-artifacts":
        # If the proxied artifact root is an `mlflow-artifacts` URI, the run artifact root path is
        # simply the path component of the URI, since the fully-qualified format of an
        # `mlflow-artifacts` URI is `mlflow-artifacts://<netloc>/path/to/artifact`
        proxied_run_artifact_root_path = parsed_proxied_artifact_root.path.lstrip("/")
    else:
        # In this case, the proxied artifact root is an HTTP(S) URL referring to an mlflow-artifacts
        # API route that can be used to download the artifact. These routes are always anchored at
        # `/api/2.0/mlflow-artifacts/artifacts`. Accordingly, we split the path on this route anchor
        # and interpret the rest of the path (everything after the route anchor) as the run artifact
        # root path
        mlflow_artifacts_http_route_anchor = "/api/2.0/mlflow-artifacts/artifacts/"
        assert mlflow_artifacts_http_route_anchor in parsed_proxied_artifact_root.path

        proxied_run_artifact_root_path = parsed_proxied_artifact_root.path.split(
            mlflow_artifacts_http_route_anchor
        )[1].lstrip("/")

    return (
        posixpath.join(proxied_run_artifact_root_path, relative_path)
        if relative_path is not None
        else proxied_run_artifact_root_path
    )


def _get_tracking_store(
    backend_store_uri: str | None = None,
    default_artifact_root: str | None = None,
) -> AbstractTrackingStore:
    from mlflow.server import ARTIFACT_ROOT_ENV_VAR, BACKEND_STORE_URI_ENV_VAR

    global _tracking_store
    if _tracking_store is None:
        store_uri = backend_store_uri or os.environ.get(BACKEND_STORE_URI_ENV_VAR, None)
        artifact_root = default_artifact_root or os.environ.get(ARTIFACT_ROOT_ENV_VAR, None)
        _tracking_store = _tracking_store_registry.get_store(store_uri, artifact_root)
        utils.set_tracking_uri(store_uri)
    return _tracking_store


def _get_model_registry_store(registry_store_uri: str | None = None) -> AbstractModelRegistryStore:
    from mlflow.server import BACKEND_STORE_URI_ENV_VAR, REGISTRY_STORE_URI_ENV_VAR

    global _model_registry_store
    if _model_registry_store is None:
        store_uri = (
            registry_store_uri
            or os.environ.get(REGISTRY_STORE_URI_ENV_VAR, None)
            or os.environ.get(BACKEND_STORE_URI_ENV_VAR, None)
        )
        _model_registry_store = _model_registry_store_registry.get_store(store_uri)
        registry_utils.set_registry_uri(store_uri)
    return _model_registry_store


def _get_job_store(backend_store_uri: str | None = None) -> AbstractJobStore:
    """
    Get a job store instance based on the backend store URI.

    Args:
        backend_store_uri: Optional backend store URI. If not provided,
                          uses environment variable.

    Returns:
        An instance of AbstractJobStore
    """
    from mlflow.server import BACKEND_STORE_URI_ENV_VAR
    from mlflow.store.jobs.sqlalchemy_store import SqlAlchemyJobStore
    from mlflow.utils.uri import extract_db_type_from_uri

    global _job_store
    if _job_store is None:
        store_uri = backend_store_uri or os.environ.get(BACKEND_STORE_URI_ENV_VAR, None)
        try:
            extract_db_type_from_uri(store_uri)
        except MlflowException:
            # Require a database backend URI for the job store
            raise ValueError("Job store requires a database backend URI")

        _job_store = SqlAlchemyJobStore(store_uri)
    return _job_store


def initialize_backend_stores(
    backend_store_uri: str | None = None,
    registry_store_uri: str | None = None,
    default_artifact_root: str | None = None,
) -> None:
    _get_tracking_store(backend_store_uri, default_artifact_root)
    try:
        _get_model_registry_store(registry_store_uri)
    except UnsupportedModelRegistryStoreURIException:
        pass


def _assert_string(x):
    assert isinstance(x, str)


def _assert_intlike(x):
    try:
        x = int(x)
    except ValueError:
        pass

    assert isinstance(x, int)


def _assert_bool(x):
    assert isinstance(x, bool)


def _assert_floatlike(x):
    try:
        x = float(x)
    except ValueError:
        pass

    assert isinstance(x, float)


def _assert_array(x):
    assert isinstance(x, list)


def _assert_map_key_present(x):
    _assert_array(x)
    for entry in x:
        _assert_required(entry.get("key"))


def _assert_required(x, path=None):
    if path is None:
        assert x is not None
        # When parsing JSON payloads via proto, absent string fields
        # are expressed as empty strings
        assert x != ""
    else:
        assert x is not None, missing_value(path)
        assert x != "", missing_value(path)


def _assert_less_than_or_equal(x, max_value, message=None):
    if x > max_value:
        raise AssertionError(message) if message else AssertionError()


def _assert_intlike_within_range(x, min_value, max_value, message=None):
    if not min_value <= x <= max_value:
        raise AssertionError(message) if message else AssertionError()


def _assert_item_type_string(x):
    assert all(isinstance(item, str) for item in x)


_TYPE_VALIDATORS = {
    _assert_intlike,
    _assert_string,
    _assert_bool,
    _assert_floatlike,
    _assert_array,
    _assert_item_type_string,
}


def _validate_param_against_schema(schema, param, value, proto_parsing_succeeded=False):
    """
    Attempts to validate a single parameter against a specified schema. Examples of the elements of
    the schema are type assertions and checks for required parameters. Returns None on validation
    success.  Otherwise, raises an MLFlowException if an assertion fails. This method is intended
    to be called for side effects.

    Args:
        schema: A list of functions to validate the parameter against.
        param: The string name of the parameter being validated.
        value: The corresponding value of the `param` being validated.
        proto_parsing_succeeded: A boolean value indicating whether proto parsing succeeded.
            If the proto was successfully parsed, we assume all of the types of the parameters in
            the request body were correctly specified, and thus we skip validating types. If proto
            parsing failed, then we validate types in addition to the rest of the schema. For
            details, see https://github.com/mlflow/mlflow/pull/5458#issuecomment-1080880870.
    """

    for f in schema:
        if f in _TYPE_VALIDATORS and proto_parsing_succeeded:
            continue

        try:
            f(value)
        except AssertionError as e:
            if e.args:
                message = e.args[0]
            elif f == _assert_required:
                message = f"Missing value for required parameter '{param}'."
            else:
                message = invalid_value(
                    param, value, f" Hint: Value was of type '{type(value).__name__}'."
                )
            raise MlflowException(
                message=(
                    message + " See the API docs for more information about request parameters."
                ),
                error_code=INVALID_PARAMETER_VALUE,
            )

    return None


def _get_request_json(flask_request=request):
    _validate_content_type(flask_request, ["application/json"])
    return flask_request.get_json(force=True, silent=True)


def _get_request_message(request_message, flask_request=request, schema=None):
    if flask_request.method == "GET" and flask_request.args:
        # Convert atomic values of repeated fields to lists before calling protobuf deserialization.
        # Context: We parse the parameter string into a dictionary outside of protobuf since
        # protobuf does not know how to read the query parameters directly. The query parser above
        # has no type information and hence any parameter that occurs exactly once is parsed as an
        # atomic value. Since protobuf requires that the values of repeated fields are lists,
        # deserialization will fail unless we do the fix below.
        request_json = {}
        for field in request_message.DESCRIPTOR.fields:
            if field.name not in flask_request.args:
                continue

            # Use is_repeated property (preferred) with fallback to deprecated label
            try:
                is_repeated = field.is_repeated
            except AttributeError:
                is_repeated = field.label == descriptor.FieldDescriptor.LABEL_REPEATED

            if is_repeated:
                request_json[field.name] = flask_request.args.getlist(field.name)
            else:
                value = flask_request.args.get(field.name)
                if field.type == descriptor.FieldDescriptor.TYPE_BOOL and isinstance(value, str):
                    if value.lower() not in ["true", "false"]:
                        raise MlflowException.invalid_parameter_value(
                            f"Invalid boolean value: {value}, must be 'true' or 'false'.",
                        )
                    value = value.lower() == "true"
                request_json[field.name] = value
    else:
        request_json = _get_request_json(flask_request)

        # Older clients may post their JSON double-encoded as strings, so the get_json
        # above actually converts it to a string. Therefore, we check this condition
        # (which we can tell for sure because any proper request should be a dictionary),
        # and decode it a second time.
        if is_string_type(request_json):
            request_json = json.loads(request_json)

        # If request doesn't have json body then assume it's empty.
        if request_json is None:
            request_json = {}

    proto_parsing_succeeded = True
    try:
        parse_dict(request_json, request_message)
    except ParseError:
        proto_parsing_succeeded = False

    schema = schema or {}
    for schema_key, schema_validation_fns in schema.items():
        if schema_key in request_json or _assert_required in schema_validation_fns:
            value = request_json.get(schema_key)
            if schema_key == "run_id" and value is None and "run_uuid" in request_json:
                value = request_json.get("run_uuid")
            _validate_param_against_schema(
                schema=schema_validation_fns,
                param=schema_key,
                value=value,
                proto_parsing_succeeded=proto_parsing_succeeded,
            )

    return request_message


def _response_with_file_attachment_headers(file_path, response):
    mime_type = _guess_mime_type(file_path)
    filename = pathlib.Path(file_path).name
    response.mimetype = mime_type
    content_disposition_header_name = "Content-Disposition"
    if content_disposition_header_name not in response.headers:
        response.headers[content_disposition_header_name] = f"attachment; filename={filename}"
    response.headers["X-Content-Type-Options"] = "nosniff"
    response.headers["Content-Type"] = mime_type
    return response


def _send_artifact(artifact_repository, path):
    file_path = os.path.abspath(artifact_repository.download_artifacts(path))
    # Always send artifacts as attachments to prevent the browser from displaying them on our web
    # server's domain, which might enable XSS.
    mime_type = _guess_mime_type(file_path)
    file_sender_response = send_file(file_path, mimetype=mime_type, as_attachment=True)
    return _response_with_file_attachment_headers(file_path, file_sender_response)


def catch_mlflow_exception(func):
    @wraps(func)
    def wrapper(*args, **kwargs):
        try:
            return func(*args, **kwargs)
        except MlflowException as e:
            response = Response(mimetype="application/json")
            response.set_data(e.serialize_as_json())
            response.status_code = e.get_http_status_code()
            return response

    return wrapper


def _disable_unless_serve_artifacts(func):
    @wraps(func)
    def wrapper(*args, **kwargs):
        if not _is_serving_proxied_artifacts():
            return Response(
                (
                    f"Endpoint: {request.url_rule} disabled due to the mlflow server running "
                    "with `--no-serve-artifacts`. To enable artifacts server functionality, "
                    "run `mlflow server` with `--serve-artifacts`"
                ),
                503,
            )
        return func(*args, **kwargs)

    return wrapper


def _disable_if_artifacts_only(func):
    @wraps(func)
    def wrapper(*args, **kwargs):
        from mlflow.server import ARTIFACTS_ONLY_ENV_VAR

        if os.environ.get(ARTIFACTS_ONLY_ENV_VAR):
            return Response(
                (
                    f"Endpoint: {request.url_rule} disabled due to the mlflow server running "
                    "in `--artifacts-only` mode. To enable tracking server functionality, run "
                    "`mlflow server` without `--artifacts-only`"
                ),
                503,
            )
        return func(*args, **kwargs)

    return wrapper


def _disable_if_workspaces_disabled(func):
    @wraps(func)
    def wrapper(*args, **kwargs):
        if not MLFLOW_ENABLE_WORKSPACES.get():
            return Response(
                (
                    f"Endpoint: {request.url_rule} disabled because the server is running "
                    "without multi-tenancy support. To enable workspace functionality, run "
                    "`mlflow server` with `--enable-workspaces`"
                ),
                503,
            )
        return func(*args, **kwargs)

    return wrapper


def _workspace_not_supported(message: str) -> MlflowException:
    return MlflowException(message, FEATURE_DISABLED)


@catch_mlflow_exception
@_disable_if_workspaces_disabled
def _list_workspaces_handler():
    _get_request_message(ListWorkspaces())
    workspaces = _get_workspace_store().list_workspaces()
    response_message = ListWorkspaces.Response()
    response_message.workspaces.extend([ws.to_proto() for ws in workspaces])
    return _wrap_response(response_message)


@catch_mlflow_exception
@_disable_if_workspaces_disabled
def _create_workspace_handler():
    request_message = _get_request_message(
        CreateWorkspace(),
        schema={
            "name": [_assert_required, _assert_string],
            "description": [_assert_string],
        },
    )

    WorkspaceNameValidator.validate(request_message.name)
    description = request_message.description if request_message.HasField("description") else None
    store = _get_workspace_store()
    try:
        workspace = store.create_workspace(
            Workspace(name=request_message.name, description=description)
        )
    except NotImplementedError:
        raise _workspace_not_supported("Workspace creation is not supported by this provider")

    response_message = CreateWorkspace.Response()
    response_message.workspace.MergeFrom(workspace.to_proto())
    response = _wrap_response(response_message)
    response.status_code = 201
    return response


@catch_mlflow_exception
@_disable_if_workspaces_disabled
def _get_workspace_handler(workspace_name: str):
    WorkspaceNameValidator.validate(workspace_name)
    workspace = _get_workspace_store().get_workspace(workspace_name)
    response_message = GetWorkspace.Response()
    response_message.workspace.MergeFrom(workspace.to_proto())
    return _wrap_response(response_message)


@catch_mlflow_exception
@_disable_if_workspaces_disabled
def _update_workspace_handler(workspace_name: str):
    WorkspaceNameValidator.validate(workspace_name)
    request_message = _get_request_message(
        UpdateWorkspace(),
        schema={"description": [_assert_string]},
    )

    if not request_message.HasField("description"):
        raise MlflowException.invalid_parameter_value("Workspace update must have at least one key")

    store = _get_workspace_store()
    try:
        workspace = store.update_workspace(
            Workspace(name=workspace_name, description=request_message.description)
        )
    except NotImplementedError:
        raise _workspace_not_supported("Workspace updates are not supported by this provider")

    response_message = UpdateWorkspace.Response()
    response_message.workspace.MergeFrom(workspace.to_proto())
    return _wrap_response(response_message)


@catch_mlflow_exception
@_disable_if_workspaces_disabled
def _delete_workspace_handler(workspace_name: str):
    WorkspaceNameValidator.validate(workspace_name)
    store = _get_workspace_store()
    try:
        store.delete_workspace(workspace_name)
    except NotImplementedError:
        raise _workspace_not_supported("Workspace deletion is not supported by this provider")
    return Response(status=204)


@catch_mlflow_exception
def get_artifact_handler():
    run_id = request.args.get("run_id") or request.args.get("run_uuid")
    path = request.args["path"]
    path = validate_path_is_safe(path)
    run = _get_tracking_store().get_run(run_id)

    if _is_servable_proxied_run_artifact_root(run.info.artifact_uri):
        artifact_repo = _get_artifact_repo_mlflow_artifacts()
        artifact_path = _get_proxied_run_artifact_destination_path(
            proxied_artifact_root=run.info.artifact_uri,
            relative_path=path,
        )
    else:
        artifact_repo = _get_artifact_repo(run)
        artifact_path = path

    return _send_artifact(artifact_repo, artifact_path)


def _not_implemented():
    response = Response()
    response.status_code = 404
    return response


# Tracking Server APIs


@catch_mlflow_exception
@_disable_if_artifacts_only
def _create_experiment():
    request_message = _get_request_message(
        CreateExperiment(),
        schema={
            "name": [_assert_required, _assert_string],
            "artifact_location": [_assert_string],
            "tags": [_assert_array],
        },
    )

    tags = [ExperimentTag(tag.key, tag.value) for tag in request_message.tags]

    # Validate query string in artifact location to prevent attacks
    parsed_artifact_location = urllib.parse.urlparse(request_message.artifact_location)
    if parsed_artifact_location.fragment or parsed_artifact_location.params:
        raise MlflowException(
            "'artifact_location' URL can't include fragments or params.",
            error_code=INVALID_PARAMETER_VALUE,
        )
    validate_query_string(parsed_artifact_location.query)
    experiment_id = _get_tracking_store().create_experiment(
        request_message.name, request_message.artifact_location, tags
    )
    response_message = CreateExperiment.Response()
    response_message.experiment_id = experiment_id
    response = Response(mimetype="application/json")
    response.set_data(message_to_json(response_message))
    return response


@catch_mlflow_exception
@_disable_if_artifacts_only
def _get_experiment():
    request_message = _get_request_message(
        GetExperiment(), schema={"experiment_id": [_assert_required, _assert_string]}
    )
    response_message = get_experiment_impl(request_message)
    response = Response(mimetype="application/json")
    response.set_data(message_to_json(response_message))
    return response


def get_experiment_impl(request_message):
    response_message = GetExperiment.Response()
    experiment = _get_tracking_store().get_experiment(request_message.experiment_id).to_proto()
    response_message.experiment.MergeFrom(experiment)
    return response_message


@catch_mlflow_exception
@_disable_if_artifacts_only
def _get_experiment_by_name():
    request_message = _get_request_message(
        GetExperimentByName(),
        schema={"experiment_name": [_assert_required, _assert_string]},
    )
    response_message = GetExperimentByName.Response()
    store_exp = _get_tracking_store().get_experiment_by_name(request_message.experiment_name)
    if store_exp is None:
        raise MlflowException(
            f"Could not find experiment with name '{request_message.experiment_name}'",
            error_code=RESOURCE_DOES_NOT_EXIST,
        )
    experiment = store_exp.to_proto()
    response_message.experiment.MergeFrom(experiment)
    response = Response(mimetype="application/json")
    response.set_data(message_to_json(response_message))
    return response


@catch_mlflow_exception
@_disable_if_artifacts_only
def _delete_experiment():
    request_message = _get_request_message(
        DeleteExperiment(), schema={"experiment_id": [_assert_required, _assert_string]}
    )
    _get_tracking_store().delete_experiment(request_message.experiment_id)
    response_message = DeleteExperiment.Response()
    response = Response(mimetype="application/json")
    response.set_data(message_to_json(response_message))
    return response


@catch_mlflow_exception
@_disable_if_artifacts_only
def _restore_experiment():
    request_message = _get_request_message(
        RestoreExperiment(),
        schema={"experiment_id": [_assert_required, _assert_string]},
    )
    _get_tracking_store().restore_experiment(request_message.experiment_id)
    response_message = RestoreExperiment.Response()
    response = Response(mimetype="application/json")
    response.set_data(message_to_json(response_message))
    return response


@catch_mlflow_exception
@_disable_if_artifacts_only
def _update_experiment():
    request_message = _get_request_message(
        UpdateExperiment(),
        schema={
            "experiment_id": [_assert_required, _assert_string],
            "new_name": [_assert_string, _assert_required],
        },
    )
    if request_message.new_name:
        _get_tracking_store().rename_experiment(
            request_message.experiment_id, request_message.new_name
        )
    response_message = UpdateExperiment.Response()
    response = Response(mimetype="application/json")
    response.set_data(message_to_json(response_message))
    return response


@catch_mlflow_exception
@_disable_if_artifacts_only
def _create_run():
    request_message = _get_request_message(
        CreateRun(),
        schema={
            "experiment_id": [_assert_string],
            "start_time": [_assert_intlike],
            "run_name": [_assert_string],
        },
    )

    tags = [RunTag(tag.key, tag.value) for tag in request_message.tags]
    run = _get_tracking_store().create_run(
        experiment_id=request_message.experiment_id,
        user_id=request_message.user_id,
        start_time=request_message.start_time,
        tags=tags,
        run_name=request_message.run_name,
    )

    response_message = CreateRun.Response()
    response_message.run.MergeFrom(run.to_proto())
    response = Response(mimetype="application/json")
    response.set_data(message_to_json(response_message))
    return response


@catch_mlflow_exception
@_disable_if_artifacts_only
def _update_run():
    request_message = _get_request_message(
        UpdateRun(),
        schema={
            "run_id": [_assert_required, _assert_string],
            "end_time": [_assert_intlike],
            "status": [_assert_string],
            "run_name": [_assert_string],
        },
    )
    run_id = request_message.run_id or request_message.run_uuid
    run_name = request_message.run_name if request_message.HasField("run_name") else None
    end_time = request_message.end_time if request_message.HasField("end_time") else None
    status = request_message.status if request_message.HasField("status") else None
    updated_info = _get_tracking_store().update_run_info(run_id, status, end_time, run_name)
    response_message = UpdateRun.Response(run_info=updated_info.to_proto())
    response = Response(mimetype="application/json")
    response.set_data(message_to_json(response_message))
    return response


@catch_mlflow_exception
@_disable_if_artifacts_only
def _delete_run():
    request_message = _get_request_message(
        DeleteRun(), schema={"run_id": [_assert_required, _assert_string]}
    )
    _get_tracking_store().delete_run(request_message.run_id)
    response_message = DeleteRun.Response()
    response = Response(mimetype="application/json")
    response.set_data(message_to_json(response_message))
    return response


@catch_mlflow_exception
@_disable_if_artifacts_only
def _restore_run():
    request_message = _get_request_message(
        RestoreRun(), schema={"run_id": [_assert_required, _assert_string]}
    )
    _get_tracking_store().restore_run(request_message.run_id)
    response_message = RestoreRun.Response()
    response = Response(mimetype="application/json")
    response.set_data(message_to_json(response_message))
    return response


@catch_mlflow_exception
@_disable_if_artifacts_only
def _log_metric():
    request_message = _get_request_message(
        LogMetric(),
        schema={
            "run_id": [_assert_required, _assert_string],
            "key": [_assert_required, _assert_string],
            "value": [_assert_required, _assert_floatlike],
            "timestamp": [_assert_intlike, _assert_required],
            "step": [_assert_intlike],
            "model_id": [_assert_string],
            "dataset_name": [_assert_string],
            "dataset_digest": [_assert_string],
        },
    )
    metric = Metric(
        request_message.key,
        request_message.value,
        request_message.timestamp,
        request_message.step,
        request_message.model_id or None,
        request_message.dataset_name or None,
        request_message.dataset_digest or None,
        request_message.run_id or None,
    )
    run_id = request_message.run_id or request_message.run_uuid
    _get_tracking_store().log_metric(run_id, metric)
    response_message = LogMetric.Response()
    response = Response(mimetype="application/json")
    response.set_data(message_to_json(response_message))
    return response


@catch_mlflow_exception
@_disable_if_artifacts_only
def _log_param():
    request_message = _get_request_message(
        LogParam(),
        schema={
            "run_id": [_assert_required, _assert_string],
            "key": [_assert_required, _assert_string],
            "value": [_assert_string],
        },
    )
    param = Param(request_message.key, request_message.value)
    run_id = request_message.run_id or request_message.run_uuid
    _get_tracking_store().log_param(run_id, param)
    response_message = LogParam.Response()
    response = Response(mimetype="application/json")
    response.set_data(message_to_json(response_message))
    return response


@catch_mlflow_exception
@_disable_if_artifacts_only
def _log_inputs():
    request_message = _get_request_message(
        LogInputs(),
        schema={
            "run_id": [_assert_required, _assert_string],
            "datasets": [_assert_array],
            "models": [_assert_array],
        },
    )
    run_id = request_message.run_id
    datasets = [
        DatasetInput.from_proto(proto_dataset_input)
        for proto_dataset_input in request_message.datasets
    ]
    models = (
        [
            LoggedModelInput.from_proto(proto_logged_model_input)
            for proto_logged_model_input in request_message.models
        ]
        if request_message.models
        else None
    )

    _get_tracking_store().log_inputs(run_id, datasets=datasets, models=models)
    response_message = LogInputs.Response()
    response = Response(mimetype="application/json")
    response.set_data(message_to_json(response_message))
    return response


@catch_mlflow_exception
@_disable_if_artifacts_only
def _log_outputs():
    request_message = _get_request_message(
        LogOutputs(),
        schema={
            "run_id": [_assert_required, _assert_string],
            "models": [_assert_required, _assert_array],
        },
    )
    models = [LoggedModelOutput.from_proto(p) for p in request_message.models]
    _get_tracking_store().log_outputs(run_id=request_message.run_id, models=models)
    response_message = LogOutputs.Response()
    return _wrap_response(response_message)


@catch_mlflow_exception
@_disable_if_artifacts_only
def _set_experiment_tag():
    request_message = _get_request_message(
        SetExperimentTag(),
        schema={
            "experiment_id": [_assert_required, _assert_string],
            "key": [_assert_required, _assert_string],
            "value": [_assert_string],
        },
    )
    tag = ExperimentTag(request_message.key, request_message.value)
    _get_tracking_store().set_experiment_tag(request_message.experiment_id, tag)
    response_message = SetExperimentTag.Response()
    response = Response(mimetype="application/json")
    response.set_data(message_to_json(response_message))
    return response


@catch_mlflow_exception
@_disable_if_artifacts_only
def _delete_experiment_tag():
    request_message = _get_request_message(
        DeleteExperimentTag(),
        schema={
            "experiment_id": [_assert_required, _assert_string],
            "key": [_assert_required, _assert_string],
        },
    )
    _get_tracking_store().delete_experiment_tag(request_message.experiment_id, request_message.key)
    response_message = DeleteExperimentTag.Response()
    response = Response(mimetype="application/json")
    response.set_data(message_to_json(response_message))
    return response


@catch_mlflow_exception
@_disable_if_artifacts_only
def _set_tag():
    request_message = _get_request_message(
        SetTag(),
        schema={
            "run_id": [_assert_required, _assert_string],
            "key": [_assert_required, _assert_string],
            "value": [_assert_string],
        },
    )
    tag = RunTag(request_message.key, request_message.value)
    run_id = request_message.run_id or request_message.run_uuid
    _get_tracking_store().set_tag(run_id, tag)
    response_message = SetTag.Response()
    response = Response(mimetype="application/json")
    response.set_data(message_to_json(response_message))
    return response


@catch_mlflow_exception
@_disable_if_artifacts_only
def _delete_tag():
    request_message = _get_request_message(
        DeleteTag(),
        schema={
            "run_id": [_assert_required, _assert_string],
            "key": [_assert_required, _assert_string],
        },
    )
    _get_tracking_store().delete_tag(request_message.run_id, request_message.key)
    response_message = DeleteTag.Response()
    response = Response(mimetype="application/json")
    response.set_data(message_to_json(response_message))
    return response


@catch_mlflow_exception
@_disable_if_artifacts_only
def _get_run():
    request_message = _get_request_message(
        GetRun(), schema={"run_id": [_assert_required, _assert_string]}
    )
    response_message = get_run_impl(request_message)
    response = Response(mimetype="application/json")
    response.set_data(message_to_json(response_message))
    return response


def get_run_impl(request_message):
    response_message = GetRun.Response()
    run_id = request_message.run_id or request_message.run_uuid
    response_message.run.MergeFrom(_get_tracking_store().get_run(run_id).to_proto())
    return response_message


@catch_mlflow_exception
@_disable_if_artifacts_only
def _search_runs():
    request_message = _get_request_message(
        SearchRuns(),
        schema={
            "experiment_ids": [_assert_array],
            "filter": [_assert_string],
            "max_results": [
                _assert_intlike,
                lambda x: _assert_less_than_or_equal(int(x), 50000),
            ],
            "order_by": [_assert_array, _assert_item_type_string],
        },
    )
    response_message = search_runs_impl(request_message)
    response = Response(mimetype="application/json")
    response.set_data(message_to_json(response_message))
    return response


def search_runs_impl(request_message):
    response_message = SearchRuns.Response()
    run_view_type = ViewType.ACTIVE_ONLY
    if request_message.HasField("run_view_type"):
        run_view_type = ViewType.from_proto(request_message.run_view_type)
    filter_string = request_message.filter
    max_results = request_message.max_results
    experiment_ids = list(request_message.experiment_ids)

    # NB: Local import to avoid circular dependency (auth imports from handlers)
    try:
        from mlflow.server import auth

        if auth.auth_config:
            experiment_ids = auth.filter_experiment_ids(experiment_ids)
    except ImportError:
        # Auth module not available (Flask-WTF not installed), skip filtering
        pass

    order_by = request_message.order_by
    run_entities = _get_tracking_store().search_runs(
        experiment_ids=experiment_ids,
        filter_string=filter_string,
        run_view_type=run_view_type,
        max_results=max_results,
        order_by=order_by,
        page_token=request_message.page_token or None,
    )
    response_message.runs.extend([r.to_proto() for r in run_entities])
    if run_entities.token:
        response_message.next_page_token = run_entities.token
    return response_message


@catch_mlflow_exception
@_disable_if_artifacts_only
def _list_artifacts():
    request_message = _get_request_message(
        ListArtifacts(),
        schema={
            "run_id": [_assert_string, _assert_required],
            "path": [_assert_string],
            "page_token": [_assert_string],
        },
    )
    response_message = list_artifacts_impl(request_message)
    response = Response(mimetype="application/json")
    response.set_data(message_to_json(response_message))
    return response


def list_artifacts_impl(request_message):
    response_message = ListArtifacts.Response()
    if request_message.HasField("path"):
        path = request_message.path
        path = validate_path_is_safe(path)
    else:
        path = None
    run_id = request_message.run_id or request_message.run_uuid
    run = _get_tracking_store().get_run(run_id)

    if _is_servable_proxied_run_artifact_root(run.info.artifact_uri):
        artifact_entities = _list_artifacts_for_proxied_run_artifact_root(
            proxied_artifact_root=run.info.artifact_uri,
            relative_path=path,
        )
    else:
        artifact_entities = _get_artifact_repo(run).list_artifacts(path)

    response_message.files.extend([a.to_proto() for a in artifact_entities])
    response_message.root_uri = run.info.artifact_uri
    return response_message


def _list_artifacts_for_proxied_run_artifact_root(proxied_artifact_root, relative_path=None):
    """
    Lists artifacts from the specified ``relative_path`` within the specified proxied Run artifact
    root (i.e. a Run artifact root with scheme ``http``, ``https``, or ``mlflow-artifacts``).

    Args:
        proxied_artifact_root: The Run artifact root location (URI) with scheme ``http``,
                               ``https``, or ``mlflow-artifacts`` that can be resolved by the
                               MLflow server to a concrete storage location.
        relative_path: The relative path within the specified ``proxied_artifact_root`` under
                       which to list artifact contents. If ``None``, artifacts are listed from
                       the ``proxied_artifact_root`` directory.
    """
    parsed_proxied_artifact_root = urllib.parse.urlparse(proxied_artifact_root)
    assert parsed_proxied_artifact_root.scheme in ["http", "https", "mlflow-artifacts"]

    artifact_destination_repo = _get_artifact_repo_mlflow_artifacts()
    artifact_destination_path = _get_proxied_run_artifact_destination_path(
        proxied_artifact_root=proxied_artifact_root,
        relative_path=relative_path,
    )

    artifact_entities = []
    for file_info in artifact_destination_repo.list_artifacts(artifact_destination_path):
        basename = posixpath.basename(file_info.path)
        run_relative_artifact_path = (
            posixpath.join(relative_path, basename) if relative_path else basename
        )
        artifact_entities.append(
            FileInfo(run_relative_artifact_path, file_info.is_dir, file_info.file_size)
        )

    return artifact_entities


@catch_mlflow_exception
@_disable_if_artifacts_only
def _get_metric_history():
    request_message = _get_request_message(
        GetMetricHistory(),
        schema={
            "run_id": [_assert_string, _assert_required],
            "metric_key": [_assert_string, _assert_required],
            "page_token": [_assert_string],
        },
    )
    response_message = GetMetricHistory.Response()
    run_id = request_message.run_id or request_message.run_uuid

    max_results = request_message.max_results if request_message.max_results is not None else None

    metric_entities = _get_tracking_store().get_metric_history(
        run_id,
        request_message.metric_key,
        max_results=max_results,
        page_token=request_message.page_token or None,
    )
    response_message.metrics.extend([m.to_proto() for m in metric_entities])

    # Set next_page_token if available
    if next_page_token := metric_entities.token:
        response_message.next_page_token = next_page_token

    response = Response(mimetype="application/json")
    response.set_data(message_to_json(response_message))
    return response


@catch_mlflow_exception
@_disable_if_artifacts_only
def get_metric_history_bulk_handler():
    MAX_HISTORY_RESULTS = 25000
    MAX_RUN_IDS_PER_REQUEST = 100
    run_ids = request.args.to_dict(flat=False).get("run_id", [])
    if not run_ids:
        raise MlflowException(
            message="GetMetricHistoryBulk request must specify at least one run_id.",
            error_code=INVALID_PARAMETER_VALUE,
        )
    if len(run_ids) > MAX_RUN_IDS_PER_REQUEST:
        raise MlflowException(
            message=(
                f"GetMetricHistoryBulk request cannot specify more than {MAX_RUN_IDS_PER_REQUEST}"
                f" run_ids. Received {len(run_ids)} run_ids."
            ),
            error_code=INVALID_PARAMETER_VALUE,
        )

    metric_key = request.args.get("metric_key")
    if metric_key is None:
        raise MlflowException(
            message="GetMetricHistoryBulk request must specify a metric_key.",
            error_code=INVALID_PARAMETER_VALUE,
        )

    max_results = int(request.args.get("max_results", MAX_HISTORY_RESULTS))
    max_results = min(max_results, MAX_HISTORY_RESULTS)

    store = _get_tracking_store()

    def _default_history_bulk_impl():
        metrics_with_run_ids = []
        for run_id in sorted(run_ids):
            metrics_for_run = sorted(
                store.get_metric_history(
                    run_id=run_id,
                    metric_key=metric_key,
                    max_results=max_results,
                ),
                key=lambda metric: (metric.timestamp, metric.step, metric.value),
            )
            metrics_with_run_ids.extend(
                [
                    {
                        "key": metric.key,
                        "value": metric.value,
                        "timestamp": metric.timestamp,
                        "step": metric.step,
                        "run_id": run_id,
                    }
                    for metric in metrics_for_run
                ]
            )
        return metrics_with_run_ids

    if hasattr(store, "get_metric_history_bulk"):
        metrics_with_run_ids = [
            metric.to_dict()
            for metric in store.get_metric_history_bulk(
                run_ids=run_ids,
                metric_key=metric_key,
                max_results=max_results,
            )
        ]
    else:
        metrics_with_run_ids = _default_history_bulk_impl()

    return {
        "metrics": metrics_with_run_ids[:max_results],
    }


@catch_mlflow_exception
@_disable_if_artifacts_only
def get_metric_history_bulk_interval_handler():
    request_message = _get_request_message(
        GetMetricHistoryBulkInterval(),
        schema={
            "run_ids": [
                _assert_required,
                _assert_array,
                _assert_item_type_string,
                lambda x: _assert_less_than_or_equal(
                    len(x),
                    MAX_RUNS_GET_METRIC_HISTORY_BULK,
                    message=f"GetMetricHistoryBulkInterval request must specify at most "
                    f"{MAX_RUNS_GET_METRIC_HISTORY_BULK} run_ids. Received {len(x)} run_ids.",
                ),
            ],
            "metric_key": [_assert_required, _assert_string],
            "start_step": [_assert_intlike],
            "end_step": [_assert_intlike],
            "max_results": [
                _assert_intlike,
                lambda x: _assert_intlike_within_range(
                    int(x),
                    1,
                    MAX_RESULTS_PER_RUN,
                    message=f"max_results must be between 1 and {MAX_RESULTS_PER_RUN}.",
                ),
            ],
        },
    )
    response_message = get_metric_history_bulk_interval_impl(request_message)
    response = Response(mimetype="application/json")
    response.set_data(message_to_json(response_message))
    return response


def get_metric_history_bulk_interval_impl(request_message):
    args = request.args
    run_ids = request_message.run_ids
    metric_key = request_message.metric_key
    max_results = int(args.get("max_results", MAX_RESULTS_PER_RUN))
    start_step = args.get("start_step")
    end_step = args.get("end_step")
    if start_step is not None and end_step is not None:
        start_step = int(start_step)
        end_step = int(end_step)
        if start_step > end_step:
            raise MlflowException.invalid_parameter_value(
                "end_step must be greater than start_step. "
                f"Found start_step={start_step} and end_step={end_step}."
            )
    elif start_step is not None or end_step is not None:
        raise MlflowException.invalid_parameter_value(
            "If either start step or end step are specified, both must be specified."
        )

    store = _get_tracking_store()
    metrics_with_run_ids = store.get_metric_history_bulk_interval(
        run_ids=run_ids,
        metric_key=metric_key,
        max_results=max_results,
        start_step=start_step,
        end_step=end_step,
    )

    response_message = GetMetricHistoryBulkInterval.Response()
    response_message.metrics.extend([m.to_proto() for m in metrics_with_run_ids])
    return response_message


@catch_mlflow_exception
@_disable_if_artifacts_only
def _search_datasets_handler():
    request_message = _get_request_message(
        SearchDatasets(),
    )
    response_message = search_datasets_impl(request_message)
    response = Response(mimetype="application/json")
    response.set_data(message_to_json(response_message))
    return response


def search_datasets_impl(request_message):
    MAX_EXPERIMENT_IDS_PER_REQUEST = 20
    _validate_content_type(request, ["application/json"])
    experiment_ids = request_message.experiment_ids or []
    if not experiment_ids:
        raise MlflowException(
            message="SearchDatasets request must specify at least one experiment_id.",
            error_code=INVALID_PARAMETER_VALUE,
        )
    if len(experiment_ids) > MAX_EXPERIMENT_IDS_PER_REQUEST:
        raise MlflowException(
            message=(
                f"SearchDatasets request cannot specify more than {MAX_EXPERIMENT_IDS_PER_REQUEST}"
                f" experiment_ids. Received {len(experiment_ids)} experiment_ids."
            ),
            error_code=INVALID_PARAMETER_VALUE,
        )

    store = _get_tracking_store()

    if hasattr(store, "_search_datasets"):
        response_message = SearchDatasets.Response()
        response_message.dataset_summaries.extend(
            [summary.to_proto() for summary in store._search_datasets(experiment_ids)]
        )
        return response_message
    else:
        return _not_implemented()


def _validate_gateway_path(method: str, gateway_path: str) -> None:
    if not gateway_path:
        raise MlflowException(
            message="Deployments proxy request must specify a gateway_path.",
            error_code=INVALID_PARAMETER_VALUE,
        )
    elif method == "GET":
        if gateway_path.strip("/") != "api/2.0/endpoints":
            raise MlflowException(
                message=f"Invalid gateway_path: {gateway_path} for method: {method}",
                error_code=INVALID_PARAMETER_VALUE,
            )
    elif method == "POST":
        # For POST, gateway_path must be in the form of "gateway/{name}/invocations"
        if not re.fullmatch(r"gateway/[^/]+/invocations", gateway_path.strip("/")):
            raise MlflowException(
                message=f"Invalid gateway_path: {gateway_path} for method: {method}",
                error_code=INVALID_PARAMETER_VALUE,
            )


@catch_mlflow_exception
def gateway_proxy_handler():
    target_uri = MLFLOW_DEPLOYMENTS_TARGET.get()
    if not target_uri:
        # Pretend an empty gateway service is running
        return {"endpoints": []}

    args = request.args if request.method == "GET" else request.json
    gateway_path = args.get("gateway_path")
    _validate_gateway_path(request.method, gateway_path)
    json_data = args.get("json_data", None)
    response = requests.request(request.method, f"{target_uri}/{gateway_path}", json=json_data)
    if response.status_code == 200:
        return response.json()
    else:
        raise MlflowException(
            message=f"Deployments proxy request failed with error code {response.status_code}. "
            f"Error message: {response.text}",
            error_code=response.status_code,
        )


@catch_mlflow_exception
@_disable_if_artifacts_only
def create_promptlab_run_handler():
    def assert_arg_exists(arg_name, arg):
        if not arg:
            raise MlflowException(
                message=f"CreatePromptlabRun request must specify {arg_name}.",
                error_code=INVALID_PARAMETER_VALUE,
            )

    _validate_content_type(request, ["application/json"])

    args = request.json
    experiment_id = args.get("experiment_id")
    assert_arg_exists("experiment_id", experiment_id)
    run_name = args.get("run_name", None)
    tags = args.get("tags", [])
    prompt_template = args.get("prompt_template")
    assert_arg_exists("prompt_template", prompt_template)
    raw_prompt_parameters = args.get("prompt_parameters")
    assert_arg_exists("prompt_parameters", raw_prompt_parameters)
    prompt_parameters = [
        Param(param.get("key"), param.get("value")) for param in args.get("prompt_parameters")
    ]
    model_route = args.get("model_route")
    assert_arg_exists("model_route", model_route)
    raw_model_parameters = args.get("model_parameters", [])
    model_parameters = [
        Param(param.get("key"), param.get("value")) for param in raw_model_parameters
    ]
    model_input = args.get("model_input")
    assert_arg_exists("model_input", model_input)
    model_output = args.get("model_output", None)
    raw_model_output_parameters = args.get("model_output_parameters", [])
    model_output_parameters = [
        Param(param.get("key"), param.get("value")) for param in raw_model_output_parameters
    ]
    mlflow_version = args.get("mlflow_version")
    assert_arg_exists("mlflow_version", mlflow_version)
    user_id = args.get("user_id", "unknown")

    # use current time if not provided
    start_time = args.get("start_time", int(time.time() * 1000))

    store = _get_tracking_store()

    run = _create_promptlab_run_impl(
        store,
        experiment_id=experiment_id,
        run_name=run_name,
        tags=tags,
        prompt_template=prompt_template,
        prompt_parameters=prompt_parameters,
        model_route=model_route,
        model_parameters=model_parameters,
        model_input=model_input,
        model_output=model_output,
        model_output_parameters=model_output_parameters,
        mlflow_version=mlflow_version,
        user_id=user_id,
        start_time=start_time,
    )
    response_message = CreateRun.Response()
    response_message.run.MergeFrom(run.to_proto())
    response = Response(mimetype="application/json")
    response.set_data(message_to_json(response_message))
    return response


@catch_mlflow_exception
def upload_artifact_handler():
    args = request.args
    run_uuid = args.get("run_uuid")
    if not run_uuid:
        raise MlflowException(
            message="Request must specify run_uuid.",
            error_code=INVALID_PARAMETER_VALUE,
        )
    path = args.get("path")
    if not path:
        raise MlflowException(
            message="Request must specify path.",
            error_code=INVALID_PARAMETER_VALUE,
        )
    path = validate_path_is_safe(path)

    if request.content_length and request.content_length > 10 * 1024 * 1024:
        raise MlflowException(
            message="Artifact size is too large. Max size is 10MB.",
            error_code=INVALID_PARAMETER_VALUE,
        )

    data = request.data
    if not data:
        raise MlflowException(
            message="Request must specify data.",
            error_code=INVALID_PARAMETER_VALUE,
        )

    run = _get_tracking_store().get_run(run_uuid)
    artifact_dir = run.info.artifact_uri

    basename = posixpath.basename(path)
    dirname = posixpath.dirname(path)

    def _log_artifact_to_repo(file, run, dirname, artifact_dir):
        if _is_servable_proxied_run_artifact_root(run.info.artifact_uri):
            artifact_repo = _get_artifact_repo_mlflow_artifacts()
            path_to_log = (
                os.path.join(run.info.experiment_id, run.info.run_id, "artifacts", dirname)
                if dirname
                else os.path.join(run.info.experiment_id, run.info.run_id, "artifacts")
            )
        else:
            artifact_repo = get_artifact_repository(artifact_dir)
            path_to_log = dirname

        artifact_repo.log_artifact(file, path_to_log)

    with tempfile.TemporaryDirectory() as tmpdir:
        dir_path = os.path.join(tmpdir, dirname) if dirname else tmpdir
        file_path = os.path.join(dir_path, basename)

        os.makedirs(dir_path, exist_ok=True)

        with open(file_path, "wb") as f:
            f.write(data)

        _log_artifact_to_repo(file_path, run, dirname, artifact_dir)

    return Response(mimetype="application/json")


@catch_mlflow_exception
@_disable_if_artifacts_only
def _search_experiments():
    request_message = _get_request_message(
        SearchExperiments(),
        schema={
            "view_type": [_assert_intlike],
            "max_results": [_assert_intlike],
            "order_by": [_assert_array],
            "filter": [_assert_string],
            "page_token": [_assert_string],
        },
    )

    experiment_entities = _get_tracking_store().search_experiments(
        view_type=request_message.view_type,
        max_results=request_message.max_results,
        order_by=request_message.order_by,
        filter_string=request_message.filter,
        page_token=request_message.page_token or None,
    )
    response_message = SearchExperiments.Response()
    response_message.experiments.extend([e.to_proto() for e in experiment_entities])
    if experiment_entities.token:
        response_message.next_page_token = experiment_entities.token
    response = Response(mimetype="application/json")
    response.set_data(message_to_json(response_message))
    return response


@catch_mlflow_exception
def _get_artifact_repo(run):
    return get_artifact_repository(run.info.artifact_uri)


@catch_mlflow_exception
@_disable_if_artifacts_only
def _log_batch():
    def _assert_metrics_fields_present(metrics):
        for idx, m in enumerate(metrics):
            _assert_required(m.get("key"), path=f"metrics[{idx}].key")
            _assert_required(m.get("value"), path=f"metrics[{idx}].value")
            _assert_required(m.get("timestamp"), path=f"metrics[{idx}].timestamp")

    def _assert_params_fields_present(params):
        for idx, param in enumerate(params):
            _assert_required(param.get("key"), path=f"params[{idx}].key")

    def _assert_tags_fields_present(tags):
        for idx, tag in enumerate(tags):
            _assert_required(tag.get("key"), path=f"tags[{idx}].key")

    _validate_batch_log_api_req(_get_request_json())
    request_message = _get_request_message(
        LogBatch(),
        schema={
            "run_id": [_assert_string, _assert_required],
            "metrics": [_assert_array, _assert_metrics_fields_present],
            "params": [_assert_array, _assert_params_fields_present],
            "tags": [_assert_array, _assert_tags_fields_present],
        },
    )
    metrics = [Metric.from_proto(proto_metric) for proto_metric in request_message.metrics]
    params = [Param.from_proto(proto_param) for proto_param in request_message.params]
    tags = [RunTag.from_proto(proto_tag) for proto_tag in request_message.tags]
    _get_tracking_store().log_batch(
        run_id=request_message.run_id, metrics=metrics, params=params, tags=tags
    )
    response_message = LogBatch.Response()
    response = Response(mimetype="application/json")
    response.set_data(message_to_json(response_message))
    return response


@catch_mlflow_exception
@_disable_if_artifacts_only
def _log_model():
    request_message = _get_request_message(
        LogModel(),
        schema={
            "run_id": [_assert_string, _assert_required],
            "model_json": [_assert_string, _assert_required],
        },
    )
    try:
        model = json.loads(request_message.model_json)
    except Exception:
        raise MlflowException(
            f"Malformed model info. \n {request_message.model_json} \n is not a valid JSON.",
            error_code=INVALID_PARAMETER_VALUE,
        )

    missing_fields = {"artifact_path", "flavors", "utc_time_created", "run_id"} - set(model.keys())

    if missing_fields:
        raise MlflowException(
            f"Model json is missing mandatory fields: {missing_fields}",
            error_code=INVALID_PARAMETER_VALUE,
        )
    _get_tracking_store().record_logged_model(
        run_id=request_message.run_id, mlflow_model=Model.from_dict(model)
    )
    response_message = LogModel.Response()
    response = Response(mimetype="application/json")
    response.set_data(message_to_json(response_message))
    return response


def _wrap_response(response_message):
    response = Response(mimetype="application/json")
    response.set_data(message_to_json(response_message))
    return response


# Model Registry APIs


@catch_mlflow_exception
@_disable_if_artifacts_only
def _create_registered_model():
    request_message = _get_request_message(
        CreateRegisteredModel(),
        schema={
            "name": [_assert_string, _assert_required],
            "tags": [_assert_array],
            "description": [_assert_string],
        },
    )
    store = _get_model_registry_store()
    registered_model = store.create_registered_model(
        name=request_message.name,
        tags=request_message.tags,
        description=request_message.description,
    )
    response_message = CreateRegisteredModel.Response(registered_model=registered_model.to_proto())

    # Determine if this is a prompt based on the tags
    if _is_prompt_request(request_message):
        # Send prompt creation webhook
        deliver_webhook(
            event=WebhookEvent(WebhookEntity.PROMPT, WebhookAction.CREATED),
            payload=PromptCreatedPayload(
                name=request_message.name,
                tags={
                    t.key: t.value
                    for t in request_message.tags
                    if t.key not in {IS_PROMPT_TAG_KEY, PROMPT_TYPE_TAG_KEY}
                },
                description=request_message.description,
            ),
            store=store,
        )
    else:
        # Send regular model creation webhook
        deliver_webhook(
            event=WebhookEvent(WebhookEntity.REGISTERED_MODEL, WebhookAction.CREATED),
            payload=RegisteredModelCreatedPayload(
                name=request_message.name,
                tags={t.key: t.value for t in request_message.tags},
                description=request_message.description,
            ),
            store=store,
        )

    return _wrap_response(response_message)


@catch_mlflow_exception
@_disable_if_artifacts_only
def _get_registered_model():
    request_message = _get_request_message(
        GetRegisteredModel(), schema={"name": [_assert_string, _assert_required]}
    )
    registered_model = _get_model_registry_store().get_registered_model(name=request_message.name)
    response_message = GetRegisteredModel.Response(registered_model=registered_model.to_proto())
    return _wrap_response(response_message)


@catch_mlflow_exception
@_disable_if_artifacts_only
def _update_registered_model():
    request_message = _get_request_message(
        UpdateRegisteredModel(),
        schema={
            "name": [_assert_string, _assert_required],
            "description": [_assert_string],
        },
    )
    name = request_message.name
    new_description = request_message.description
    registered_model = _get_model_registry_store().update_registered_model(
        name=name, description=new_description
    )
    response_message = UpdateRegisteredModel.Response(registered_model=registered_model.to_proto())
    return _wrap_response(response_message)


@catch_mlflow_exception
@_disable_if_artifacts_only
def _rename_registered_model():
    request_message = _get_request_message(
        RenameRegisteredModel(),
        schema={
            "name": [_assert_string, _assert_required],
            "new_name": [_assert_string, _assert_required],
        },
    )
    name = request_message.name
    new_name = request_message.new_name
    registered_model = _get_model_registry_store().rename_registered_model(
        name=name, new_name=new_name
    )
    response_message = RenameRegisteredModel.Response(registered_model=registered_model.to_proto())
    return _wrap_response(response_message)


@catch_mlflow_exception
@_disable_if_artifacts_only
def _delete_registered_model():
    request_message = _get_request_message(
        DeleteRegisteredModel(), schema={"name": [_assert_string, _assert_required]}
    )
    _get_model_registry_store().delete_registered_model(name=request_message.name)
    return _wrap_response(DeleteRegisteredModel.Response())


@catch_mlflow_exception
@_disable_if_artifacts_only
def _search_registered_models():
    request_message = _get_request_message(
        SearchRegisteredModels(),
        schema={
            "filter": [_assert_string],
            "max_results": [
                _assert_intlike,
                lambda x: _assert_less_than_or_equal(int(x), 1000),
            ],
            "order_by": [_assert_array, _assert_item_type_string],
            "page_token": [_assert_string],
        },
    )
    store = _get_model_registry_store()
    registered_models = store.search_registered_models(
        filter_string=request_message.filter,
        max_results=request_message.max_results,
        order_by=request_message.order_by,
        page_token=request_message.page_token or None,
    )
    response_message = SearchRegisteredModels.Response()
    response_message.registered_models.extend([e.to_proto() for e in registered_models])
    if registered_models.token:
        response_message.next_page_token = registered_models.token
    return _wrap_response(response_message)


@catch_mlflow_exception
@_disable_if_artifacts_only
def _get_latest_versions():
    request_message = _get_request_message(
        GetLatestVersions(),
        schema={
            "name": [_assert_string, _assert_required],
            "stages": [_assert_array, _assert_item_type_string],
        },
    )
    latest_versions = _get_model_registry_store().get_latest_versions(
        name=request_message.name, stages=request_message.stages
    )
    response_message = GetLatestVersions.Response()
    response_message.model_versions.extend([e.to_proto() for e in latest_versions])
    return _wrap_response(response_message)


@catch_mlflow_exception
@_disable_if_artifacts_only
def _set_registered_model_tag():
    request_message = _get_request_message(
        SetRegisteredModelTag(),
        schema={
            "name": [_assert_string, _assert_required],
            "key": [_assert_string, _assert_required],
            "value": [_assert_string],
        },
    )
    tag = RegisteredModelTag(key=request_message.key, value=request_message.value)
    store = _get_model_registry_store()
    store.set_registered_model_tag(name=request_message.name, tag=tag)

    if _is_prompt(request_message.name):
        # Send prompt tag set webhook
        deliver_webhook(
            event=WebhookEvent(WebhookEntity.PROMPT_TAG, WebhookAction.SET),
            payload=PromptTagSetPayload(
                name=request_message.name,
                key=request_message.key,
                value=request_message.value,
            ),
            store=store,
        )

    return _wrap_response(SetRegisteredModelTag.Response())


@catch_mlflow_exception
@_disable_if_artifacts_only
def _delete_registered_model_tag():
    request_message = _get_request_message(
        DeleteRegisteredModelTag(),
        schema={
            "name": [_assert_string, _assert_required],
            "key": [_assert_string, _assert_required],
        },
    )
    store = _get_model_registry_store()
    store.delete_registered_model_tag(name=request_message.name, key=request_message.key)

    if _is_prompt(request_message.name):
        # Send prompt tag deleted webhook
        deliver_webhook(
            event=WebhookEvent(WebhookEntity.PROMPT_TAG, WebhookAction.DELETED),
            payload=PromptTagDeletedPayload(
                name=request_message.name,
                key=request_message.key,
            ),
            store=store,
        )

    return _wrap_response(DeleteRegisteredModelTag.Response())


def _validate_non_local_source_contains_relative_paths(source: str):
    """
    Validation check to ensure that sources that are provided that conform to the schemes:
    http, https, or mlflow-artifacts do not contain relative path designations that are intended
    to access local file system paths on the tracking server.

    Example paths that this validation function is intended to find and raise an Exception if
    passed:
    "mlflow-artifacts://host:port/../../../../"
    "http://host:port/api/2.0/mlflow-artifacts/artifacts/../../../../"
    "https://host:port/api/2.0/mlflow-artifacts/artifacts/../../../../"
    "/models/artifacts/../../../"
    "s3:/my_bucket/models/path/../../other/path"
    "file://path/to/../../../../some/where/you/should/not/be"
    "mlflow-artifacts://host:port/..%2f..%2f..%2f..%2f"
    "http://host:port/api/2.0/mlflow-artifacts/artifacts%00"
    """
    invalid_source_error_message = (
        f"Invalid model version source: '{source}'. If supplying a source as an http, https, "
        "local file path, ftp, objectstore, or mlflow-artifacts uri, an absolute path must be "
        "provided without relative path references present. "
        "Please provide an absolute path."
    )

    while (unquoted := urllib.parse.unquote_plus(source)) != source:
        source = unquoted
    source_path = re.sub(r"/+", "/", urllib.parse.urlparse(source).path.rstrip("/"))
    if "\x00" in source_path or any(p == ".." for p in source.split("/")):
        raise MlflowException(invalid_source_error_message, INVALID_PARAMETER_VALUE)
    resolved_source = pathlib.Path(source_path).resolve().as_posix()
    # NB: drive split is specifically for Windows since WindowsPath.resolve() will append the
    # drive path of the pwd to a given path. We don't care about the drive here, though.
    _, resolved_path = os.path.splitdrive(resolved_source)

    if resolved_path != source_path:
        raise MlflowException(invalid_source_error_message, INVALID_PARAMETER_VALUE)


def _validate_source_run(source: str, run_id: str) -> None:
    if is_local_uri(source):
        if run_id:
            store = _get_tracking_store()
            run = store.get_run(run_id)
            source = pathlib.Path(local_file_uri_to_path(source)).resolve()
            if is_local_uri(run.info.artifact_uri):
                run_artifact_dir = pathlib.Path(
                    local_file_uri_to_path(run.info.artifact_uri)
                ).resolve()
                if run_artifact_dir in [source, *source.parents]:
                    return

        raise MlflowException(
            f"Invalid model version source: '{source}'. To use a local path as a model version "
            "source, the run_id request parameter has to be specified and the local path has to be "
            "contained within the artifact directory of the run specified by the run_id.",
            INVALID_PARAMETER_VALUE,
        )

    # Checks if relative paths are present in the source (a security threat). If any are present,
    # raises an Exception.
    _validate_non_local_source_contains_relative_paths(source)


def _validate_source_model(source: str, model_id: str) -> None:
    if is_local_uri(source):
        if model_id:
            store = _get_tracking_store()
            model = store.get_logged_model(model_id)
            source = pathlib.Path(local_file_uri_to_path(source)).resolve()
            if is_local_uri(model.artifact_location):
                run_artifact_dir = pathlib.Path(
                    local_file_uri_to_path(model.artifact_location)
                ).resolve()
                if run_artifact_dir in [source, *source.parents]:
                    return

        raise MlflowException(
            f"Invalid model version source: '{source}'. To use a local path as a model version "
            "source, the model_id request parameter has to be specified and the local path has to "
            "be contained within the artifact directory of the run specified by the model_id.",
            INVALID_PARAMETER_VALUE,
        )

    # Checks if relative paths are present in the source (a security threat). If any are present,
    # raises an Exception.
    _validate_non_local_source_contains_relative_paths(source)


@catch_mlflow_exception
@_disable_if_artifacts_only
def _create_model_version():
    request_message = _get_request_message(
        CreateModelVersion(),
        schema={
            "name": [_assert_string, _assert_required],
            "source": [_assert_string, _assert_required],
            "run_id": [_assert_string],
            "tags": [_assert_array],
            "run_link": [_assert_string],
            "description": [_assert_string],
            "model_id": [_assert_string],
        },
    )

    if request_message.source and (
        regex := MLFLOW_CREATE_MODEL_VERSION_SOURCE_VALIDATION_REGEX.get()
    ):
        if not re.search(regex, request_message.source):
            raise MlflowException(
                f"Invalid model version source: '{request_message.source}'.",
                error_code=INVALID_PARAMETER_VALUE,
            )

    # If the model version is a prompt, we don't validate the source
    is_prompt = _is_prompt_request(request_message)
    if not is_prompt:
        if request_message.model_id:
            _validate_source_model(request_message.source, request_message.model_id)
        else:
            _validate_source_run(request_message.source, request_message.run_id)

    store = _get_model_registry_store()
    model_version = store.create_model_version(
        name=request_message.name,
        source=request_message.source,
        run_id=request_message.run_id,
        run_link=request_message.run_link,
        tags=request_message.tags,
        description=request_message.description,
        model_id=request_message.model_id,
    )
    if not is_prompt and request_message.model_id:
        tracking_store = _get_tracking_store()
        tracking_store.set_model_versions_tags(
            name=request_message.name,
            version=model_version.version,
            model_id=request_message.model_id,
        )
    response_message = CreateModelVersion.Response(model_version=model_version.to_proto())

    if is_prompt:
        # Convert tags to dict and extract template text efficiently
        tags_dict = {t.key: t.value for t in request_message.tags}
        template_text = tags_dict.pop(PROMPT_TEXT_TAG_KEY, None)
        # Remove internal prompt identification and type tags
        tags_dict.pop(IS_PROMPT_TAG_KEY, None)
        tags_dict.pop(PROMPT_TYPE_TAG_KEY, None)

        # Send prompt version creation webhook
        deliver_webhook(
            event=WebhookEvent(WebhookEntity.PROMPT_VERSION, WebhookAction.CREATED),
            payload=PromptVersionCreatedPayload(
                name=request_message.name,
                version=str(model_version.version),
                template=template_text,
                tags=tags_dict,
                description=request_message.description or None,
            ),
            store=store,
        )
    else:
        # Send regular model version creation webhook
        deliver_webhook(
            event=WebhookEvent(WebhookEntity.MODEL_VERSION, WebhookAction.CREATED),
            payload=ModelVersionCreatedPayload(
                name=request_message.name,
                version=str(model_version.version),
                source=request_message.source,
                run_id=request_message.run_id or None,
                tags={t.key: t.value for t in request_message.tags},
                description=request_message.description or None,
            ),
            store=store,
        )

    return _wrap_response(response_message)


def _is_prompt_request(request_message):
    return any(tag.key == IS_PROMPT_TAG_KEY for tag in request_message.tags)


def _is_prompt(name: str) -> bool:
    rm = _get_model_registry_store().get_registered_model(name=name)
    return rm._is_prompt()


@catch_mlflow_exception
@_disable_if_artifacts_only
def get_model_version_artifact_handler():
    name = request.args.get("name")
    version = request.args.get("version")
    path = request.args["path"]
    path = validate_path_is_safe(path)
    artifact_uri = _get_model_registry_store().get_model_version_download_uri(name, version)
    if _is_servable_proxied_run_artifact_root(artifact_uri):
        artifact_repo = _get_artifact_repo_mlflow_artifacts()
        artifact_path = _get_proxied_run_artifact_destination_path(
            proxied_artifact_root=artifact_uri,
            relative_path=path,
        )
    else:
        artifact_repo = get_artifact_repository(artifact_uri)
        artifact_path = path

    return _send_artifact(artifact_repo, artifact_path)


@catch_mlflow_exception
@_disable_if_artifacts_only
def _get_model_version():
    request_message = _get_request_message(
        GetModelVersion(),
        schema={
            "name": [_assert_string, _assert_required],
            "version": [_assert_string, _assert_required],
        },
    )
    model_version = _get_model_registry_store().get_model_version(
        name=request_message.name, version=request_message.version
    )
    response_proto = model_version.to_proto()
    response_message = GetModelVersion.Response(model_version=response_proto)
    return _wrap_response(response_message)


@catch_mlflow_exception
@_disable_if_artifacts_only
def _update_model_version():
    request_message = _get_request_message(
        UpdateModelVersion(),
        schema={
            "name": [_assert_string, _assert_required],
            "version": [_assert_string, _assert_required],
            "description": [_assert_string],
        },
    )
    new_description = None
    if request_message.HasField("description"):
        new_description = request_message.description
    model_version = _get_model_registry_store().update_model_version(
        name=request_message.name,
        version=request_message.version,
        description=new_description,
    )
    return _wrap_response(UpdateModelVersion.Response(model_version=model_version.to_proto()))


@catch_mlflow_exception
@_disable_if_artifacts_only
def _transition_stage():
    request_message = _get_request_message(
        TransitionModelVersionStage(),
        schema={
            "name": [_assert_string, _assert_required],
            "version": [_assert_string, _assert_required],
            "stage": [_assert_string, _assert_required],
            "archive_existing_versions": [_assert_bool],
        },
    )
    model_version = _get_model_registry_store().transition_model_version_stage(
        name=request_message.name,
        version=request_message.version,
        stage=request_message.stage,
        archive_existing_versions=request_message.archive_existing_versions,
    )
    return _wrap_response(
        TransitionModelVersionStage.Response(model_version=model_version.to_proto())
    )


@catch_mlflow_exception
@_disable_if_artifacts_only
def _delete_model_version():
    request_message = _get_request_message(
        DeleteModelVersion(),
        schema={
            "name": [_assert_string, _assert_required],
            "version": [_assert_string, _assert_required],
        },
    )
    _get_model_registry_store().delete_model_version(
        name=request_message.name, version=request_message.version
    )
    return _wrap_response(DeleteModelVersion.Response())


@catch_mlflow_exception
@_disable_if_artifacts_only
def _get_model_version_download_uri():
    request_message = _get_request_message(GetModelVersionDownloadUri())
    download_uri = _get_model_registry_store().get_model_version_download_uri(
        name=request_message.name, version=request_message.version
    )
    response_message = GetModelVersionDownloadUri.Response(artifact_uri=download_uri)
    return _wrap_response(response_message)


@catch_mlflow_exception
@_disable_if_artifacts_only
def _search_model_versions():
    request_message = _get_request_message(
        SearchModelVersions(),
        schema={
            "filter": [_assert_string],
            "max_results": [
                _assert_intlike,
                lambda x: _assert_less_than_or_equal(int(x), 200_000),
            ],
            "order_by": [_assert_array, _assert_item_type_string],
            "page_token": [_assert_string],
        },
    )
    response_message = search_model_versions_impl(request_message)
    return _wrap_response(response_message)


def search_model_versions_impl(request_message):
    store = _get_model_registry_store()
    model_versions = store.search_model_versions(
        filter_string=request_message.filter,
        max_results=request_message.max_results,
        order_by=request_message.order_by,
        page_token=request_message.page_token or None,
    )
    response_message = SearchModelVersions.Response()
    response_message.model_versions.extend([e.to_proto() for e in model_versions])
    if model_versions.token:
        response_message.next_page_token = model_versions.token
    return response_message


@catch_mlflow_exception
@_disable_if_artifacts_only
def _set_model_version_tag():
    request_message = _get_request_message(
        SetModelVersionTag(),
        schema={
            "name": [_assert_string, _assert_required],
            "version": [_assert_string, _assert_required],
            "key": [_assert_string, _assert_required],
            "value": [_assert_string],
        },
    )
    tag = ModelVersionTag(key=request_message.key, value=request_message.value)
    store = _get_model_registry_store()
    store.set_model_version_tag(name=request_message.name, version=request_message.version, tag=tag)

    if _is_prompt(request_message.name):
        # Send prompt version tag set webhook
        deliver_webhook(
            event=WebhookEvent(WebhookEntity.PROMPT_VERSION_TAG, WebhookAction.SET),
            payload=PromptVersionTagSetPayload(
                name=request_message.name,
                version=request_message.version,
                key=request_message.key,
                value=request_message.value,
            ),
            store=store,
        )
    else:
        # Send regular model version tag set webhook
        deliver_webhook(
            event=WebhookEvent(WebhookEntity.MODEL_VERSION_TAG, WebhookAction.SET),
            payload=ModelVersionTagSetPayload(
                name=request_message.name,
                version=request_message.version,
                key=request_message.key,
                value=request_message.value,
            ),
            store=store,
        )

    return _wrap_response(SetModelVersionTag.Response())


@catch_mlflow_exception
@_disable_if_artifacts_only
def _delete_model_version_tag():
    request_message = _get_request_message(
        DeleteModelVersionTag(),
        schema={
            "name": [_assert_string, _assert_required],
            "version": [_assert_string, _assert_required],
            "key": [_assert_string, _assert_required],
        },
    )
    store = _get_model_registry_store()
    store.delete_model_version_tag(
        name=request_message.name,
        version=request_message.version,
        key=request_message.key,
    )

    if _is_prompt(request_message.name):
        # Send prompt version tag deleted webhook
        deliver_webhook(
            event=WebhookEvent(WebhookEntity.PROMPT_VERSION_TAG, WebhookAction.DELETED),
            payload=PromptVersionTagDeletedPayload(
                name=request_message.name,
                version=request_message.version,
                key=request_message.key,
            ),
            store=store,
        )
    else:
        # Send regular model version tag deleted webhook
        deliver_webhook(
            event=WebhookEvent(WebhookEntity.MODEL_VERSION_TAG, WebhookAction.DELETED),
            payload=ModelVersionTagDeletedPayload(
                name=request_message.name,
                version=request_message.version,
                key=request_message.key,
            ),
            store=store,
        )

    return _wrap_response(DeleteModelVersionTag.Response())


@catch_mlflow_exception
@_disable_if_artifacts_only
def _set_registered_model_alias():
    request_message = _get_request_message(
        SetRegisteredModelAlias(),
        schema={
            "name": [_assert_string, _assert_required],
            "alias": [_assert_string, _assert_required],
            "version": [_assert_string, _assert_required],
        },
    )
    store = _get_model_registry_store()
    store.set_registered_model_alias(
        name=request_message.name,
        alias=request_message.alias,
        version=request_message.version,
    )

    if _is_prompt(request_message.name):
        # Send prompt alias created webhook
        deliver_webhook(
            event=WebhookEvent(WebhookEntity.PROMPT_ALIAS, WebhookAction.CREATED),
            payload=PromptAliasCreatedPayload(
                name=request_message.name,
                alias=request_message.alias,
                version=request_message.version,
            ),
            store=store,
        )
    else:
        # Send regular model version alias created webhook
        deliver_webhook(
            event=WebhookEvent(WebhookEntity.MODEL_VERSION_ALIAS, WebhookAction.CREATED),
            payload=ModelVersionAliasCreatedPayload(
                name=request_message.name,
                alias=request_message.alias,
                version=request_message.version,
            ),
            store=store,
        )

    return _wrap_response(SetRegisteredModelAlias.Response())


@catch_mlflow_exception
@_disable_if_artifacts_only
def _delete_registered_model_alias():
    request_message = _get_request_message(
        DeleteRegisteredModelAlias(),
        schema={
            "name": [_assert_string, _assert_required],
            "alias": [_assert_string, _assert_required],
        },
    )
    store = _get_model_registry_store()
    store.delete_registered_model_alias(name=request_message.name, alias=request_message.alias)

    if _is_prompt(request_message.name):
        # Send prompt alias deleted webhook
        deliver_webhook(
            event=WebhookEvent(WebhookEntity.PROMPT_ALIAS, WebhookAction.DELETED),
            payload=PromptAliasDeletedPayload(
                name=request_message.name,
                alias=request_message.alias,
            ),
            store=store,
        )
    else:
        # Send regular model version alias deleted webhook
        deliver_webhook(
            event=WebhookEvent(WebhookEntity.MODEL_VERSION_ALIAS, WebhookAction.DELETED),
            payload=ModelVersionAliasDeletedPayload(
                name=request_message.name,
                alias=request_message.alias,
            ),
            store=store,
        )

    return _wrap_response(DeleteRegisteredModelAlias.Response())


@catch_mlflow_exception
@_disable_if_artifacts_only
def _get_model_version_by_alias():
    request_message = _get_request_message(
        GetModelVersionByAlias(),
        schema={
            "name": [_assert_string, _assert_required],
            "alias": [_assert_string, _assert_required],
        },
    )
    model_version = _get_model_registry_store().get_model_version_by_alias(
        name=request_message.name, alias=request_message.alias
    )
    response_proto = model_version.to_proto()
    response_message = GetModelVersionByAlias.Response(model_version=response_proto)
    return _wrap_response(response_message)


# Webhook APIs
@catch_mlflow_exception
@_disable_if_artifacts_only
def _create_webhook():
    request_message = _get_request_message(
        CreateWebhook(),
        schema={
            "name": [_assert_string, _assert_required],
            "url": [_assert_string, _assert_required],
            "events": [_assert_array, _assert_required],
            "description": [_assert_string],
            "secret": [_assert_string],
            "status": [_assert_string],
        },
    )

    webhook = _get_model_registry_store().create_webhook(
        name=request_message.name,
        url=request_message.url,
        events=[WebhookEvent.from_proto(e) for e in request_message.events],
        description=request_message.description or None,
        secret=request_message.secret or None,
        status=WebhookStatus.from_proto(request_message.status) if request_message.status else None,
    )
    response_message = CreateWebhook.Response(webhook=webhook.to_proto())
    return _wrap_response(response_message)


@catch_mlflow_exception
@_disable_if_artifacts_only
def _list_webhooks():
    request_message = _get_request_message(
        ListWebhooks(),
        schema={
            "max_results": [_assert_intlike],
            "page_token": [_assert_string],
        },
    )
    webhooks_page = _get_model_registry_store().list_webhooks(
        max_results=request_message.max_results,
        page_token=request_message.page_token or None,
    )
    response_message = ListWebhooks.Response(
        webhooks=[w.to_proto() for w in webhooks_page],
        next_page_token=webhooks_page.token,
    )
    return _wrap_response(response_message)


@catch_mlflow_exception
@_disable_if_artifacts_only
def _get_webhook(webhook_id: str):
    webhook = _get_model_registry_store().get_webhook(webhook_id=webhook_id)
    response_message = GetWebhook.Response(webhook=webhook.to_proto())
    return _wrap_response(response_message)


@catch_mlflow_exception
@_disable_if_artifacts_only
def _update_webhook(webhook_id: str):
    request_message = _get_request_message(
        UpdateWebhook(),
        schema={
            "name": [_assert_string],
            "description": [_assert_string],
            "url": [_assert_string],
            "events": [_assert_array],
            "secret": [_assert_string],
            "status": [_assert_string],
        },
    )
    webhook = _get_model_registry_store().update_webhook(
        webhook_id=webhook_id,
        name=request_message.name or None,
        description=request_message.description or None,
        url=request_message.url or None,
        events=(
            [WebhookEvent.from_proto(e) for e in request_message.events]
            if request_message.events
            else None
        ),
        secret=request_message.secret or None,
        status=WebhookStatus.from_proto(request_message.status) if request_message.status else None,
    )
    response_message = UpdateWebhook.Response(webhook=webhook.to_proto())
    return _wrap_response(response_message)


@catch_mlflow_exception
@_disable_if_artifacts_only
def _delete_webhook(webhook_id: str):
    _get_model_registry_store().delete_webhook(webhook_id=webhook_id)
    response_message = DeleteWebhook.Response()
    return _wrap_response(response_message)


@catch_mlflow_exception
@_disable_if_artifacts_only
def _test_webhook(webhook_id: str):
    request_message = _get_request_message(TestWebhook())
    event = (
        WebhookEvent.from_proto(request_message.event)
        if request_message.HasField("event")
        else None
    )
    store = _get_model_registry_store()
    webhook = store.get_webhook(webhook_id=webhook_id)
    test_result = test_webhook(webhook=webhook, event=event)
    response_message = TestWebhook.Response(result=test_result.to_proto())
    return _wrap_response(response_message)


# MLflow Artifacts APIs


@catch_mlflow_exception
@_disable_unless_serve_artifacts
def _download_artifact(artifact_path):
    """
    A request handler for `GET /mlflow-artifacts/artifacts/<artifact_path>` to download an artifact
    from `artifact_path` (a relative path from the root artifact directory).
    """
    artifact_path = validate_path_is_safe(artifact_path)
    tmp_dir = tempfile.TemporaryDirectory()
    artifact_repo = _get_artifact_repo_mlflow_artifacts()
    dst = artifact_repo.download_artifacts(artifact_path, tmp_dir.name)

    # Ref: https://stackoverflow.com/a/24613980/6943581
    file_handle = open(dst, "rb")  # noqa: SIM115

    def stream_and_remove_file():
        yield from file_handle
        file_handle.close()
        tmp_dir.cleanup()

    file_sender_response = current_app.response_class(stream_and_remove_file())

    return _response_with_file_attachment_headers(artifact_path, file_sender_response)


@catch_mlflow_exception
@_disable_unless_serve_artifacts
def _upload_artifact(artifact_path):
    """
    A request handler for `PUT /mlflow-artifacts/artifacts/<artifact_path>` to upload an artifact
    to `artifact_path` (a relative path from the root artifact directory).
    """
    artifact_path = validate_path_is_safe(artifact_path)
    head, tail = posixpath.split(artifact_path)
    with tempfile.TemporaryDirectory() as tmp_dir:
        tmp_path = os.path.join(tmp_dir, tail)
        with open(tmp_path, "wb") as f:
            chunk_size = 1024 * 1024  # 1 MB
            while True:
                chunk = request.stream.read(chunk_size)
                if len(chunk) == 0:
                    break
                f.write(chunk)

        artifact_repo = _get_artifact_repo_mlflow_artifacts()
        artifact_repo.log_artifact(tmp_path, artifact_path=head or None)

    return _wrap_response(UploadArtifact.Response())


@catch_mlflow_exception
@_disable_unless_serve_artifacts
def _list_artifacts_mlflow_artifacts():
    """
    A request handler for `GET /mlflow-artifacts/artifacts?path=<value>` to list artifacts in `path`
    (a relative path from the root artifact directory).
    """
    request_message = _get_request_message(ListArtifactsMlflowArtifacts())
    path = validate_path_is_safe(request_message.path) if request_message.HasField("path") else None
    artifact_repo = _get_artifact_repo_mlflow_artifacts()
    files = []
    for file_info in artifact_repo.list_artifacts(path):
        basename = posixpath.basename(file_info.path)
        new_file_info = FileInfo(basename, file_info.is_dir, file_info.file_size)
        files.append(new_file_info.to_proto())
    response_message = ListArtifacts.Response()
    response_message.files.extend(files)
    response = Response(mimetype="application/json")
    response.set_data(message_to_json(response_message))
    return response


@catch_mlflow_exception
@_disable_unless_serve_artifacts
def _delete_artifact_mlflow_artifacts(artifact_path):
    """
    A request handler for `DELETE /mlflow-artifacts/artifacts?path=<value>` to delete artifacts in
    `path` (a relative path from the root artifact directory).
    """
    artifact_path = validate_path_is_safe(artifact_path)
    _get_request_message(DeleteArtifact())
    artifact_repo = _get_artifact_repo_mlflow_artifacts()
    artifact_repo.delete_artifacts(artifact_path)
    response_message = DeleteArtifact.Response()
    response = Response(mimetype="application/json")
    response.set_data(message_to_json(response_message))
    return response


@catch_mlflow_exception
def _graphql():
    from graphql import parse

    from mlflow.server.graphql.graphql_no_batching import check_query_safety
    from mlflow.server.graphql.graphql_schema_extensions import schema

    # Extracting the query, variables, and operationName from the request
    request_json = _get_request_json()
    query = request_json.get("query")
    variables = request_json.get("variables")
    operation_name = request_json.get("operationName")

    node = parse(query)
    if check_result := check_query_safety(node):
        result = check_result
    else:
        # Executing the GraphQL query using the Graphene schema
        result = schema.execute(query, variables=variables, operation_name=operation_name)

    # Convert execution result into json.
    result_data = {
        "data": result.data,
        "errors": [error.message for error in result.errors] if result.errors else None,
    }

    # Return the response
    return jsonify(result_data)


def _validate_support_multipart_upload(artifact_repo):
    if not isinstance(artifact_repo, MultipartUploadMixin):
        raise _UnsupportedMultipartUploadException()


@catch_mlflow_exception
@_disable_unless_serve_artifacts
def _create_multipart_upload_artifact(artifact_path):
    """
    A request handler for `POST /mlflow-artifacts/mpu/create` to create a multipart upload
    to `artifact_path` (a relative path from the root artifact directory).
    """
    artifact_path = validate_path_is_safe(artifact_path)

    request_message = _get_request_message(
        CreateMultipartUpload(),
        schema={
            "path": [_assert_required, _assert_string],
            "num_parts": [_assert_intlike],
        },
    )
    path = request_message.path
    num_parts = request_message.num_parts

    artifact_repo = _get_artifact_repo_mlflow_artifacts()
    _validate_support_multipart_upload(artifact_repo)

    create_response = artifact_repo.create_multipart_upload(
        path,
        num_parts,
        artifact_path,
    )
    response_message = create_response.to_proto()
    response = Response(mimetype="application/json")
    response.set_data(message_to_json(response_message))
    return response


@catch_mlflow_exception
@_disable_unless_serve_artifacts
def _complete_multipart_upload_artifact(artifact_path):
    """
    A request handler for `POST /mlflow-artifacts/mpu/complete` to complete a multipart upload
    to `artifact_path` (a relative path from the root artifact directory).
    """
    artifact_path = validate_path_is_safe(artifact_path)

    request_message = _get_request_message(
        CompleteMultipartUpload(),
        schema={
            "path": [_assert_required, _assert_string],
            "upload_id": [_assert_string],
            "parts": [_assert_required],
        },
    )
    path = request_message.path
    upload_id = request_message.upload_id
    parts = [MultipartUploadPart.from_proto(part) for part in request_message.parts]

    artifact_repo = _get_artifact_repo_mlflow_artifacts()
    _validate_support_multipart_upload(artifact_repo)

    artifact_repo.complete_multipart_upload(
        path,
        upload_id,
        parts,
        artifact_path,
    )
    return _wrap_response(CompleteMultipartUpload.Response())


@catch_mlflow_exception
@_disable_unless_serve_artifacts
def _abort_multipart_upload_artifact(artifact_path):
    """
    A request handler for `POST /mlflow-artifacts/mpu/abort` to abort a multipart upload
    to `artifact_path` (a relative path from the root artifact directory).
    """
    artifact_path = validate_path_is_safe(artifact_path)

    request_message = _get_request_message(
        AbortMultipartUpload(),
        schema={
            "path": [_assert_required, _assert_string],
            "upload_id": [_assert_string],
        },
    )
    path = request_message.path
    upload_id = request_message.upload_id

    artifact_repo = _get_artifact_repo_mlflow_artifacts()
    _validate_support_multipart_upload(artifact_repo)

    artifact_repo.abort_multipart_upload(
        path,
        upload_id,
        artifact_path,
    )
    return _wrap_response(AbortMultipartUpload.Response())


# MLflow Tracing APIs


@catch_mlflow_exception
@_disable_if_artifacts_only
def _start_trace_v3():
    """
    A request handler for `POST /mlflow/traces` to create a new TraceInfo record in tracking store.
    """
    request_message = _get_request_message(
        StartTraceV3(),
        schema={"trace": [_assert_required]},
    )
    trace_info = TraceInfo.from_proto(request_message.trace.trace_info)
    trace_info = _get_tracking_store().start_trace(trace_info)
    response_message = StartTraceV3.Response(trace=ProtoTrace(trace_info=trace_info.to_proto()))
    return _wrap_response(response_message)


@catch_mlflow_exception
@_disable_if_artifacts_only
def _get_trace_info_v3(trace_id):
    """
    A request handler for `GET /mlflow/traces/{trace_id}` to retrieve
    an existing TraceInfo record from tracking store.
    """
    trace_info = _get_tracking_store().get_trace_info(trace_id)
    response_message = GetTraceInfoV3.Response(trace=ProtoTrace(trace_info=trace_info.to_proto()))
    return _wrap_response(response_message)


@catch_mlflow_exception
@_disable_if_artifacts_only
def _batch_get_traces() -> Response:
    """
    A request handler for `GET /mlflow/traces/batchGet` to retrieve
    a batch of complete traces with spans for given trace ids.
    """
    request_message = _get_request_message(
        BatchGetTraces(),
        schema={"trace_ids": [_assert_array, _assert_required, _assert_item_type_string]},
    )
    traces = _get_tracking_store().batch_get_traces(request_message.trace_ids, None)
    response_message = BatchGetTraces.Response()
    response_message.traces.extend([t.to_proto() for t in traces])
    return _wrap_response(response_message)


@catch_mlflow_exception
@_disable_if_artifacts_only
def _get_trace() -> Response:
    """
    A request handler for `GET /mlflow/traces/get` to get a trace with spans for given trace id.
    """
    request_message = _get_request_message(
        GetTrace(),
        schema={
            "trace_id": [_assert_string, _assert_required],
            "allow_partial": [_assert_bool],
        },
    )
    trace_id = request_message.trace_id
    allow_partial = request_message.allow_partial
    trace = _get_tracking_store().get_trace(trace_id, allow_partial=allow_partial)
    response_message = GetTrace.Response(trace=trace.to_proto())
    return _wrap_response(response_message)


@catch_mlflow_exception
@_disable_if_artifacts_only
def _search_traces_v3():
    """
    A request handler for `GET /mlflow/traces` to search for TraceInfo records in tracking store.
    """
    request_message = _get_request_message(
        SearchTracesV3(),
        schema={
            "locations": [_assert_array, _assert_required],
            "filter": [_assert_string],
            "max_results": [
                _assert_intlike,
                lambda x: _assert_less_than_or_equal(int(x), 500),
            ],
            "order_by": [_assert_array, _assert_item_type_string],
            "page_token": [_assert_string],
        },
    )
    experiment_ids = [
        location.mlflow_experiment.experiment_id
        for location in request_message.locations
        if location.HasField("mlflow_experiment")
    ]

    traces, token = _get_tracking_store().search_traces(
        locations=experiment_ids,
        filter_string=request_message.filter,
        max_results=request_message.max_results,
        order_by=request_message.order_by,
        page_token=request_message.page_token or None,
    )
    response_message = SearchTracesV3.Response()
    response_message.traces.extend([e.to_proto() for e in traces])
    if token:
        response_message.next_page_token = token
    return _wrap_response(response_message)


@catch_mlflow_exception
@_disable_if_artifacts_only
def _delete_traces():
    """
    A request handler for `POST /mlflow/traces/delete-traces` to delete TraceInfo records
    from tracking store.
    """
    request_message = _get_request_message(
        DeleteTraces(),
        schema={
            "experiment_id": [_assert_string, _assert_required],
            "max_timestamp_millis": [_assert_intlike],
            "max_traces": [_assert_intlike],
            "request_ids": [_assert_array, _assert_item_type_string],
        },
    )

    # NB: Interestingly, the field accessor for the message object returns the default
    #   value for optional field if it's not set. For example, `request_message.max_traces`
    #   returns 0 if max_traces is not specified in the request. This is not desirable,
    #   because null and 0 means completely opposite i.e. the former is 'delete nothing'
    #   while the latter is 'delete all'. To handle this, we need to explicitly check
    #   if the field is set or not using `HasField` method and return None if not.
    def _get_nullable_field(field):
        if request_message.HasField(field):
            return getattr(request_message, field)
        return None

    traces_deleted = _get_tracking_store().delete_traces(
        experiment_id=request_message.experiment_id,
        max_timestamp_millis=_get_nullable_field("max_timestamp_millis"),
        max_traces=_get_nullable_field("max_traces"),
        trace_ids=request_message.request_ids,
    )
    return _wrap_response(DeleteTraces.Response(traces_deleted=traces_deleted))


@catch_mlflow_exception
@_disable_if_artifacts_only
def _calculate_trace_filter_correlation():
    """
    A request handler for `POST /mlflow/traces/calculate-filter-correlation` to calculate
    NPMI correlation between two trace filter conditions.
    """
    request_message = _get_request_message(
        CalculateTraceFilterCorrelation(),
        schema={
            "experiment_ids": [_assert_array, _assert_required, _assert_item_type_string],
            "filter_string1": [_assert_string, _assert_required],
            "filter_string2": [_assert_string, _assert_required],
            "base_filter": [_assert_string],
        },
    )

    result = _get_tracking_store().calculate_trace_filter_correlation(
        experiment_ids=request_message.experiment_ids,
        filter_string1=request_message.filter_string1,
        filter_string2=request_message.filter_string2,
        base_filter=request_message.base_filter
        if request_message.HasField("base_filter")
        else None,
    )

    return _wrap_response(result.to_proto())


@catch_mlflow_exception
@_disable_if_artifacts_only
def _set_trace_tag(request_id):
    """
    A request handler for `PATCH /mlflow/traces/{request_id}/tags` to set tags on a TraceInfo record
    """
    request_message = _get_request_message(
        SetTraceTag(),
        schema={
            "key": [_assert_string, _assert_required],
            "value": [_assert_string],
        },
    )
    _get_tracking_store().set_trace_tag(request_id, request_message.key, request_message.value)
    return _wrap_response(SetTraceTag.Response())


@catch_mlflow_exception
@_disable_if_artifacts_only
def _set_trace_tag_v3(trace_id):
    """
    A request handler for `PATCH /mlflow/traces/{trace_id}/tags` to set tags on a TraceInfo record.
    Identical to `_set_trace_tag`, but with request_id renamed to with trace_id.
    """
    request_message = _get_request_message(
        SetTraceTagV3(),
        schema={
            "key": [_assert_string, _assert_required],
            "value": [_assert_string],
        },
    )
    _get_tracking_store().set_trace_tag(trace_id, request_message.key, request_message.value)
    return _wrap_response(SetTraceTagV3.Response())


@catch_mlflow_exception
@_disable_if_artifacts_only
def _delete_trace_tag(request_id):
    """
    A request handler for `DELETE /mlflow/traces/{request_id}/tags` to delete tags from a TraceInfo
    record.
    """
    request_message = _get_request_message(
        DeleteTraceTag(),
        schema={
            "key": [_assert_string, _assert_required],
        },
    )
    _get_tracking_store().delete_trace_tag(request_id, request_message.key)
    return _wrap_response(DeleteTraceTag.Response())


@catch_mlflow_exception
@_disable_if_artifacts_only
def _delete_trace_tag_v3(trace_id):
    """
    A request handler for `DELETE /mlflow/traces/{trace_id}/tags` to delete tags
    from a TraceInfo record.
    Identical to `_delete_trace_tag`, but with request_id renamed to with trace_id.
    """
    request_message = _get_request_message(
        DeleteTraceTagV3(),
        schema={
            "key": [_assert_string, _assert_required],
        },
    )
    _get_tracking_store().delete_trace_tag(trace_id, request_message.key)
    return _wrap_response(DeleteTraceTagV3.Response())


@catch_mlflow_exception
@_disable_if_artifacts_only
def _link_traces_to_run():
    """
    A request handler for `POST /mlflow/traces/link-to-run` to link traces to a run.
    """
    request_message = _get_request_message(
        LinkTracesToRun(),
        schema={
            "trace_ids": [_assert_array, _assert_required, _assert_item_type_string],
            "run_id": [_assert_string, _assert_required],
        },
    )
    _get_tracking_store().link_traces_to_run(
        trace_ids=request_message.trace_ids,
        run_id=request_message.run_id,
    )
    return _wrap_response(LinkTracesToRun.Response())


@catch_mlflow_exception
@_disable_if_artifacts_only
def _link_prompts_to_trace():
    """
    A request handler for `POST /mlflow/traces/link-prompts` to link prompt versions to a trace.
    """
    from mlflow.entities.model_registry import PromptVersion

    request_message = _get_request_message(
        LinkPromptsToTrace(),
        schema={
            "trace_id": [_assert_string, _assert_required],
            "prompt_versions": [_assert_array, _assert_required],
        },
    )

    # Convert PromptVersionRef proto messages to PromptVersion objects
    # It doesn't load prompt versions since name and version are sufficient for linking
    prompt_versions = [
        PromptVersion(name=pv.name, version=int(pv.version), template="")
        for pv in request_message.prompt_versions
    ]

    _get_tracking_store().link_prompts_to_trace(
        trace_id=request_message.trace_id,
        prompt_versions=prompt_versions,
    )
    return _wrap_response(LinkPromptsToTrace.Response())


def _fetch_trace_data_from_store(
    store: AbstractTrackingStore, request_id: str
) -> dict[str, Any] | None:
    try:
        # allow partial so the frontend can render in-progress traces
        trace = store.get_trace(request_id, allow_partial=True)
        return trace.data.to_dict()
    except MlflowTracingException:
        return None
    except MlflowNotImplementedException:
        # fallback to batch_get_traces if get_trace is not implemented
        pass

    try:
        traces = store.batch_get_traces([request_id], None)
        match traces:
            case [trace]:
                return trace.data.to_dict()
            case _:
                raise MlflowException(
                    f"Trace with id={request_id} not found.",
                    error_code=RESOURCE_DOES_NOT_EXIST,
                )
    # For stores that don't support batch get traces, or if trace data is not in the store,
    # return None to signal fallback to artifact repository
    except (MlflowTracingException, MlflowNotImplementedException):
        return None


@catch_mlflow_exception
@_disable_if_artifacts_only
def get_trace_artifact_handler() -> Response:
    request_id = request.args.get("request_id")

    if not request_id:
        raise MlflowException(
            'Request must include the "request_id" query parameter.',
            error_code=BAD_REQUEST,
        )

    store = _get_tracking_store()
    trace_data = _fetch_trace_data_from_store(store, request_id)
    if trace_data is None:
        trace_info = store.get_trace_info(request_id)
        trace_data = _get_trace_artifact_repo(trace_info).download_trace_data()

    # Write data to a BytesIO buffer instead of needing to save a temp file
    buf = io.BytesIO()
    buf.write(json.dumps(trace_data).encode())
    buf.seek(0)

    file_sender_response = send_file(
        buf,
        mimetype="application/octet-stream",
        as_attachment=True,
        download_name=TRACE_DATA_FILE_NAME,
    )
    return _response_with_file_attachment_headers(TRACE_DATA_FILE_NAME, file_sender_response)


# Assessments API handlers
@catch_mlflow_exception
@_disable_if_artifacts_only
def _create_assessment(trace_id):
    """
    A request handler for `POST /mlflow/traces/{assessment.trace_id}/assessments`
    to create a new assessment.
    """
    request_message = _get_request_message(
        CreateAssessment(),
        schema={
            "assessment": [_assert_required],
        },
    )

    assessment = Assessment.from_proto(request_message.assessment)
    assessment.trace_id = trace_id
    created_assessment = _get_tracking_store().create_assessment(assessment)

    response_message = CreateAssessment.Response(assessment=created_assessment.to_proto())
    return _wrap_response(response_message)


@catch_mlflow_exception
@_disable_if_artifacts_only
def _get_assessment(trace_id, assessment_id):
    """
    A request handler for `GET /mlflow/traces/{trace_id}/assessments/{assessment_id}`
    to get an assessment.
    """
    assessment = _get_tracking_store().get_assessment(trace_id, assessment_id)

    response_message = GetAssessmentRequest.Response(assessment=assessment.to_proto())
    return _wrap_response(response_message)


@catch_mlflow_exception
@_disable_if_artifacts_only
def _update_assessment(trace_id, assessment_id):
    """
    A request handler for `PATCH /mlflow/traces/{trace_id}/assessments/{assessment_id}`
    to update an assessment.
    """
    request_message = _get_request_message(
        UpdateAssessment(),
        schema={
            "assessment": [_assert_required],
            "update_mask": [_assert_required],
        },
    )

    assessment_proto = request_message.assessment
    update_mask = request_message.update_mask

    kwargs = {}

    for path in update_mask.paths:
        if path == "assessment_name":
            kwargs["name"] = assessment_proto.assessment_name
        elif path == "expectation":
            kwargs["expectation"] = Expectation.from_proto(assessment_proto)
        elif path == "feedback":
            kwargs["feedback"] = Feedback.from_proto(assessment_proto)
        elif path == "rationale":
            kwargs["rationale"] = assessment_proto.rationale
        elif path == "metadata":
            kwargs["metadata"] = dict(assessment_proto.metadata)
        elif path == "valid":
            kwargs["valid"] = assessment_proto.valid

    updated_assessment = _get_tracking_store().update_assessment(
        trace_id=trace_id, assessment_id=assessment_id, **kwargs
    )

    response_message = UpdateAssessment.Response(assessment=updated_assessment.to_proto())
    return _wrap_response(response_message)


@catch_mlflow_exception
@_disable_if_artifacts_only
def _delete_assessment(trace_id, assessment_id):
    """
    A request handler for `DELETE /mlflow/traces/{trace_id}/assessments/{assessment_id}`
    to delete an assessment.
    """
    _get_tracking_store().delete_assessment(trace_id, assessment_id)

    response_message = DeleteAssessment.Response()
    return _wrap_response(response_message)


# Deprecated MLflow Tracing APIs. Kept for backward compatibility but do not use.


@catch_mlflow_exception
@_disable_if_artifacts_only
def _deprecated_start_trace_v2():
    """
    A request handler for `POST /mlflow/traces` to create a new TraceInfo record in tracking store.
    """
    request_message = _get_request_message(
        StartTrace(),
        schema={
            "experiment_id": [_assert_string],
            "timestamp_ms": [_assert_intlike],
            "request_metadata": [_assert_map_key_present],
            "tags": [_assert_map_key_present],
        },
    )
    request_metadata = {e.key: e.value for e in request_message.request_metadata}
    tags = {e.key: e.value for e in request_message.tags}

    trace_info = _get_tracking_store().deprecated_start_trace_v2(
        experiment_id=request_message.experiment_id,
        timestamp_ms=request_message.timestamp_ms,
        request_metadata=request_metadata,
        tags=tags,
    )
    response_message = StartTrace.Response(trace_info=trace_info.to_proto())
    return _wrap_response(response_message)


@catch_mlflow_exception
@_disable_if_artifacts_only
def _deprecated_end_trace_v2(request_id):
    """
    A request handler for `PATCH /mlflow/traces/{request_id}` to mark an existing TraceInfo
    record completed in tracking store.
    """
    request_message = _get_request_message(
        EndTrace(),
        schema={
            "timestamp_ms": [_assert_intlike],
            "status": [_assert_string],
            "request_metadata": [_assert_map_key_present],
            "tags": [_assert_map_key_present],
        },
    )
    request_metadata = {e.key: e.value for e in request_message.request_metadata}
    tags = {e.key: e.value for e in request_message.tags}

    trace_info = _get_tracking_store().deprecated_end_trace_v2(
        request_id=request_id,
        timestamp_ms=request_message.timestamp_ms,
        status=TraceStatus.from_proto(request_message.status),
        request_metadata=request_metadata,
        tags=tags,
    )

    if isinstance(trace_info, TraceInfo):
        trace_info = TraceInfoV2.from_v3(trace_info)

    response_message = EndTrace.Response(trace_info=trace_info.to_proto())
    return _wrap_response(response_message)


@catch_mlflow_exception
@_disable_if_artifacts_only
def _deprecated_get_trace_info_v2(request_id):
    """
    A request handler for `GET /mlflow/traces/{request_id}/info` to retrieve
    an existing TraceInfo record from tracking store.
    """
    trace_info = _get_tracking_store().get_trace_info(request_id)
    trace_info = TraceInfoV2.from_v3(trace_info)
    response_message = GetTraceInfo.Response(trace_info=trace_info.to_proto())
    return _wrap_response(response_message)


@catch_mlflow_exception
@_disable_if_artifacts_only
def _deprecated_search_traces_v2():
    """
    A request handler for `GET /mlflow/traces` to search for TraceInfo records in tracking store.
    """
    request_message = _get_request_message(
        SearchTraces(),
        schema={
            "experiment_ids": [
                _assert_array,
                _assert_item_type_string,
                _assert_required,
            ],
            "filter": [_assert_string],
            "max_results": [
                _assert_intlike,
                lambda x: _assert_less_than_or_equal(int(x), 500),
            ],
            "order_by": [_assert_array, _assert_item_type_string],
            "page_token": [_assert_string],
        },
    )

    traces, token = _get_tracking_store().search_traces(
        experiment_ids=request_message.experiment_ids,
        filter_string=request_message.filter,
        max_results=request_message.max_results,
        order_by=request_message.order_by,
        page_token=request_message.page_token or None,
    )
    traces = [TraceInfoV2.from_v3(t) for t in traces]
    response_message = SearchTraces.Response()
    response_message.traces.extend([e.to_proto() for e in traces])
    if token:
        response_message.next_page_token = token
    return _wrap_response(response_message)


# Logged Models APIs


@catch_mlflow_exception
@_disable_if_artifacts_only
def get_logged_model_artifact_handler(model_id: str):
    artifact_file_path = request.args.get("artifact_file_path")
    if not artifact_file_path:
        raise MlflowException(
            'Request must include the "artifact_file_path" query parameter.',
            error_code=BAD_REQUEST,
        )
    validate_path_is_safe(artifact_file_path)

    logged_model: LoggedModel = _get_tracking_store().get_logged_model(model_id)
    if _is_servable_proxied_run_artifact_root(logged_model.artifact_location):
        artifact_repo = _get_artifact_repo_mlflow_artifacts()
        artifact_path = _get_proxied_run_artifact_destination_path(
            proxied_artifact_root=logged_model.artifact_location,
            relative_path=artifact_file_path,
        )
    else:
        artifact_repo = get_artifact_repository(logged_model.artifact_location)
        artifact_path = artifact_file_path

    return _send_artifact(artifact_repo, artifact_path)


@catch_mlflow_exception
@_disable_if_artifacts_only
def _create_logged_model():
    request_message = _get_request_message(
        CreateLoggedModel(),
        schema={
            "experiment_id": [_assert_string, _assert_required],
            "name": [_assert_string],
            "model_type": [_assert_string],
            "source_run_id": [_assert_string],
            "params": [_assert_array],
            "tags": [_assert_array],
        },
    )

    model = _get_tracking_store().create_logged_model(
        experiment_id=request_message.experiment_id,
        name=request_message.name or None,
        model_type=request_message.model_type,
        source_run_id=request_message.source_run_id,
        params=(
            [LoggedModelParameter.from_proto(param) for param in request_message.params]
            if request_message.params
            else None
        ),
        tags=(
            [LoggedModelTag(key=tag.key, value=tag.value) for tag in request_message.tags]
            if request_message.tags
            else None
        ),
    )
    response_message = CreateLoggedModel.Response(model=model.to_proto())
    return _wrap_response(response_message)


@catch_mlflow_exception
@_disable_if_artifacts_only
def _log_logged_model_params(model_id: str):
    request_message = _get_request_message(
        LogLoggedModelParamsRequest(),
        schema={
            "model_id": [_assert_string, _assert_required],
            "params": [_assert_array],
        },
    )
    params = (
        [LoggedModelParameter.from_proto(param) for param in request_message.params]
        if request_message.params
        else []
    )
    _get_tracking_store().log_logged_model_params(model_id, params)
    return _wrap_response(LogLoggedModelParamsRequest.Response())


@catch_mlflow_exception
@_disable_if_artifacts_only
def _get_logged_model(model_id: str):
    allow_deleted = request.args.get("allow_deleted", "false").lower() == "true"
    model = _get_tracking_store().get_logged_model(model_id, allow_deleted=allow_deleted)
    response_message = GetLoggedModel.Response(model=model.to_proto())
    return _wrap_response(response_message)


@catch_mlflow_exception
@_disable_if_artifacts_only
def _finalize_logged_model(model_id: str):
    request_message = _get_request_message(
        FinalizeLoggedModel(),
        schema={
            "model_id": [_assert_string, _assert_required],
            "status": [_assert_intlike, _assert_required],
        },
    )
    model = _get_tracking_store().finalize_logged_model(
        request_message.model_id, LoggedModelStatus.from_int(request_message.status)
    )
    response_message = FinalizeLoggedModel.Response(model=model.to_proto())
    return _wrap_response(response_message)


@catch_mlflow_exception
@_disable_if_artifacts_only
def _delete_logged_model(model_id: str):
    _get_tracking_store().delete_logged_model(model_id)
    return _wrap_response(DeleteLoggedModel.Response())


@catch_mlflow_exception
@_disable_if_artifacts_only
def _set_logged_model_tags(model_id: str):
    request_message = _get_request_message(
        SetLoggedModelTags(),
        schema={"tags": [_assert_array]},
    )
    tags = [LoggedModelTag(key=tag.key, value=tag.value) for tag in request_message.tags]
    _get_tracking_store().set_logged_model_tags(model_id, tags)
    return _wrap_response(SetLoggedModelTags.Response())


@catch_mlflow_exception
@_disable_if_artifacts_only
def _delete_logged_model_tag(model_id: str, tag_key: str):
    _get_tracking_store().delete_logged_model_tag(model_id, tag_key)
    return _wrap_response(DeleteLoggedModelTag.Response())


@catch_mlflow_exception
@_disable_if_artifacts_only
def _search_logged_models():
    request_message = _get_request_message(
        SearchLoggedModels(),
        schema={
            "experiment_ids": [
                _assert_array,
                _assert_item_type_string,
                _assert_required,
            ],
            "filter": [_assert_string],
            "datasets": [_assert_array],
            "max_results": [_assert_intlike],
            "order_by": [_assert_array],
            "page_token": [_assert_string],
        },
    )
    models = _get_tracking_store().search_logged_models(
        # Convert `RepeatedScalarContainer` objects (experiment_ids and order_by) to `list`
        # to avoid serialization issues
        experiment_ids=list(request_message.experiment_ids),
        filter_string=request_message.filter or None,
        datasets=(
            [
                {
                    "dataset_name": d.dataset_name,
                    "dataset_digest": d.dataset_digest or None,
                }
                for d in request_message.datasets
            ]
            if request_message.datasets
            else None
        ),
        max_results=request_message.max_results or None,
        order_by=(
            [
                {
                    "field_name": ob.field_name,
                    "ascending": ob.ascending,
                    "dataset_name": ob.dataset_name or None,
                    "dataset_digest": ob.dataset_digest or None,
                }
                for ob in request_message.order_by
            ]
            if request_message.order_by
            else None
        ),
        page_token=request_message.page_token or None,
    )
    response_message = SearchLoggedModels.Response()
    response_message.models.extend([e.to_proto() for e in models])
    if models.token:
        response_message.next_page_token = models.token
    return _wrap_response(response_message)


@catch_mlflow_exception
@_disable_if_artifacts_only
def _list_logged_model_artifacts(model_id: str):
    request_message = _get_request_message(
        ListLoggedModelArtifacts(),
        schema={"artifact_directory_path": [_assert_string]},
    )
    if request_message.HasField("artifact_directory_path"):
        artifact_path = validate_path_is_safe(request_message.artifact_directory_path)
    else:
        artifact_path = None

    return _list_logged_model_artifacts_impl(model_id, artifact_path)


def _list_logged_model_artifacts_impl(
    model_id: str, artifact_directory_path: str | None
) -> Response:
    response = ListLoggedModelArtifacts.Response()
    logged_model: LoggedModel = _get_tracking_store().get_logged_model(model_id)
    if _is_servable_proxied_run_artifact_root(logged_model.artifact_location):
        artifacts = _list_artifacts_for_proxied_run_artifact_root(
            proxied_artifact_root=logged_model.artifact_location,
            relative_path=artifact_directory_path,
        )
    else:
        artifacts = get_artifact_repository(logged_model.artifact_location).list_artifacts(
            artifact_directory_path
        )

    response.files.extend([a.to_proto() for a in artifacts])
    response.root_uri = logged_model.artifact_location
    return _wrap_response(response)


# =============================================================================
# Scorer Management Handlers
# =============================================================================


@catch_mlflow_exception
@_disable_if_artifacts_only
def _register_scorer():
    request_message = _get_request_message(
        RegisterScorer(),
        schema={
            "experiment_id": [_assert_required, _assert_string],
            "name": [_assert_required, _assert_string],
            "serialized_scorer": [_assert_required, _assert_string],
        },
    )
    scorer_version = _get_tracking_store().register_scorer(
        request_message.experiment_id,
        request_message.name,
        request_message.serialized_scorer,
    )
    response_message = RegisterScorer.Response()
    response_message.version = scorer_version.scorer_version
    response_message.scorer_id = scorer_version.scorer_id
    response_message.experiment_id = scorer_version.experiment_id
    response_message.name = scorer_version.scorer_name
    response_message.serialized_scorer = scorer_version._serialized_scorer
    response_message.creation_time = scorer_version.creation_time
    response = Response(mimetype="application/json")
    response.set_data(message_to_json(response_message))
    return response


@catch_mlflow_exception
@_disable_if_artifacts_only
def _list_scorers():
    request_message = _get_request_message(
        ListScorers(),
        schema={"experiment_id": [_assert_required, _assert_string]},
    )
    response_message = ListScorers.Response()
    scorers = _get_tracking_store().list_scorers(request_message.experiment_id)
    response_message.scorers.extend([scorer.to_proto() for scorer in scorers])
    response = Response(mimetype="application/json")
    response.set_data(message_to_json(response_message))
    return response


@catch_mlflow_exception
@_disable_if_artifacts_only
def _list_scorer_versions():
    request_message = _get_request_message(
        ListScorerVersions(),
        schema={
            "experiment_id": [_assert_required, _assert_string],
            "name": [_assert_required, _assert_string],
        },
    )
    response_message = ListScorerVersions.Response()
    scorers = _get_tracking_store().list_scorer_versions(
        request_message.experiment_id, request_message.name
    )
    response_message.scorers.extend([scorer.to_proto() for scorer in scorers])
    response = Response(mimetype="application/json")
    response.set_data(message_to_json(response_message))
    return response


@catch_mlflow_exception
@_disable_if_artifacts_only
def _get_scorer():
    request_message = _get_request_message(
        GetScorer(),
        schema={
            "experiment_id": [_assert_required, _assert_string],
            "name": [_assert_required, _assert_string],
            "version": [_assert_intlike],
        },
    )
    response_message = GetScorer.Response()
    scorer_version = _get_tracking_store().get_scorer(
        request_message.experiment_id,
        request_message.name,
        request_message.version if request_message.HasField("version") else None,
    )
    response_message.scorer.CopyFrom(scorer_version.to_proto())
    response = Response(mimetype="application/json")
    response.set_data(message_to_json(response_message))
    return response


@catch_mlflow_exception
@_disable_if_artifacts_only
def _delete_scorer():
    request_message = _get_request_message(
        DeleteScorer(),
        schema={
            "experiment_id": [_assert_required, _assert_string],
            "name": [_assert_required, _assert_string],
            "version": [_assert_intlike],
        },
    )
    _get_tracking_store().delete_scorer(
        request_message.experiment_id,
        request_message.name,
        request_message.version if request_message.HasField("version") else None,
    )
    response_message = DeleteScorer.Response()
    response = Response(mimetype="application/json")
    response.set_data(message_to_json(response_message))
    return response


def _get_rest_path(base_path, version=2):
    return f"/api/{version}.0{base_path}"


def _get_ajax_path(base_path, version=2):
    return _add_static_prefix(f"/ajax-api/{version}.0{base_path}")


def _add_static_prefix(route: str) -> str:
    if prefix := os.environ.get(STATIC_PREFIX_ENV_VAR):
        return prefix.rstrip("/") + route
    return route


def _get_paths(base_path, version=2):
    """
    A service endpoints base path is typically something like /mlflow/experiment.
    We should register paths like /api/2.0/mlflow/experiment and
    /ajax-api/2.0/mlflow/experiment in the Flask router.
    """
    base_path = _convert_path_parameter_to_flask_format(base_path)
    return [_get_rest_path(base_path, version), _get_ajax_path(base_path, version)]


def _convert_path_parameter_to_flask_format(path):
    """
    Converts path parameter format to Flask compatible format.

    Some protobuf endpoint paths contain parameters like /mlflow/trace/{request_id}.
    This can be interpreted correctly by gRPC framework like Armeria, but Flask does
    not understand it. Instead, we need to specify it with a different format,
    like /mlflow/trace/<request_id>.
    """
    # Handle simple parameters like {trace_id}
    path = re.sub(r"{(\w+)}", r"<\1>", path)

    # Handle Databricks-specific syntax like {assessment.trace_id} -> <trace_id>
    # This is needed because Databricks can extract trace_id from request body,
    # but Flask needs it in the URL path
    return re.sub(r"{assessment\.trace_id}", r"<trace_id>", path)


def get_handler(request_class):
    """
    Args:
        request_class: The type of protobuf message
    """
    return HANDLERS.get(request_class, _not_implemented)


def get_service_endpoints(service, get_handler):
    ret = []
    for service_method in service.DESCRIPTOR.methods:
        endpoints = service_method.GetOptions().Extensions[databricks_pb2.rpc].endpoints
        for endpoint in endpoints:
            for http_path in _get_paths(endpoint.path, version=endpoint.since.major):
                handler = get_handler(service().GetRequestClass(service_method))
                ret.append((http_path, handler, [endpoint.method]))
    return ret


def get_endpoints(get_handler=get_handler):
    """
    Returns:
        List of tuples (path, handler, methods)
    """
    return (
        get_service_endpoints(MlflowService, get_handler)
        + get_service_endpoints(ModelRegistryService, get_handler)
        + get_service_endpoints(MlflowArtifactsService, get_handler)
        + get_service_endpoints(WebhookService, get_handler)
        + [(_add_static_prefix("/graphql"), _graphql, ["GET", "POST"])]
    )


# Evaluation Dataset APIs


@catch_mlflow_exception
@_disable_if_artifacts_only
def _create_dataset_handler():
    request_message = _get_request_message(
        CreateDataset(),
        schema={
            "name": [_assert_required, _assert_string],
            "experiment_ids": [_assert_array],
            "tags": [_assert_string],
        },
    )

    tags = None
    if hasattr(request_message, "tags") and request_message.tags:
        tags = json.loads(request_message.tags)

    dataset = _get_tracking_store().create_dataset(
        name=request_message.name,
        experiment_ids=list(request_message.experiment_ids)
        if request_message.experiment_ids
        else None,
        tags=tags,
    )

    response_message = CreateDataset.Response()
    response_message.dataset.CopyFrom(dataset.to_proto())
    return _wrap_response(response_message)


@catch_mlflow_exception
@_disable_if_artifacts_only
def _get_dataset_handler(dataset_id):
    dataset = _get_tracking_store().get_dataset(dataset_id)

    response_message = GetDataset.Response()
    response_message.dataset.CopyFrom(dataset.to_proto())
    return _wrap_response(response_message)


@catch_mlflow_exception
@_disable_if_artifacts_only
def _delete_dataset_handler(dataset_id):
    _get_tracking_store().delete_dataset(dataset_id)

    response_message = DeleteDataset.Response()
    return _wrap_response(response_message)


@catch_mlflow_exception
@_disable_if_artifacts_only
def _search_evaluation_datasets_handler():
    request_message = _get_request_message(
        SearchEvaluationDatasets(),
        schema={
            "experiment_ids": [_assert_array],
            "filter_string": [_assert_string],
            "max_results": [_assert_intlike],
            "order_by": [_assert_array],
            "page_token": [_assert_string],
        },
    )

    datasets = _get_tracking_store().search_datasets(
        experiment_ids=list(request_message.experiment_ids)
        if request_message.experiment_ids
        else None,
        filter_string=request_message.filter_string or None,
        max_results=request_message.max_results or None,
        order_by=list(request_message.order_by) if request_message.order_by else None,
        page_token=request_message.page_token or None,
    )

    response_message = SearchEvaluationDatasets.Response()
    response_message.datasets.extend([d.to_proto() for d in datasets])
    if datasets.token:
        response_message.next_page_token = datasets.token

    return _wrap_response(response_message)


@catch_mlflow_exception
@_disable_if_artifacts_only
def _set_dataset_tags_handler(dataset_id):
    request_message = _get_request_message(
        SetDatasetTags(),
        schema={
            "tags": [_assert_required, _assert_string],
        },
    )

    tags = json.loads(request_message.tags)

    _get_tracking_store().set_dataset_tags(
        dataset_id=dataset_id,
        tags=tags,
    )

    response_message = SetDatasetTags.Response()
    return _wrap_response(response_message)


@catch_mlflow_exception
@_disable_if_artifacts_only
def _delete_dataset_tag_handler(dataset_id, key):
    _get_tracking_store().delete_dataset_tag(
        dataset_id=dataset_id,
        key=key,
    )

    response_message = DeleteDatasetTag.Response()
    return _wrap_response(response_message)


@catch_mlflow_exception
@_disable_if_artifacts_only
def _upsert_dataset_records_handler(dataset_id):
    request_message = _get_request_message(
        UpsertDatasetRecords(),
        schema={
            "records": [_assert_required, _assert_string],
        },
    )

    records = json.loads(request_message.records)

    result = _get_tracking_store().upsert_dataset_records(
        dataset_id=dataset_id,
        records=records,
    )

    response_message = UpsertDatasetRecords.Response()
    response_message.inserted_count = result["inserted"]
    response_message.updated_count = result["updated"]

    return _wrap_response(response_message)


def _get_dataset_experiment_ids_handler(dataset_id):
    """
    Get experiment IDs associated with an evaluation dataset.
    """
    experiment_ids = _get_tracking_store().get_dataset_experiment_ids(dataset_id=dataset_id)

    response_message = GetDatasetExperimentIds.Response()
    response_message.experiment_ids.extend(experiment_ids)

    return _wrap_response(response_message)


@catch_mlflow_exception
@_disable_if_artifacts_only
def _add_dataset_to_experiments_handler(dataset_id):
    request_message = _get_request_message(
        AddDatasetToExperiments(),
        schema={
            "experiment_ids": [_assert_array],
        },
    )

    dataset = _get_tracking_store().add_dataset_to_experiments(
        dataset_id=dataset_id,
        experiment_ids=request_message.experiment_ids,
    )

    response_message = AddDatasetToExperiments.Response()
    response_message.dataset.CopyFrom(dataset.to_proto())
    return _wrap_response(response_message)


@catch_mlflow_exception
@_disable_if_artifacts_only
def _remove_dataset_from_experiments_handler(dataset_id):
    request_message = _get_request_message(
        RemoveDatasetFromExperiments(),
        schema={
            "experiment_ids": [_assert_array],
        },
    )

    dataset = _get_tracking_store().remove_dataset_from_experiments(
        dataset_id=dataset_id,
        experiment_ids=request_message.experiment_ids,
    )

    response_message = RemoveDatasetFromExperiments.Response()
    response_message.dataset.CopyFrom(dataset.to_proto())
    return _wrap_response(response_message)


def _get_dataset_records_handler(dataset_id):
    request_message = _get_request_message(
        GetDatasetRecords(),
        schema={
            "max_results": [_assert_intlike],
            "page_token": [_assert_string],
        },
    )

    max_results = request_message.max_results or 1000
    page_token = request_message.page_token or None

    # Use the pagination-aware method
    records, next_page_token = _get_tracking_store()._load_dataset_records(
        dataset_id, max_results=max_results, page_token=page_token
    )

    response_message = GetDatasetRecords.Response()

    records_dicts = [record.to_dict() for record in records]
    response_message.records = json.dumps(records_dicts)

    if next_page_token:
        response_message.next_page_token = next_page_token

    return _wrap_response(response_message)


HANDLERS = {
    # Tracking Server APIs
    CreateExperiment: _create_experiment,
    GetExperiment: _get_experiment,
    GetExperimentByName: _get_experiment_by_name,
    DeleteExperiment: _delete_experiment,
    RestoreExperiment: _restore_experiment,
    UpdateExperiment: _update_experiment,
    CreateRun: _create_run,
    UpdateRun: _update_run,
    DeleteRun: _delete_run,
    RestoreRun: _restore_run,
    LogParam: _log_param,
    LogMetric: _log_metric,
    SetExperimentTag: _set_experiment_tag,
    DeleteExperimentTag: _delete_experiment_tag,
    SetTag: _set_tag,
    DeleteTag: _delete_tag,
    LogBatch: _log_batch,
    LogModel: _log_model,
    GetRun: _get_run,
    SearchRuns: _search_runs,
    ListArtifacts: _list_artifacts,
    GetMetricHistory: _get_metric_history,
    GetMetricHistoryBulkInterval: get_metric_history_bulk_interval_handler,
    SearchExperiments: _search_experiments,
    LogInputs: _log_inputs,
    LogOutputs: _log_outputs,
    # Evaluation Dataset APIs
    CreateDataset: _create_dataset_handler,
    GetDataset: _get_dataset_handler,
    DeleteDataset: _delete_dataset_handler,
    SearchEvaluationDatasets: _search_evaluation_datasets_handler,
    SetDatasetTags: _set_dataset_tags_handler,
    DeleteDatasetTag: _delete_dataset_tag_handler,
    UpsertDatasetRecords: _upsert_dataset_records_handler,
    GetDatasetExperimentIds: _get_dataset_experiment_ids_handler,
    GetDatasetRecords: _get_dataset_records_handler,
    AddDatasetToExperiments: _add_dataset_to_experiments_handler,
    RemoveDatasetFromExperiments: _remove_dataset_from_experiments_handler,
    # Model Registry APIs
    CreateRegisteredModel: _create_registered_model,
    GetRegisteredModel: _get_registered_model,
    DeleteRegisteredModel: _delete_registered_model,
    UpdateRegisteredModel: _update_registered_model,
    RenameRegisteredModel: _rename_registered_model,
    SearchRegisteredModels: _search_registered_models,
    GetLatestVersions: _get_latest_versions,
    CreateModelVersion: _create_model_version,
    GetModelVersion: _get_model_version,
    DeleteModelVersion: _delete_model_version,
    UpdateModelVersion: _update_model_version,
    TransitionModelVersionStage: _transition_stage,
    GetModelVersionDownloadUri: _get_model_version_download_uri,
    SearchModelVersions: _search_model_versions,
    SetRegisteredModelTag: _set_registered_model_tag,
    DeleteRegisteredModelTag: _delete_registered_model_tag,
    SetModelVersionTag: _set_model_version_tag,
    DeleteModelVersionTag: _delete_model_version_tag,
    SetRegisteredModelAlias: _set_registered_model_alias,
    DeleteRegisteredModelAlias: _delete_registered_model_alias,
    GetModelVersionByAlias: _get_model_version_by_alias,
    # Webhook APIs
    CreateWebhook: _create_webhook,
    ListWebhooks: _list_webhooks,
    GetWebhook: _get_webhook,
    UpdateWebhook: _update_webhook,
    DeleteWebhook: _delete_webhook,
    TestWebhook: _test_webhook,
    # MLflow Artifacts APIs
    DownloadArtifact: _download_artifact,
    UploadArtifact: _upload_artifact,
    ListArtifactsMlflowArtifacts: _list_artifacts_mlflow_artifacts,
    DeleteArtifact: _delete_artifact_mlflow_artifacts,
    CreateMultipartUpload: _create_multipart_upload_artifact,
    CompleteMultipartUpload: _complete_multipart_upload_artifact,
    AbortMultipartUpload: _abort_multipart_upload_artifact,
    # MLflow Tracing APIs (V3)
    StartTraceV3: _start_trace_v3,
    GetTraceInfoV3: _get_trace_info_v3,
    SearchTracesV3: _search_traces_v3,
    DeleteTracesV3: _delete_traces,
    CalculateTraceFilterCorrelation: _calculate_trace_filter_correlation,
    SetTraceTagV3: _set_trace_tag_v3,
    DeleteTraceTagV3: _delete_trace_tag_v3,
    LinkTracesToRun: _link_traces_to_run,
    LinkPromptsToTrace: _link_prompts_to_trace,
    BatchGetTraces: _batch_get_traces,
    GetTrace: _get_trace,
    # Assessment APIs
    CreateAssessment: _create_assessment,
    GetAssessmentRequest: _get_assessment,
    UpdateAssessment: _update_assessment,
    DeleteAssessment: _delete_assessment,
    # Legacy MLflow Tracing V2 APIs. Kept for backward compatibility but do not use.
    StartTrace: _deprecated_start_trace_v2,
    EndTrace: _deprecated_end_trace_v2,
    GetTraceInfo: _deprecated_get_trace_info_v2,
    SearchTraces: _deprecated_search_traces_v2,
    DeleteTraces: _delete_traces,
    SetTraceTag: _set_trace_tag,
    DeleteTraceTag: _delete_trace_tag,
    # Logged Models APIs
    CreateLoggedModel: _create_logged_model,
    GetLoggedModel: _get_logged_model,
    FinalizeLoggedModel: _finalize_logged_model,
    DeleteLoggedModel: _delete_logged_model,
    SetLoggedModelTags: _set_logged_model_tags,
    DeleteLoggedModelTag: _delete_logged_model_tag,
    SearchLoggedModels: _search_logged_models,
    ListLoggedModelArtifacts: _list_logged_model_artifacts,
    LogLoggedModelParamsRequest: _log_logged_model_params,
    # Scorer APIs
    RegisterScorer: _register_scorer,
    ListScorers: _list_scorers,
    ListScorerVersions: _list_scorer_versions,
    GetScorer: _get_scorer,
    DeleteScorer: _delete_scorer,
    # Workspace APIs
    ListWorkspaces: _list_workspaces_handler,
    CreateWorkspace: _create_workspace_handler,
    GetWorkspace: _get_workspace_handler,
    UpdateWorkspace: _update_workspace_handler,
    DeleteWorkspace: _delete_workspace_handler,
}<|MERGE_RESOLUTION|>--- conflicted
+++ resolved
@@ -140,11 +140,8 @@
     GetTrace,
     GetTraceInfo,
     GetTraceInfoV3,
-<<<<<<< HEAD
     GetWorkspace,
-=======
     LinkPromptsToTrace,
->>>>>>> 65aa8280
     LinkTracesToRun,
     ListArtifacts,
     ListLoggedModelArtifacts,
