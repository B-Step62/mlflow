# Define all the service endpoint handlers here.
import bisect
import io
import json
import logging
import os
import pathlib
import posixpath
import re
import tempfile
import time
import urllib
from functools import wraps
from typing import Optional

import requests
from flask import Response, current_app, jsonify, request, send_file
from google.protobuf import descriptor
from google.protobuf.json_format import ParseError

from mlflow.entities import (
    Assessment,
    DatasetInput,
    Expectation,
    ExperimentTag,
    Feedback,
    FileInfo,
    Metric,
    Param,
    RunTag,
    ViewType,
)
from mlflow.entities.logged_model import LoggedModel
from mlflow.entities.logged_model_input import LoggedModelInput
from mlflow.entities.logged_model_output import LoggedModelOutput
from mlflow.entities.logged_model_parameter import LoggedModelParameter
from mlflow.entities.logged_model_status import LoggedModelStatus
from mlflow.entities.logged_model_tag import LoggedModelTag
from mlflow.entities.model_registry import ModelVersionTag, RegisteredModelTag
from mlflow.entities.model_registry.prompt_version import IS_PROMPT_TAG_KEY
from mlflow.entities.multipart_upload import MultipartUploadPart
from mlflow.entities.trace_info import TraceInfo
from mlflow.entities.trace_info_v2 import TraceInfoV2
from mlflow.entities.trace_status import TraceStatus
from mlflow.environment_variables import (
    MLFLOW_CREATE_MODEL_VERSION_SOURCE_VALIDATION_REGEX,
    MLFLOW_DEPLOYMENTS_TARGET,
)
from mlflow.exceptions import MlflowException, _UnsupportedMultipartUploadException
from mlflow.models import Model
from mlflow.protos import databricks_pb2
from mlflow.protos.databricks_pb2 import (
    BAD_REQUEST,
    INVALID_PARAMETER_VALUE,
    RESOURCE_DOES_NOT_EXIST,
)
from mlflow.protos.mlflow_artifacts_pb2 import (
    AbortMultipartUpload,
    CompleteMultipartUpload,
    CreateMultipartUpload,
    DeleteArtifact,
    DownloadArtifact,
    MlflowArtifactsService,
    UploadArtifact,
)
from mlflow.protos.mlflow_artifacts_pb2 import (
    ListArtifacts as ListArtifactsMlflowArtifacts,
)
from mlflow.protos.model_registry_pb2 import (
    CreateModelVersion,
    CreateRegisteredModel,
    DeleteModelVersion,
    DeleteModelVersionTag,
    DeleteRegisteredModel,
    DeleteRegisteredModelAlias,
    DeleteRegisteredModelTag,
    GetLatestVersions,
    GetModelVersion,
    GetModelVersionByAlias,
    GetModelVersionDownloadUri,
    GetRegisteredModel,
    ModelRegistryService,
    RenameRegisteredModel,
    SearchModelVersions,
    SearchRegisteredModels,
    SetModelVersionTag,
    SetRegisteredModelAlias,
    SetRegisteredModelTag,
    TransitionModelVersionStage,
    UpdateModelVersion,
    UpdateRegisteredModel,
)
from mlflow.protos.service_pb2 import (
    CreateAssessment,
    CreateExperiment,
    CreateLoggedModel,
    CreateRun,
    DeleteAssessment,
    DeleteExperiment,
    DeleteExperimentTag,
    DeleteLoggedModel,
    DeleteLoggedModelTag,
    DeleteRun,
    DeleteTag,
    DeleteTraces,
    DeleteTraceTag,
    EndTrace,
    FinalizeLoggedModel,
    GetAssessmentRequest,
    GetExperiment,
    GetExperimentByName,
    GetLoggedModel,
    GetMetricHistory,
    GetMetricHistoryBulkInterval,
    GetRun,
    GetTraceInfo,
    GetTraceInfoV3,
    ListArtifacts,
    ListLoggedModelArtifacts,
    LogBatch,
    LogInputs,
    LogLoggedModelParamsRequest,
    LogMetric,
    LogModel,
    LogOutputs,
    LogParam,
    MlflowService,
    RestoreExperiment,
    RestoreRun,
    SearchDatasets,
    SearchExperiments,
    SearchLoggedModels,
    SearchRuns,
    SearchTraces,
    SearchTracesV3,
    SetExperimentTag,
    SetLoggedModelTags,
    SetTag,
    SetTraceTag,
    StartTrace,
<<<<<<< HEAD
    UpdateAssessment,
=======
    StartTraceV3,
>>>>>>> 49f71240
    UpdateExperiment,
    UpdateRun,
)
from mlflow.protos.service_pb2 import Trace as ProtoTrace
from mlflow.server.validation import _validate_content_type
from mlflow.store.artifact.artifact_repo import MultipartUploadMixin
from mlflow.store.artifact.artifact_repository_registry import get_artifact_repository
from mlflow.store.db.db_types import DATABASE_ENGINES
from mlflow.tracing.utils.artifact_utils import (
    TRACE_DATA_FILE_NAME,
    get_artifact_uri_for_trace,
)
from mlflow.tracking._model_registry import utils as registry_utils
from mlflow.tracking._model_registry.registry import ModelRegistryStoreRegistry
from mlflow.tracking._tracking_service import utils
from mlflow.tracking._tracking_service.registry import TrackingStoreRegistry
from mlflow.tracking.registry import UnsupportedModelRegistryStoreURIException
from mlflow.utils.file_utils import local_file_uri_to_path
from mlflow.utils.mime_type_utils import _guess_mime_type
from mlflow.utils.promptlab_utils import _create_promptlab_run_impl
from mlflow.utils.proto_json_utils import message_to_json, parse_dict
from mlflow.utils.string_utils import is_string_type
from mlflow.utils.uri import is_local_uri, validate_path_is_safe, validate_query_string
from mlflow.utils.validation import (
    _validate_batch_log_api_req,
    invalid_value,
    missing_value,
)

_logger = logging.getLogger(__name__)
_tracking_store = None
_model_registry_store = None
_artifact_repo = None
STATIC_PREFIX_ENV_VAR = "_MLFLOW_STATIC_PREFIX"
MAX_RUNS_GET_METRIC_HISTORY_BULK = 100
MAX_RESULTS_PER_RUN = 2500
MAX_RESULTS_GET_METRIC_HISTORY = 25000


class TrackingStoreRegistryWrapper(TrackingStoreRegistry):
    def __init__(self):
        super().__init__()
        self.register("", self._get_file_store)
        self.register("file", self._get_file_store)
        for scheme in DATABASE_ENGINES:
            self.register(scheme, self._get_sqlalchemy_store)
        self.register_entrypoints()

    @classmethod
    def _get_file_store(cls, store_uri, artifact_uri):
        from mlflow.store.tracking.file_store import FileStore

        return FileStore(store_uri, artifact_uri)

    @classmethod
    def _get_sqlalchemy_store(cls, store_uri, artifact_uri):
        from mlflow.store.tracking.sqlalchemy_store import SqlAlchemyStore

        return SqlAlchemyStore(store_uri, artifact_uri)


class ModelRegistryStoreRegistryWrapper(ModelRegistryStoreRegistry):
    def __init__(self):
        super().__init__()
        self.register("", self._get_file_store)
        self.register("file", self._get_file_store)
        for scheme in DATABASE_ENGINES:
            self.register(scheme, self._get_sqlalchemy_store)
        self.register_entrypoints()

    @classmethod
    def _get_file_store(cls, store_uri):
        from mlflow.store.model_registry.file_store import FileStore

        return FileStore(store_uri)

    @classmethod
    def _get_sqlalchemy_store(cls, store_uri):
        from mlflow.store.model_registry.sqlalchemy_store import SqlAlchemyStore

        return SqlAlchemyStore(store_uri)


_tracking_store_registry = TrackingStoreRegistryWrapper()
_model_registry_store_registry = ModelRegistryStoreRegistryWrapper()


def _get_artifact_repo_mlflow_artifacts():
    """
    Get an artifact repository specified by ``--artifacts-destination`` option for ``mlflow server``
    command.
    """
    from mlflow.server import ARTIFACTS_DESTINATION_ENV_VAR

    global _artifact_repo
    if _artifact_repo is None:
        _artifact_repo = get_artifact_repository(os.environ[ARTIFACTS_DESTINATION_ENV_VAR])
    return _artifact_repo


def _get_trace_artifact_repo(trace_info: TraceInfo):
    """
    Resolve the artifact repository for fetching data for the given trace.

    Args:
        trace_info: The trace info object containing metadata about the trace.
    """
    artifact_uri = get_artifact_uri_for_trace(trace_info)

    if _is_servable_proxied_run_artifact_root(artifact_uri):
        # If the artifact location is a proxied run artifact root (e.g. mlflow-artifacts://...),
        # we need to resolve it to the actual artifact location.
        from mlflow.server import ARTIFACTS_DESTINATION_ENV_VAR

        path = _get_proxied_run_artifact_destination_path(artifact_uri)
        if not path:
            raise MlflowException(
                f"Failed to resolve the proxied run artifact URI: {artifact_uri}. ",
                "Trace artifact URI must contain subpath to the trace data directory.",
                error_code=BAD_REQUEST,
            )
        root = os.environ[ARTIFACTS_DESTINATION_ENV_VAR]
        artifact_uri = posixpath.join(root, path)

        # We don't set it to global var unlike run artifact, because the artifact repo has
        # to be created with full trace artifact URI including request_id.
        # e.g. s3://<experiment_id>/traces/<request_id>
        artifact_repo = get_artifact_repository(artifact_uri)
    else:
        artifact_repo = get_artifact_repository(artifact_uri)
    return artifact_repo


def _is_serving_proxied_artifacts():
    """
    Returns:
        True if the MLflow server is serving proxied artifacts (i.e. acting as a proxy for
        artifact upload / download / list operations), as would be enabled by specifying the
        --serve-artifacts configuration option. False otherwise.
    """
    from mlflow.server import SERVE_ARTIFACTS_ENV_VAR

    return os.environ.get(SERVE_ARTIFACTS_ENV_VAR, "false") == "true"


def _is_servable_proxied_run_artifact_root(run_artifact_root):
    """
    Determines whether or not the following are true:

    - The specified Run artifact root is a proxied artifact root (i.e. an artifact root with scheme
      ``http``, ``https``, or ``mlflow-artifacts``).

    - The MLflow server is capable of resolving and accessing the underlying storage location
      corresponding to the proxied artifact root, allowing it to fulfill artifact list and
      download requests by using this storage location directly.

    Args:
        run_artifact_root: The Run artifact root location (URI).

    Returns:
        True if the specified Run artifact root refers to proxied artifacts that can be
        served by this MLflow server (i.e. the server has access to the destination and
        can respond to list and download requests for the artifact). False otherwise.
    """
    parsed_run_artifact_root = urllib.parse.urlparse(run_artifact_root)
    # NB: If the run artifact root is a proxied artifact root (has scheme `http`, `https`, or
    # `mlflow-artifacts`) *and* the MLflow server is configured to serve artifacts, the MLflow
    # server always assumes that it has access to the underlying storage location for the proxied
    # artifacts. This may not always be accurate. For example:
    #
    # An organization may initially use the MLflow server to serve Tracking API requests and proxy
    # access to artifacts stored in Location A (via `mlflow server --serve-artifacts`). Then, for
    # scalability and / or security purposes, the organization may decide to store artifacts in a
    # new location B and set up a separate server (e.g. `mlflow server --artifacts-only`) to proxy
    # access to artifacts stored in Location B.
    #
    # In this scenario, requests for artifacts stored in Location B that are sent to the original
    # MLflow server will fail if the original MLflow server does not have access to Location B
    # because it will assume that it can serve all proxied artifacts regardless of the underlying
    # location. Such failures can be remediated by granting the original MLflow server access to
    # Location B.
    return (
        parsed_run_artifact_root.scheme in ["http", "https", "mlflow-artifacts"]
        and _is_serving_proxied_artifacts()
    )


def _get_proxied_run_artifact_destination_path(proxied_artifact_root, relative_path=None):
    """
    Resolves the specified proxied artifact location within a Run to a concrete storage location.

    Args:
        proxied_artifact_root: The Run artifact root location (URI) with scheme ``http``,
            ``https``, or `mlflow-artifacts` that can be resolved by the MLflow server to a
            concrete storage location.
        relative_path: The relative path of the destination within the specified
            ``proxied_artifact_root``. If ``None``, the destination is assumed to be
            the resolved ``proxied_artifact_root``.

    Returns:
        The storage location of the specified artifact.
    """
    parsed_proxied_artifact_root = urllib.parse.urlparse(proxied_artifact_root)
    assert parsed_proxied_artifact_root.scheme in ["http", "https", "mlflow-artifacts"]

    if parsed_proxied_artifact_root.scheme == "mlflow-artifacts":
        # If the proxied artifact root is an `mlflow-artifacts` URI, the run artifact root path is
        # simply the path component of the URI, since the fully-qualified format of an
        # `mlflow-artifacts` URI is `mlflow-artifacts://<netloc>/path/to/artifact`
        proxied_run_artifact_root_path = parsed_proxied_artifact_root.path.lstrip("/")
    else:
        # In this case, the proxied artifact root is an HTTP(S) URL referring to an mlflow-artifacts
        # API route that can be used to download the artifact. These routes are always anchored at
        # `/api/2.0/mlflow-artifacts/artifacts`. Accordingly, we split the path on this route anchor
        # and interpret the rest of the path (everything after the route anchor) as the run artifact
        # root path
        mlflow_artifacts_http_route_anchor = "/api/2.0/mlflow-artifacts/artifacts/"
        assert mlflow_artifacts_http_route_anchor in parsed_proxied_artifact_root.path

        proxied_run_artifact_root_path = parsed_proxied_artifact_root.path.split(
            mlflow_artifacts_http_route_anchor
        )[1].lstrip("/")

    return (
        posixpath.join(proxied_run_artifact_root_path, relative_path)
        if relative_path is not None
        else proxied_run_artifact_root_path
    )


def _get_tracking_store(backend_store_uri=None, default_artifact_root=None):
    from mlflow.server import ARTIFACT_ROOT_ENV_VAR, BACKEND_STORE_URI_ENV_VAR

    global _tracking_store
    if _tracking_store is None:
        store_uri = backend_store_uri or os.environ.get(BACKEND_STORE_URI_ENV_VAR, None)
        artifact_root = default_artifact_root or os.environ.get(ARTIFACT_ROOT_ENV_VAR, None)
        _tracking_store = _tracking_store_registry.get_store(store_uri, artifact_root)
        utils.set_tracking_uri(store_uri)
    return _tracking_store


def _get_model_registry_store(registry_store_uri=None):
    from mlflow.server import BACKEND_STORE_URI_ENV_VAR, REGISTRY_STORE_URI_ENV_VAR

    global _model_registry_store
    if _model_registry_store is None:
        store_uri = (
            registry_store_uri
            or os.environ.get(REGISTRY_STORE_URI_ENV_VAR, None)
            or os.environ.get(BACKEND_STORE_URI_ENV_VAR, None)
        )
        _model_registry_store = _model_registry_store_registry.get_store(store_uri)
        registry_utils.set_registry_uri(store_uri)
    return _model_registry_store


def initialize_backend_stores(
    backend_store_uri=None, registry_store_uri=None, default_artifact_root=None
):
    _get_tracking_store(backend_store_uri, default_artifact_root)
    try:
        _get_model_registry_store(registry_store_uri)
    except UnsupportedModelRegistryStoreURIException:
        pass


def _assert_string(x):
    assert isinstance(x, str)


def _assert_intlike(x):
    try:
        x = int(x)
    except ValueError:
        pass

    assert isinstance(x, int)


def _assert_bool(x):
    assert isinstance(x, bool)


def _assert_floatlike(x):
    try:
        x = float(x)
    except ValueError:
        pass

    assert isinstance(x, float)


def _assert_array(x):
    assert isinstance(x, list)


def _assert_map_key_present(x):
    _assert_array(x)
    for entry in x:
        _assert_required(entry.get("key"))


def _assert_required(x, path=None):
    if path is None:
        assert x is not None
        # When parsing JSON payloads via proto, absent string fields
        # are expressed as empty strings
        assert x != ""
    else:
        assert x is not None, missing_value(path)
        assert x != "", missing_value(path)


def _assert_less_than_or_equal(x, max_value, message=None):
    if x > max_value:
        raise AssertionError(message) if message else AssertionError()


def _assert_intlike_within_range(x, min_value, max_value, message=None):
    if not min_value <= x <= max_value:
        raise AssertionError(message) if message else AssertionError()


def _assert_item_type_string(x):
    assert all(isinstance(item, str) for item in x)


_TYPE_VALIDATORS = {
    _assert_intlike,
    _assert_string,
    _assert_bool,
    _assert_floatlike,
    _assert_array,
    _assert_item_type_string,
}


def _validate_param_against_schema(schema, param, value, proto_parsing_succeeded=False):
    """
    Attempts to validate a single parameter against a specified schema. Examples of the elements of
    the schema are type assertions and checks for required parameters. Returns None on validation
    success.  Otherwise, raises an MLFlowException if an assertion fails. This method is intended
    to be called for side effects.

    Args:
        schema: A list of functions to validate the parameter against.
        param: The string name of the parameter being validated.
        value: The corresponding value of the `param` being validated.
        proto_parsing_succeeded: A boolean value indicating whether proto parsing succeeded.
            If the proto was successfully parsed, we assume all of the types of the parameters in
            the request body were correctly specified, and thus we skip validating types. If proto
            parsing failed, then we validate types in addition to the rest of the schema. For
            details, see https://github.com/mlflow/mlflow/pull/5458#issuecomment-1080880870.
    """

    for f in schema:
        if f in _TYPE_VALIDATORS and proto_parsing_succeeded:
            continue

        try:
            f(value)
        except AssertionError as e:
            if e.args:
                message = e.args[0]
            elif f == _assert_required:
                message = f"Missing value for required parameter '{param}'."
            else:
                message = invalid_value(
                    param, value, f" Hint: Value was of type '{type(value).__name__}'."
                )
            raise MlflowException(
                message=(
                    message + " See the API docs for more information about request parameters."
                ),
                error_code=INVALID_PARAMETER_VALUE,
            )

    return None


def _get_request_json(flask_request=request):
    _validate_content_type(flask_request, ["application/json"])
    return flask_request.get_json(force=True, silent=True)


def _get_request_message(request_message, flask_request=request, schema=None):
    if flask_request.method == "GET" and flask_request.args:
        # Convert atomic values of repeated fields to lists before calling protobuf deserialization.
        # Context: We parse the parameter string into a dictionary outside of protobuf since
        # protobuf does not know how to read the query parameters directly. The query parser above
        # has no type information and hence any parameter that occurs exactly once is parsed as an
        # atomic value. Since protobuf requires that the values of repeated fields are lists,
        # deserialization will fail unless we do the fix below.
        request_json = {}
        for field in request_message.DESCRIPTOR.fields:
            if field.name not in flask_request.args:
                continue

            if field.label == descriptor.FieldDescriptor.LABEL_REPEATED:
                request_json[field.name] = flask_request.args.getlist(field.name)
            else:
                request_json[field.name] = flask_request.args.get(field.name)
    else:
        request_json = _get_request_json(flask_request)

        # Older clients may post their JSON double-encoded as strings, so the get_json
        # above actually converts it to a string. Therefore, we check this condition
        # (which we can tell for sure because any proper request should be a dictionary),
        # and decode it a second time.
        if is_string_type(request_json):
            request_json = json.loads(request_json)

        # If request doesn't have json body then assume it's empty.
        if request_json is None:
            request_json = {}

    proto_parsing_succeeded = True
    try:
        parse_dict(request_json, request_message)
    except ParseError:
        proto_parsing_succeeded = False

    schema = schema or {}
    for schema_key, schema_validation_fns in schema.items():
        if schema_key in request_json or _assert_required in schema_validation_fns:
            value = request_json.get(schema_key)
            if schema_key == "run_id" and value is None and "run_uuid" in request_json:
                value = request_json.get("run_uuid")
            _validate_param_against_schema(
                schema=schema_validation_fns,
                param=schema_key,
                value=value,
                proto_parsing_succeeded=proto_parsing_succeeded,
            )

    return request_message


def _response_with_file_attachment_headers(file_path, response):
    mime_type = _guess_mime_type(file_path)
    filename = pathlib.Path(file_path).name
    response.mimetype = mime_type
    content_disposition_header_name = "Content-Disposition"
    if content_disposition_header_name not in response.headers:
        response.headers[content_disposition_header_name] = f"attachment; filename={filename}"
    response.headers["X-Content-Type-Options"] = "nosniff"
    response.headers["Content-Type"] = mime_type
    return response


def _send_artifact(artifact_repository, path):
    file_path = os.path.abspath(artifact_repository.download_artifacts(path))
    # Always send artifacts as attachments to prevent the browser from displaying them on our web
    # server's domain, which might enable XSS.
    mime_type = _guess_mime_type(file_path)
    file_sender_response = send_file(file_path, mimetype=mime_type, as_attachment=True)
    return _response_with_file_attachment_headers(file_path, file_sender_response)


def catch_mlflow_exception(func):
    @wraps(func)
    def wrapper(*args, **kwargs):
        try:
            return func(*args, **kwargs)
        except MlflowException as e:
            response = Response(mimetype="application/json")
            response.set_data(e.serialize_as_json())
            response.status_code = e.get_http_status_code()
            return response

    return wrapper


def _disable_unless_serve_artifacts(func):
    @wraps(func)
    def wrapper(*args, **kwargs):
        if not _is_serving_proxied_artifacts():
            return Response(
                (
                    f"Endpoint: {request.url_rule} disabled due to the mlflow server running "
                    "with `--no-serve-artifacts`. To enable artifacts server functionality, "
                    "run `mlflow server` with `--serve-artifacts`"
                ),
                503,
            )
        return func(*args, **kwargs)

    return wrapper


def _disable_if_artifacts_only(func):
    @wraps(func)
    def wrapper(*args, **kwargs):
        from mlflow.server import ARTIFACTS_ONLY_ENV_VAR

        if os.environ.get(ARTIFACTS_ONLY_ENV_VAR):
            return Response(
                (
                    f"Endpoint: {request.url_rule} disabled due to the mlflow server running "
                    "in `--artifacts-only` mode. To enable tracking server functionality, run "
                    "`mlflow server` without `--artifacts-only`"
                ),
                503,
            )
        return func(*args, **kwargs)

    return wrapper


@catch_mlflow_exception
def get_artifact_handler():
    run_id = request.args.get("run_id") or request.args.get("run_uuid")
    path = request.args["path"]
    path = validate_path_is_safe(path)
    run = _get_tracking_store().get_run(run_id)

    if _is_servable_proxied_run_artifact_root(run.info.artifact_uri):
        artifact_repo = _get_artifact_repo_mlflow_artifacts()
        artifact_path = _get_proxied_run_artifact_destination_path(
            proxied_artifact_root=run.info.artifact_uri,
            relative_path=path,
        )
    else:
        artifact_repo = _get_artifact_repo(run)
        artifact_path = path

    return _send_artifact(artifact_repo, artifact_path)


def _not_implemented():
    response = Response()
    response.status_code = 404
    return response


# Tracking Server APIs


@catch_mlflow_exception
@_disable_if_artifacts_only
def _create_experiment():
    request_message = _get_request_message(
        CreateExperiment(),
        schema={
            "name": [_assert_required, _assert_string],
            "artifact_location": [_assert_string],
            "tags": [_assert_array],
        },
    )

    tags = [ExperimentTag(tag.key, tag.value) for tag in request_message.tags]

    # Validate query string in artifact location to prevent attacks
    parsed_artifact_location = urllib.parse.urlparse(request_message.artifact_location)
    if parsed_artifact_location.fragment or parsed_artifact_location.params:
        raise MlflowException(
            "'artifact_location' URL can't include fragments or params.",
            error_code=INVALID_PARAMETER_VALUE,
        )
    validate_query_string(parsed_artifact_location.query)
    experiment_id = _get_tracking_store().create_experiment(
        request_message.name, request_message.artifact_location, tags
    )
    response_message = CreateExperiment.Response()
    response_message.experiment_id = experiment_id
    response = Response(mimetype="application/json")
    response.set_data(message_to_json(response_message))
    return response


@catch_mlflow_exception
@_disable_if_artifacts_only
def _get_experiment():
    request_message = _get_request_message(
        GetExperiment(), schema={"experiment_id": [_assert_required, _assert_string]}
    )
    response_message = get_experiment_impl(request_message)
    response = Response(mimetype="application/json")
    response.set_data(message_to_json(response_message))
    return response


def get_experiment_impl(request_message):
    response_message = GetExperiment.Response()
    experiment = _get_tracking_store().get_experiment(request_message.experiment_id).to_proto()
    response_message.experiment.MergeFrom(experiment)
    return response_message


@catch_mlflow_exception
@_disable_if_artifacts_only
def _get_experiment_by_name():
    request_message = _get_request_message(
        GetExperimentByName(),
        schema={"experiment_name": [_assert_required, _assert_string]},
    )
    response_message = GetExperimentByName.Response()
    store_exp = _get_tracking_store().get_experiment_by_name(request_message.experiment_name)
    if store_exp is None:
        raise MlflowException(
            f"Could not find experiment with name '{request_message.experiment_name}'",
            error_code=RESOURCE_DOES_NOT_EXIST,
        )
    experiment = store_exp.to_proto()
    response_message.experiment.MergeFrom(experiment)
    response = Response(mimetype="application/json")
    response.set_data(message_to_json(response_message))
    return response


@catch_mlflow_exception
@_disable_if_artifacts_only
def _delete_experiment():
    request_message = _get_request_message(
        DeleteExperiment(), schema={"experiment_id": [_assert_required, _assert_string]}
    )
    _get_tracking_store().delete_experiment(request_message.experiment_id)
    response_message = DeleteExperiment.Response()
    response = Response(mimetype="application/json")
    response.set_data(message_to_json(response_message))
    return response


@catch_mlflow_exception
@_disable_if_artifacts_only
def _restore_experiment():
    request_message = _get_request_message(
        RestoreExperiment(),
        schema={"experiment_id": [_assert_required, _assert_string]},
    )
    _get_tracking_store().restore_experiment(request_message.experiment_id)
    response_message = RestoreExperiment.Response()
    response = Response(mimetype="application/json")
    response.set_data(message_to_json(response_message))
    return response


@catch_mlflow_exception
@_disable_if_artifacts_only
def _update_experiment():
    request_message = _get_request_message(
        UpdateExperiment(),
        schema={
            "experiment_id": [_assert_required, _assert_string],
            "new_name": [_assert_string, _assert_required],
        },
    )
    if request_message.new_name:
        _get_tracking_store().rename_experiment(
            request_message.experiment_id, request_message.new_name
        )
    response_message = UpdateExperiment.Response()
    response = Response(mimetype="application/json")
    response.set_data(message_to_json(response_message))
    return response


@catch_mlflow_exception
@_disable_if_artifacts_only
def _create_run():
    request_message = _get_request_message(
        CreateRun(),
        schema={
            "experiment_id": [_assert_string],
            "start_time": [_assert_intlike],
            "run_name": [_assert_string],
        },
    )

    tags = [RunTag(tag.key, tag.value) for tag in request_message.tags]
    run = _get_tracking_store().create_run(
        experiment_id=request_message.experiment_id,
        user_id=request_message.user_id,
        start_time=request_message.start_time,
        tags=tags,
        run_name=request_message.run_name,
    )

    response_message = CreateRun.Response()
    response_message.run.MergeFrom(run.to_proto())
    response = Response(mimetype="application/json")
    response.set_data(message_to_json(response_message))
    return response


@catch_mlflow_exception
@_disable_if_artifacts_only
def _update_run():
    request_message = _get_request_message(
        UpdateRun(),
        schema={
            "run_id": [_assert_required, _assert_string],
            "end_time": [_assert_intlike],
            "status": [_assert_string],
            "run_name": [_assert_string],
        },
    )
    run_id = request_message.run_id or request_message.run_uuid
    run_name = request_message.run_name if request_message.HasField("run_name") else None
    end_time = request_message.end_time if request_message.HasField("end_time") else None
    status = request_message.status if request_message.HasField("status") else None
    updated_info = _get_tracking_store().update_run_info(run_id, status, end_time, run_name)
    response_message = UpdateRun.Response(run_info=updated_info.to_proto())
    response = Response(mimetype="application/json")
    response.set_data(message_to_json(response_message))
    return response


@catch_mlflow_exception
@_disable_if_artifacts_only
def _delete_run():
    request_message = _get_request_message(
        DeleteRun(), schema={"run_id": [_assert_required, _assert_string]}
    )
    _get_tracking_store().delete_run(request_message.run_id)
    response_message = DeleteRun.Response()
    response = Response(mimetype="application/json")
    response.set_data(message_to_json(response_message))
    return response


@catch_mlflow_exception
@_disable_if_artifacts_only
def _restore_run():
    request_message = _get_request_message(
        RestoreRun(), schema={"run_id": [_assert_required, _assert_string]}
    )
    _get_tracking_store().restore_run(request_message.run_id)
    response_message = RestoreRun.Response()
    response = Response(mimetype="application/json")
    response.set_data(message_to_json(response_message))
    return response


@catch_mlflow_exception
@_disable_if_artifacts_only
def _log_metric():
    request_message = _get_request_message(
        LogMetric(),
        schema={
            "run_id": [_assert_required, _assert_string],
            "key": [_assert_required, _assert_string],
            "value": [_assert_required, _assert_floatlike],
            "timestamp": [_assert_intlike, _assert_required],
            "step": [_assert_intlike],
            "model_id": [_assert_string],
            "dataset_name": [_assert_string],
            "dataset_digest": [_assert_string],
        },
    )
    metric = Metric(
        request_message.key,
        request_message.value,
        request_message.timestamp,
        request_message.step,
        request_message.model_id or None,
        request_message.dataset_name or None,
        request_message.dataset_digest or None,
        request_message.run_id or None,
    )
    run_id = request_message.run_id or request_message.run_uuid
    _get_tracking_store().log_metric(run_id, metric)
    response_message = LogMetric.Response()
    response = Response(mimetype="application/json")
    response.set_data(message_to_json(response_message))
    return response


@catch_mlflow_exception
@_disable_if_artifacts_only
def _log_param():
    request_message = _get_request_message(
        LogParam(),
        schema={
            "run_id": [_assert_required, _assert_string],
            "key": [_assert_required, _assert_string],
            "value": [_assert_string],
        },
    )
    param = Param(request_message.key, request_message.value)
    run_id = request_message.run_id or request_message.run_uuid
    _get_tracking_store().log_param(run_id, param)
    response_message = LogParam.Response()
    response = Response(mimetype="application/json")
    response.set_data(message_to_json(response_message))
    return response


@catch_mlflow_exception
@_disable_if_artifacts_only
def _log_inputs():
    request_message = _get_request_message(
        LogInputs(),
        schema={
            "run_id": [_assert_required, _assert_string],
            "datasets": [_assert_array],
            "models": [_assert_array],
        },
    )
    run_id = request_message.run_id
    datasets = [
        DatasetInput.from_proto(proto_dataset_input)
        for proto_dataset_input in request_message.datasets
    ]
    models = (
        [
            LoggedModelInput.from_proto(proto_logged_model_input)
            for proto_logged_model_input in request_message.models
        ]
        if request_message.models
        else None
    )

    _get_tracking_store().log_inputs(run_id, datasets=datasets, models=models)
    response_message = LogInputs.Response()
    response = Response(mimetype="application/json")
    response.set_data(message_to_json(response_message))
    return response


@catch_mlflow_exception
@_disable_if_artifacts_only
def _log_outputs():
    request_message = _get_request_message(
        LogOutputs(),
        schema={
            "run_id": [_assert_required, _assert_string],
            "models": [_assert_required, _assert_array],
        },
    )
    models = [LoggedModelOutput.from_proto(p) for p in request_message.models]
    _get_tracking_store().log_outputs(run_id=request_message.run_id, models=models)
    response_message = LogOutputs.Response()
    return _wrap_response(response_message)


@catch_mlflow_exception
@_disable_if_artifacts_only
def _set_experiment_tag():
    request_message = _get_request_message(
        SetExperimentTag(),
        schema={
            "experiment_id": [_assert_required, _assert_string],
            "key": [_assert_required, _assert_string],
            "value": [_assert_string],
        },
    )
    tag = ExperimentTag(request_message.key, request_message.value)
    _get_tracking_store().set_experiment_tag(request_message.experiment_id, tag)
    response_message = SetExperimentTag.Response()
    response = Response(mimetype="application/json")
    response.set_data(message_to_json(response_message))
    return response


@catch_mlflow_exception
@_disable_if_artifacts_only
def _delete_experiment_tag():
    request_message = _get_request_message(
        DeleteExperimentTag(),
        schema={
            "experiment_id": [_assert_required, _assert_string],
            "key": [_assert_required, _assert_string],
        },
    )
    _get_tracking_store().delete_experiment_tag(request_message.experiment_id, request_message.key)
    response_message = DeleteExperimentTag.Response()
    response = Response(mimetype="application/json")
    response.set_data(message_to_json(response_message))
    return response


@catch_mlflow_exception
@_disable_if_artifacts_only
def _set_tag():
    request_message = _get_request_message(
        SetTag(),
        schema={
            "run_id": [_assert_required, _assert_string],
            "key": [_assert_required, _assert_string],
            "value": [_assert_string],
        },
    )
    tag = RunTag(request_message.key, request_message.value)
    run_id = request_message.run_id or request_message.run_uuid
    _get_tracking_store().set_tag(run_id, tag)
    response_message = SetTag.Response()
    response = Response(mimetype="application/json")
    response.set_data(message_to_json(response_message))
    return response


@catch_mlflow_exception
@_disable_if_artifacts_only
def _delete_tag():
    request_message = _get_request_message(
        DeleteTag(),
        schema={
            "run_id": [_assert_required, _assert_string],
            "key": [_assert_required, _assert_string],
        },
    )
    _get_tracking_store().delete_tag(request_message.run_id, request_message.key)
    response_message = DeleteTag.Response()
    response = Response(mimetype="application/json")
    response.set_data(message_to_json(response_message))
    return response


@catch_mlflow_exception
@_disable_if_artifacts_only
def _get_run():
    request_message = _get_request_message(
        GetRun(), schema={"run_id": [_assert_required, _assert_string]}
    )
    response_message = get_run_impl(request_message)
    response = Response(mimetype="application/json")
    response.set_data(message_to_json(response_message))
    return response


def get_run_impl(request_message):
    response_message = GetRun.Response()
    run_id = request_message.run_id or request_message.run_uuid
    response_message.run.MergeFrom(_get_tracking_store().get_run(run_id).to_proto())
    return response_message


@catch_mlflow_exception
@_disable_if_artifacts_only
def _search_runs():
    request_message = _get_request_message(
        SearchRuns(),
        schema={
            "experiment_ids": [_assert_array],
            "filter": [_assert_string],
            "max_results": [
                _assert_intlike,
                lambda x: _assert_less_than_or_equal(int(x), 50000),
            ],
            "order_by": [_assert_array, _assert_item_type_string],
        },
    )
    response_message = search_runs_impl(request_message)
    response = Response(mimetype="application/json")
    response.set_data(message_to_json(response_message))
    return response


def search_runs_impl(request_message):
    response_message = SearchRuns.Response()
    run_view_type = ViewType.ACTIVE_ONLY
    if request_message.HasField("run_view_type"):
        run_view_type = ViewType.from_proto(request_message.run_view_type)
    filter_string = request_message.filter
    max_results = request_message.max_results
    experiment_ids = request_message.experiment_ids
    order_by = request_message.order_by
    page_token = request_message.page_token
    run_entities = _get_tracking_store().search_runs(
        experiment_ids, filter_string, run_view_type, max_results, order_by, page_token
    )
    response_message.runs.extend([r.to_proto() for r in run_entities])
    if run_entities.token:
        response_message.next_page_token = run_entities.token
    return response_message


@catch_mlflow_exception
@_disable_if_artifacts_only
def _list_artifacts():
    request_message = _get_request_message(
        ListArtifacts(),
        schema={
            "run_id": [_assert_string, _assert_required],
            "path": [_assert_string],
            "page_token": [_assert_string],
        },
    )
    response_message = list_artifacts_impl(request_message)
    response = Response(mimetype="application/json")
    response.set_data(message_to_json(response_message))
    return response


def list_artifacts_impl(request_message):
    response_message = ListArtifacts.Response()
    if request_message.HasField("path"):
        path = request_message.path
        path = validate_path_is_safe(path)
    else:
        path = None
    run_id = request_message.run_id or request_message.run_uuid
    run = _get_tracking_store().get_run(run_id)

    if _is_servable_proxied_run_artifact_root(run.info.artifact_uri):
        artifact_entities = _list_artifacts_for_proxied_run_artifact_root(
            proxied_artifact_root=run.info.artifact_uri,
            relative_path=path,
        )
    else:
        artifact_entities = _get_artifact_repo(run).list_artifacts(path)

    response_message.files.extend([a.to_proto() for a in artifact_entities])
    response_message.root_uri = run.info.artifact_uri
    return response_message


@catch_mlflow_exception
def _list_artifacts_for_proxied_run_artifact_root(proxied_artifact_root, relative_path=None):
    """
    Lists artifacts from the specified ``relative_path`` within the specified proxied Run artifact
    root (i.e. a Run artifact root with scheme ``http``, ``https``, or ``mlflow-artifacts``).

    Args:
        proxied_artifact_root: The Run artifact root location (URI) with scheme ``http``,
                               ``https``, or ``mlflow-artifacts`` that can be resolved by the
                               MLflow server to a concrete storage location.
        relative_path: The relative path within the specified ``proxied_artifact_root`` under
                       which to list artifact contents. If ``None``, artifacts are listed from
                       the ``proxied_artifact_root`` directory.
    """
    parsed_proxied_artifact_root = urllib.parse.urlparse(proxied_artifact_root)
    assert parsed_proxied_artifact_root.scheme in ["http", "https", "mlflow-artifacts"]

    artifact_destination_repo = _get_artifact_repo_mlflow_artifacts()
    artifact_destination_path = _get_proxied_run_artifact_destination_path(
        proxied_artifact_root=proxied_artifact_root,
        relative_path=relative_path,
    )

    artifact_entities = []
    for file_info in artifact_destination_repo.list_artifacts(artifact_destination_path):
        basename = posixpath.basename(file_info.path)
        run_relative_artifact_path = (
            posixpath.join(relative_path, basename) if relative_path else basename
        )
        artifact_entities.append(
            FileInfo(run_relative_artifact_path, file_info.is_dir, file_info.file_size)
        )

    return artifact_entities


@catch_mlflow_exception
@_disable_if_artifacts_only
def _get_metric_history():
    request_message = _get_request_message(
        GetMetricHistory(),
        schema={
            "run_id": [_assert_string, _assert_required],
            "metric_key": [_assert_string, _assert_required],
            "page_token": [_assert_string],
        },
    )
    response_message = GetMetricHistory.Response()
    run_id = request_message.run_id or request_message.run_uuid

    max_results = request_message.max_results if request_message.max_results is not None else None
    page_token = request_message.page_token if request_message.page_token else None

    metric_entities = _get_tracking_store().get_metric_history(
        run_id, request_message.metric_key, max_results=max_results, page_token=page_token
    )
    response_message.metrics.extend([m.to_proto() for m in metric_entities])

    # Set next_page_token if available
    if next_page_token := metric_entities.token:
        response_message.next_page_token = next_page_token

    response = Response(mimetype="application/json")
    response.set_data(message_to_json(response_message))
    return response


@catch_mlflow_exception
@_disable_if_artifacts_only
def get_metric_history_bulk_handler():
    MAX_HISTORY_RESULTS = 25000
    MAX_RUN_IDS_PER_REQUEST = 100
    run_ids = request.args.to_dict(flat=False).get("run_id", [])
    if not run_ids:
        raise MlflowException(
            message="GetMetricHistoryBulk request must specify at least one run_id.",
            error_code=INVALID_PARAMETER_VALUE,
        )
    if len(run_ids) > MAX_RUN_IDS_PER_REQUEST:
        raise MlflowException(
            message=(
                f"GetMetricHistoryBulk request cannot specify more than {MAX_RUN_IDS_PER_REQUEST}"
                f" run_ids. Received {len(run_ids)} run_ids."
            ),
            error_code=INVALID_PARAMETER_VALUE,
        )

    metric_key = request.args.get("metric_key")
    if metric_key is None:
        raise MlflowException(
            message="GetMetricHistoryBulk request must specify a metric_key.",
            error_code=INVALID_PARAMETER_VALUE,
        )

    max_results = int(request.args.get("max_results", MAX_HISTORY_RESULTS))
    max_results = min(max_results, MAX_HISTORY_RESULTS)

    store = _get_tracking_store()

    def _default_history_bulk_impl():
        metrics_with_run_ids = []
        for run_id in sorted(run_ids):
            metrics_for_run = sorted(
                store.get_metric_history(
                    run_id=run_id,
                    metric_key=metric_key,
                    max_results=max_results,
                ),
                key=lambda metric: (metric.timestamp, metric.step, metric.value),
            )
            metrics_with_run_ids.extend(
                [
                    {
                        "key": metric.key,
                        "value": metric.value,
                        "timestamp": metric.timestamp,
                        "step": metric.step,
                        "run_id": run_id,
                    }
                    for metric in metrics_for_run
                ]
            )
        return metrics_with_run_ids

    if hasattr(store, "get_metric_history_bulk"):
        metrics_with_run_ids = [
            metric.to_dict()
            for metric in store.get_metric_history_bulk(
                run_ids=run_ids,
                metric_key=metric_key,
                max_results=max_results,
            )
        ]
    else:
        metrics_with_run_ids = _default_history_bulk_impl()

    return {
        "metrics": metrics_with_run_ids[:max_results],
    }


def _get_sampled_steps_from_steps(
    start_step: int, end_step: int, max_results: int, all_steps: list[int]
) -> set[int]:
    # NOTE: all_steps should be sorted before
    # being passed to this function
    start_idx = bisect.bisect_left(all_steps, start_step)
    end_idx = bisect.bisect_right(all_steps, end_step)
    if end_idx - start_idx <= max_results:
        return set(all_steps[start_idx:end_idx])

    num_steps = end_idx - start_idx
    interval = num_steps / max_results
    sampled_steps = []

    for i in range(0, max_results):
        idx = start_idx + int(i * interval)
        if idx < num_steps:
            sampled_steps.append(all_steps[idx])

    sampled_steps.append(all_steps[end_idx - 1])
    return set(sampled_steps)


@catch_mlflow_exception
@_disable_if_artifacts_only
def get_metric_history_bulk_interval_handler():
    request_message = _get_request_message(
        GetMetricHistoryBulkInterval(),
        schema={
            "run_ids": [
                _assert_required,
                _assert_array,
                _assert_item_type_string,
                lambda x: _assert_less_than_or_equal(
                    len(x),
                    MAX_RUNS_GET_METRIC_HISTORY_BULK,
                    message=f"GetMetricHistoryBulkInterval request must specify at most "
                    f"{MAX_RUNS_GET_METRIC_HISTORY_BULK} run_ids. Received {len(x)} run_ids.",
                ),
            ],
            "metric_key": [_assert_required, _assert_string],
            "start_step": [_assert_intlike],
            "end_step": [_assert_intlike],
            "max_results": [
                _assert_intlike,
                lambda x: _assert_intlike_within_range(
                    int(x),
                    1,
                    MAX_RESULTS_PER_RUN,
                    message=f"max_results must be between 1 and {MAX_RESULTS_PER_RUN}.",
                ),
            ],
        },
    )
    response_message = get_metric_history_bulk_interval_impl(request_message)
    response = Response(mimetype="application/json")
    response.set_data(message_to_json(response_message))
    return response


def get_metric_history_bulk_interval_impl(request_message):
    args = request.args
    run_ids = request_message.run_ids
    metric_key = request_message.metric_key
    max_results = int(args.get("max_results", MAX_RESULTS_PER_RUN))

    store = _get_tracking_store()

    def _get_sampled_steps(run_ids, metric_key, max_results):
        # cannot fetch from request_message as the default value is 0
        start_step = args.get("start_step")
        end_step = args.get("end_step")

        # perform validation before any data fetching occurs
        if start_step is not None and end_step is not None:
            start_step = int(start_step)
            end_step = int(end_step)
            if start_step > end_step:
                raise MlflowException.invalid_parameter_value(
                    "end_step must be greater than start_step. "
                    f"Found start_step={start_step} and end_step={end_step}."
                )
        elif start_step is not None or end_step is not None:
            raise MlflowException.invalid_parameter_value(
                "If either start step or end step are specified, both must be specified."
            )

        # get a list of all steps for all runs. this is necessary
        # because we can't assume that every step was logged, so
        # sampling needs to be done on the steps that actually exist
        all_runs = [
            [m.step for m in store.get_metric_history(run_id, metric_key)] for run_id in run_ids
        ]

        # save mins and maxes to be added back later
        all_mins_and_maxes = {step for run in all_runs if run for step in [min(run), max(run)]}
        all_steps = sorted({step for sublist in all_runs for step in sublist})

        # init start and end step if not provided in args
        if start_step is None and end_step is None:
            start_step = 0
            end_step = all_steps[-1] if all_steps else 0

        # remove any steps outside of the range
        all_mins_and_maxes = {step for step in all_mins_and_maxes if start_step <= step <= end_step}

        # doing extra iterations here shouldn't badly affect performance,
        # since the number of steps at this point should be relatively small
        # (MAX_RESULTS_PER_RUN + len(all_mins_and_maxes))
        sampled_steps = _get_sampled_steps_from_steps(start_step, end_step, max_results, all_steps)
        return sorted(sampled_steps.union(all_mins_and_maxes))

    def _default_history_bulk_interval_impl():
        steps = _get_sampled_steps(run_ids, metric_key, max_results)
        metrics_with_run_ids = []
        for run_id in run_ids:
            metrics_with_run_ids.extend(
                store.get_metric_history_bulk_interval_from_steps(
                    run_id=run_id,
                    metric_key=metric_key,
                    steps=steps,
                    max_results=MAX_RESULTS_GET_METRIC_HISTORY,
                )
            )
        return metrics_with_run_ids

    metrics_with_run_ids = _default_history_bulk_interval_impl()

    response_message = GetMetricHistoryBulkInterval.Response()
    response_message.metrics.extend([m.to_proto() for m in metrics_with_run_ids])
    return response_message


@catch_mlflow_exception
@_disable_if_artifacts_only
def search_datasets_handler():
    request_message = _get_request_message(
        SearchDatasets(),
    )
    response_message = search_datasets_impl(request_message)
    response = Response(mimetype="application/json")
    response.set_data(message_to_json(response_message))
    return response


def search_datasets_impl(request_message):
    MAX_EXPERIMENT_IDS_PER_REQUEST = 20
    _validate_content_type(request, ["application/json"])
    experiment_ids = request_message.experiment_ids or []
    if not experiment_ids:
        raise MlflowException(
            message="SearchDatasets request must specify at least one experiment_id.",
            error_code=INVALID_PARAMETER_VALUE,
        )
    if len(experiment_ids) > MAX_EXPERIMENT_IDS_PER_REQUEST:
        raise MlflowException(
            message=(
                f"SearchDatasets request cannot specify more than {MAX_EXPERIMENT_IDS_PER_REQUEST}"
                f" experiment_ids. Received {len(experiment_ids)} experiment_ids."
            ),
            error_code=INVALID_PARAMETER_VALUE,
        )

    store = _get_tracking_store()

    if hasattr(store, "_search_datasets"):
        response_message = SearchDatasets.Response()
        response_message.dataset_summaries.extend(
            [summary.to_proto() for summary in store._search_datasets(experiment_ids)]
        )
        return response_message
    else:
        return _not_implemented()


def _validate_gateway_path(method: str, gateway_path: str) -> None:
    if not gateway_path:
        raise MlflowException(
            message="Deployments proxy request must specify a gateway_path.",
            error_code=INVALID_PARAMETER_VALUE,
        )
    elif method == "GET":
        if gateway_path.strip("/") != "api/2.0/endpoints":
            raise MlflowException(
                message=f"Invalid gateway_path: {gateway_path} for method: {method}",
                error_code=INVALID_PARAMETER_VALUE,
            )
    elif method == "POST":
        # For POST, gateway_path must be in the form of "gateway/{name}/invocations"
        if not re.fullmatch(r"gateway/[^/]+/invocations", gateway_path.strip("/")):
            raise MlflowException(
                message=f"Invalid gateway_path: {gateway_path} for method: {method}",
                error_code=INVALID_PARAMETER_VALUE,
            )


@catch_mlflow_exception
def gateway_proxy_handler():
    target_uri = MLFLOW_DEPLOYMENTS_TARGET.get()
    if not target_uri:
        # Pretend an empty gateway service is running
        return {"endpoints": []}

    args = request.args if request.method == "GET" else request.json
    gateway_path = args.get("gateway_path")
    _validate_gateway_path(request.method, gateway_path)
    json_data = args.get("json_data", None)
    response = requests.request(request.method, f"{target_uri}/{gateway_path}", json=json_data)
    if response.status_code == 200:
        return response.json()
    else:
        raise MlflowException(
            message=f"Deployments proxy request failed with error code {response.status_code}. "
            f"Error message: {response.text}",
            error_code=response.status_code,
        )


@catch_mlflow_exception
@_disable_if_artifacts_only
def create_promptlab_run_handler():
    def assert_arg_exists(arg_name, arg):
        if not arg:
            raise MlflowException(
                message=f"CreatePromptlabRun request must specify {arg_name}.",
                error_code=INVALID_PARAMETER_VALUE,
            )

    _validate_content_type(request, ["application/json"])

    args = request.json
    experiment_id = args.get("experiment_id")
    assert_arg_exists("experiment_id", experiment_id)
    run_name = args.get("run_name", None)
    tags = args.get("tags", [])
    prompt_template = args.get("prompt_template")
    assert_arg_exists("prompt_template", prompt_template)
    raw_prompt_parameters = args.get("prompt_parameters")
    assert_arg_exists("prompt_parameters", raw_prompt_parameters)
    prompt_parameters = [
        Param(param.get("key"), param.get("value")) for param in args.get("prompt_parameters")
    ]
    model_route = args.get("model_route")
    assert_arg_exists("model_route", model_route)
    raw_model_parameters = args.get("model_parameters", [])
    model_parameters = [
        Param(param.get("key"), param.get("value")) for param in raw_model_parameters
    ]
    model_input = args.get("model_input")
    assert_arg_exists("model_input", model_input)
    model_output = args.get("model_output", None)
    raw_model_output_parameters = args.get("model_output_parameters", [])
    model_output_parameters = [
        Param(param.get("key"), param.get("value")) for param in raw_model_output_parameters
    ]
    mlflow_version = args.get("mlflow_version")
    assert_arg_exists("mlflow_version", mlflow_version)
    user_id = args.get("user_id", "unknown")

    # use current time if not provided
    start_time = args.get("start_time", int(time.time() * 1000))

    store = _get_tracking_store()

    run = _create_promptlab_run_impl(
        store,
        experiment_id=experiment_id,
        run_name=run_name,
        tags=tags,
        prompt_template=prompt_template,
        prompt_parameters=prompt_parameters,
        model_route=model_route,
        model_parameters=model_parameters,
        model_input=model_input,
        model_output=model_output,
        model_output_parameters=model_output_parameters,
        mlflow_version=mlflow_version,
        user_id=user_id,
        start_time=start_time,
    )
    response_message = CreateRun.Response()
    response_message.run.MergeFrom(run.to_proto())
    response = Response(mimetype="application/json")
    response.set_data(message_to_json(response_message))
    return response


@catch_mlflow_exception
def upload_artifact_handler():
    args = request.args
    run_uuid = args.get("run_uuid")
    if not run_uuid:
        raise MlflowException(
            message="Request must specify run_uuid.",
            error_code=INVALID_PARAMETER_VALUE,
        )
    path = args.get("path")
    if not path:
        raise MlflowException(
            message="Request must specify path.",
            error_code=INVALID_PARAMETER_VALUE,
        )
    path = validate_path_is_safe(path)

    if request.content_length and request.content_length > 10 * 1024 * 1024:
        raise MlflowException(
            message="Artifact size is too large. Max size is 10MB.",
            error_code=INVALID_PARAMETER_VALUE,
        )

    data = request.data
    if not data:
        raise MlflowException(
            message="Request must specify data.",
            error_code=INVALID_PARAMETER_VALUE,
        )

    run = _get_tracking_store().get_run(run_uuid)
    artifact_dir = run.info.artifact_uri

    basename = posixpath.basename(path)
    dirname = posixpath.dirname(path)

    def _log_artifact_to_repo(file, run, dirname, artifact_dir):
        if _is_servable_proxied_run_artifact_root(run.info.artifact_uri):
            artifact_repo = _get_artifact_repo_mlflow_artifacts()
            path_to_log = (
                os.path.join(run.info.experiment_id, run.info.run_id, "artifacts", dirname)
                if dirname
                else os.path.join(run.info.experiment_id, run.info.run_id, "artifacts")
            )
        else:
            artifact_repo = get_artifact_repository(artifact_dir)
            path_to_log = dirname

        artifact_repo.log_artifact(file, path_to_log)

    with tempfile.TemporaryDirectory() as tmpdir:
        dir_path = os.path.join(tmpdir, dirname) if dirname else tmpdir
        file_path = os.path.join(dir_path, basename)

        os.makedirs(dir_path, exist_ok=True)

        with open(file_path, "wb") as f:
            f.write(data)

        _log_artifact_to_repo(file_path, run, dirname, artifact_dir)

    return Response(mimetype="application/json")


@catch_mlflow_exception
@_disable_if_artifacts_only
def _search_experiments():
    request_message = _get_request_message(
        SearchExperiments(),
        schema={
            "view_type": [_assert_intlike],
            "max_results": [_assert_intlike],
            "order_by": [_assert_array],
            "filter": [_assert_string],
            "page_token": [_assert_string],
        },
    )
    experiment_entities = _get_tracking_store().search_experiments(
        view_type=request_message.view_type,
        max_results=request_message.max_results,
        order_by=request_message.order_by,
        filter_string=request_message.filter,
        page_token=request_message.page_token,
    )
    response_message = SearchExperiments.Response()
    response_message.experiments.extend([e.to_proto() for e in experiment_entities])
    if experiment_entities.token:
        response_message.next_page_token = experiment_entities.token
    response = Response(mimetype="application/json")
    response.set_data(message_to_json(response_message))
    return response


@catch_mlflow_exception
def _get_artifact_repo(run):
    return get_artifact_repository(run.info.artifact_uri)


@catch_mlflow_exception
@_disable_if_artifacts_only
def _log_batch():
    def _assert_metrics_fields_present(metrics):
        for idx, m in enumerate(metrics):
            _assert_required(m.get("key"), path=f"metrics[{idx}].key")
            _assert_required(m.get("value"), path=f"metrics[{idx}].value")
            _assert_required(m.get("timestamp"), path=f"metrics[{idx}].timestamp")

    def _assert_params_fields_present(params):
        for idx, param in enumerate(params):
            _assert_required(param.get("key"), path=f"params[{idx}].key")

    def _assert_tags_fields_present(tags):
        for idx, tag in enumerate(tags):
            _assert_required(tag.get("key"), path=f"tags[{idx}].key")

    _validate_batch_log_api_req(_get_request_json())
    request_message = _get_request_message(
        LogBatch(),
        schema={
            "run_id": [_assert_string, _assert_required],
            "metrics": [_assert_array, _assert_metrics_fields_present],
            "params": [_assert_array, _assert_params_fields_present],
            "tags": [_assert_array, _assert_tags_fields_present],
        },
    )
    metrics = [Metric.from_proto(proto_metric) for proto_metric in request_message.metrics]
    params = [Param.from_proto(proto_param) for proto_param in request_message.params]
    tags = [RunTag.from_proto(proto_tag) for proto_tag in request_message.tags]
    _get_tracking_store().log_batch(
        run_id=request_message.run_id, metrics=metrics, params=params, tags=tags
    )
    response_message = LogBatch.Response()
    response = Response(mimetype="application/json")
    response.set_data(message_to_json(response_message))
    return response


@catch_mlflow_exception
@_disable_if_artifacts_only
def _log_model():
    request_message = _get_request_message(
        LogModel(),
        schema={
            "run_id": [_assert_string, _assert_required],
            "model_json": [_assert_string, _assert_required],
        },
    )
    try:
        model = json.loads(request_message.model_json)
    except Exception:
        raise MlflowException(
            f"Malformed model info. \n {request_message.model_json} \n is not a valid JSON.",
            error_code=INVALID_PARAMETER_VALUE,
        )

    missing_fields = {"artifact_path", "flavors", "utc_time_created", "run_id"} - set(model.keys())

    if missing_fields:
        raise MlflowException(
            f"Model json is missing mandatory fields: {missing_fields}",
            error_code=INVALID_PARAMETER_VALUE,
        )
    _get_tracking_store().record_logged_model(
        run_id=request_message.run_id, mlflow_model=Model.from_dict(model)
    )
    response_message = LogModel.Response()
    response = Response(mimetype="application/json")
    response.set_data(message_to_json(response_message))
    return response


def _wrap_response(response_message):
    response = Response(mimetype="application/json")
    response.set_data(message_to_json(response_message))
    return response


# Model Registry APIs


@catch_mlflow_exception
@_disable_if_artifacts_only
def _create_registered_model():
    request_message = _get_request_message(
        CreateRegisteredModel(),
        schema={
            "name": [_assert_string, _assert_required],
            "tags": [_assert_array],
            "description": [_assert_string],
        },
    )
    registered_model = _get_model_registry_store().create_registered_model(
        name=request_message.name,
        tags=request_message.tags,
        description=request_message.description,
    )
    response_message = CreateRegisteredModel.Response(registered_model=registered_model.to_proto())
    return _wrap_response(response_message)


@catch_mlflow_exception
@_disable_if_artifacts_only
def _get_registered_model():
    request_message = _get_request_message(
        GetRegisteredModel(), schema={"name": [_assert_string, _assert_required]}
    )
    registered_model = _get_model_registry_store().get_registered_model(name=request_message.name)
    response_message = GetRegisteredModel.Response(registered_model=registered_model.to_proto())
    return _wrap_response(response_message)


@catch_mlflow_exception
@_disable_if_artifacts_only
def _update_registered_model():
    request_message = _get_request_message(
        UpdateRegisteredModel(),
        schema={
            "name": [_assert_string, _assert_required],
            "description": [_assert_string],
        },
    )
    name = request_message.name
    new_description = request_message.description
    registered_model = _get_model_registry_store().update_registered_model(
        name=name, description=new_description
    )
    response_message = UpdateRegisteredModel.Response(registered_model=registered_model.to_proto())
    return _wrap_response(response_message)


@catch_mlflow_exception
@_disable_if_artifacts_only
def _rename_registered_model():
    request_message = _get_request_message(
        RenameRegisteredModel(),
        schema={
            "name": [_assert_string, _assert_required],
            "new_name": [_assert_string, _assert_required],
        },
    )
    name = request_message.name
    new_name = request_message.new_name
    registered_model = _get_model_registry_store().rename_registered_model(
        name=name, new_name=new_name
    )
    response_message = RenameRegisteredModel.Response(registered_model=registered_model.to_proto())
    return _wrap_response(response_message)


@catch_mlflow_exception
@_disable_if_artifacts_only
def _delete_registered_model():
    request_message = _get_request_message(
        DeleteRegisteredModel(), schema={"name": [_assert_string, _assert_required]}
    )
    _get_model_registry_store().delete_registered_model(name=request_message.name)
    return _wrap_response(DeleteRegisteredModel.Response())


@catch_mlflow_exception
@_disable_if_artifacts_only
def _search_registered_models():
    request_message = _get_request_message(
        SearchRegisteredModels(),
        schema={
            "filter": [_assert_string],
            "max_results": [
                _assert_intlike,
                lambda x: _assert_less_than_or_equal(int(x), 1000),
            ],
            "order_by": [_assert_array, _assert_item_type_string],
            "page_token": [_assert_string],
        },
    )
    store = _get_model_registry_store()
    registered_models = store.search_registered_models(
        filter_string=request_message.filter,
        max_results=request_message.max_results,
        order_by=request_message.order_by,
        page_token=request_message.page_token,
    )
    response_message = SearchRegisteredModels.Response()
    response_message.registered_models.extend([e.to_proto() for e in registered_models])
    if registered_models.token:
        response_message.next_page_token = registered_models.token
    return _wrap_response(response_message)


@catch_mlflow_exception
@_disable_if_artifacts_only
def _get_latest_versions():
    request_message = _get_request_message(
        GetLatestVersions(),
        schema={
            "name": [_assert_string, _assert_required],
            "stages": [_assert_array, _assert_item_type_string],
        },
    )
    latest_versions = _get_model_registry_store().get_latest_versions(
        name=request_message.name, stages=request_message.stages
    )
    response_message = GetLatestVersions.Response()
    response_message.model_versions.extend([e.to_proto() for e in latest_versions])
    return _wrap_response(response_message)


@catch_mlflow_exception
@_disable_if_artifacts_only
def _set_registered_model_tag():
    request_message = _get_request_message(
        SetRegisteredModelTag(),
        schema={
            "name": [_assert_string, _assert_required],
            "key": [_assert_string, _assert_required],
            "value": [_assert_string],
        },
    )
    tag = RegisteredModelTag(key=request_message.key, value=request_message.value)
    _get_model_registry_store().set_registered_model_tag(name=request_message.name, tag=tag)
    return _wrap_response(SetRegisteredModelTag.Response())


@catch_mlflow_exception
@_disable_if_artifacts_only
def _delete_registered_model_tag():
    request_message = _get_request_message(
        DeleteRegisteredModelTag(),
        schema={
            "name": [_assert_string, _assert_required],
            "key": [_assert_string, _assert_required],
        },
    )
    _get_model_registry_store().delete_registered_model_tag(
        name=request_message.name, key=request_message.key
    )
    return _wrap_response(DeleteRegisteredModelTag.Response())


def _validate_non_local_source_contains_relative_paths(source: str):
    """
    Validation check to ensure that sources that are provided that conform to the schemes:
    http, https, or mlflow-artifacts do not contain relative path designations that are intended
    to access local file system paths on the tracking server.

    Example paths that this validation function is intended to find and raise an Exception if
    passed:
    "mlflow-artifacts://host:port/../../../../"
    "http://host:port/api/2.0/mlflow-artifacts/artifacts/../../../../"
    "https://host:port/api/2.0/mlflow-artifacts/artifacts/../../../../"
    "/models/artifacts/../../../"
    "s3:/my_bucket/models/path/../../other/path"
    "file://path/to/../../../../some/where/you/should/not/be"
    "mlflow-artifacts://host:port/..%2f..%2f..%2f..%2f"
    "http://host:port/api/2.0/mlflow-artifacts/artifacts%00"
    """
    invalid_source_error_message = (
        f"Invalid model version source: '{source}'. If supplying a source as an http, https, "
        "local file path, ftp, objectstore, or mlflow-artifacts uri, an absolute path must be "
        "provided without relative path references present. "
        "Please provide an absolute path."
    )

    while (unquoted := urllib.parse.unquote_plus(source)) != source:
        source = unquoted
    source_path = re.sub(r"/+", "/", urllib.parse.urlparse(source).path.rstrip("/"))
    if "\x00" in source_path or any(p == ".." for p in source.split("/")):
        raise MlflowException(invalid_source_error_message, INVALID_PARAMETER_VALUE)
    resolved_source = pathlib.Path(source_path).resolve().as_posix()
    # NB: drive split is specifically for Windows since WindowsPath.resolve() will append the
    # drive path of the pwd to a given path. We don't care about the drive here, though.
    _, resolved_path = os.path.splitdrive(resolved_source)

    if resolved_path != source_path:
        raise MlflowException(invalid_source_error_message, INVALID_PARAMETER_VALUE)


def _validate_source_run(source: str, run_id: str) -> None:
    if is_local_uri(source):
        if run_id:
            store = _get_tracking_store()
            run = store.get_run(run_id)
            source = pathlib.Path(local_file_uri_to_path(source)).resolve()
            if is_local_uri(run.info.artifact_uri):
                run_artifact_dir = pathlib.Path(
                    local_file_uri_to_path(run.info.artifact_uri)
                ).resolve()
                if run_artifact_dir in [source, *source.parents]:
                    return

        raise MlflowException(
            f"Invalid model version source: '{source}'. To use a local path as a model version "
            "source, the run_id request parameter has to be specified and the local path has to be "
            "contained within the artifact directory of the run specified by the run_id.",
            INVALID_PARAMETER_VALUE,
        )

    # Checks if relative paths are present in the source (a security threat). If any are present,
    # raises an Exception.
    _validate_non_local_source_contains_relative_paths(source)


def _validate_source_model(source: str, model_id: str) -> None:
    if is_local_uri(source):
        if model_id:
            store = _get_tracking_store()
            model = store.get_logged_model(model_id)
            source = pathlib.Path(local_file_uri_to_path(source)).resolve()
            if is_local_uri(model.artifact_location):
                run_artifact_dir = pathlib.Path(
                    local_file_uri_to_path(model.artifact_location)
                ).resolve()
                if run_artifact_dir in [source, *source.parents]:
                    return

        raise MlflowException(
            f"Invalid model version source: '{source}'. To use a local path as a model version "
            "source, the model_id request parameter has to be specified and the local path has to "
            "be contained within the artifact directory of the run specified by the model_id.",
            INVALID_PARAMETER_VALUE,
        )

    # Checks if relative paths are present in the source (a security threat). If any are present,
    # raises an Exception.
    _validate_non_local_source_contains_relative_paths(source)


@catch_mlflow_exception
@_disable_if_artifacts_only
def _create_model_version():
    request_message = _get_request_message(
        CreateModelVersion(),
        schema={
            "name": [_assert_string, _assert_required],
            "source": [_assert_string, _assert_required],
            "run_id": [_assert_string],
            "tags": [_assert_array],
            "run_link": [_assert_string],
            "description": [_assert_string],
            "model_id": [_assert_string],
        },
    )

    if request_message.source and (
        regex := MLFLOW_CREATE_MODEL_VERSION_SOURCE_VALIDATION_REGEX.get()
    ):
        if not re.search(regex, request_message.source):
            raise MlflowException(
                f"Invalid model version source: '{request_message.source}'.",
                error_code=INVALID_PARAMETER_VALUE,
            )

    # If the model version is a prompt, we don't validate the source
    if not _is_prompt_request(request_message):
        if request_message.model_id:
            _validate_source_model(request_message.source, request_message.model_id)
        else:
            _validate_source_run(request_message.source, request_message.run_id)

    model_version = _get_model_registry_store().create_model_version(
        name=request_message.name,
        source=request_message.source,
        run_id=request_message.run_id,
        run_link=request_message.run_link,
        tags=request_message.tags,
        description=request_message.description,
        model_id=request_message.model_id,
    )
    if not _is_prompt_request(request_message) and request_message.model_id:
        tracking_store = _get_tracking_store()
        tracking_store.set_model_versions_tags(
            name=request_message.name,
            version=model_version.version,
            model_id=request_message.model_id,
        )
    response_message = CreateModelVersion.Response(model_version=model_version.to_proto())
    return _wrap_response(response_message)


def _is_prompt_request(request_message):
    return any(tag.key == IS_PROMPT_TAG_KEY for tag in request_message.tags)


@catch_mlflow_exception
@_disable_if_artifacts_only
def get_model_version_artifact_handler():
    name = request.args.get("name")
    version = request.args.get("version")
    path = request.args["path"]
    path = validate_path_is_safe(path)
    artifact_uri = _get_model_registry_store().get_model_version_download_uri(name, version)
    if _is_servable_proxied_run_artifact_root(artifact_uri):
        artifact_repo = _get_artifact_repo_mlflow_artifacts()
        artifact_path = _get_proxied_run_artifact_destination_path(
            proxied_artifact_root=artifact_uri,
            relative_path=path,
        )
    else:
        artifact_repo = get_artifact_repository(artifact_uri)
        artifact_path = path

    return _send_artifact(artifact_repo, artifact_path)


@catch_mlflow_exception
@_disable_if_artifacts_only
def _get_model_version():
    request_message = _get_request_message(
        GetModelVersion(),
        schema={
            "name": [_assert_string, _assert_required],
            "version": [_assert_string, _assert_required],
        },
    )
    model_version = _get_model_registry_store().get_model_version(
        name=request_message.name, version=request_message.version
    )
    response_proto = model_version.to_proto()
    response_message = GetModelVersion.Response(model_version=response_proto)
    return _wrap_response(response_message)


@catch_mlflow_exception
@_disable_if_artifacts_only
def _update_model_version():
    request_message = _get_request_message(
        UpdateModelVersion(),
        schema={
            "name": [_assert_string, _assert_required],
            "version": [_assert_string, _assert_required],
            "description": [_assert_string],
        },
    )
    new_description = None
    if request_message.HasField("description"):
        new_description = request_message.description
    model_version = _get_model_registry_store().update_model_version(
        name=request_message.name,
        version=request_message.version,
        description=new_description,
    )
    return _wrap_response(UpdateModelVersion.Response(model_version=model_version.to_proto()))


@catch_mlflow_exception
@_disable_if_artifacts_only
def _transition_stage():
    request_message = _get_request_message(
        TransitionModelVersionStage(),
        schema={
            "name": [_assert_string, _assert_required],
            "version": [_assert_string, _assert_required],
            "stage": [_assert_string, _assert_required],
            "archive_existing_versions": [_assert_bool],
        },
    )
    model_version = _get_model_registry_store().transition_model_version_stage(
        name=request_message.name,
        version=request_message.version,
        stage=request_message.stage,
        archive_existing_versions=request_message.archive_existing_versions,
    )
    return _wrap_response(
        TransitionModelVersionStage.Response(model_version=model_version.to_proto())
    )


@catch_mlflow_exception
@_disable_if_artifacts_only
def _delete_model_version():
    request_message = _get_request_message(
        DeleteModelVersion(),
        schema={
            "name": [_assert_string, _assert_required],
            "version": [_assert_string, _assert_required],
        },
    )
    _get_model_registry_store().delete_model_version(
        name=request_message.name, version=request_message.version
    )
    return _wrap_response(DeleteModelVersion.Response())


@catch_mlflow_exception
@_disable_if_artifacts_only
def _get_model_version_download_uri():
    request_message = _get_request_message(GetModelVersionDownloadUri())
    download_uri = _get_model_registry_store().get_model_version_download_uri(
        name=request_message.name, version=request_message.version
    )
    response_message = GetModelVersionDownloadUri.Response(artifact_uri=download_uri)
    return _wrap_response(response_message)


@catch_mlflow_exception
@_disable_if_artifacts_only
def _search_model_versions():
    request_message = _get_request_message(
        SearchModelVersions(),
        schema={
            "filter": [_assert_string],
            "max_results": [
                _assert_intlike,
                lambda x: _assert_less_than_or_equal(int(x), 200_000),
            ],
            "order_by": [_assert_array, _assert_item_type_string],
            "page_token": [_assert_string],
        },
    )
    response_message = search_model_versions_impl(request_message)
    return _wrap_response(response_message)


def search_model_versions_impl(request_message):
    store = _get_model_registry_store()
    model_versions = store.search_model_versions(
        filter_string=request_message.filter,
        max_results=request_message.max_results,
        order_by=request_message.order_by,
        page_token=request_message.page_token,
    )
    response_message = SearchModelVersions.Response()
    response_message.model_versions.extend([e.to_proto() for e in model_versions])
    if model_versions.token:
        response_message.next_page_token = model_versions.token
    return response_message


@catch_mlflow_exception
@_disable_if_artifacts_only
def _set_model_version_tag():
    request_message = _get_request_message(
        SetModelVersionTag(),
        schema={
            "name": [_assert_string, _assert_required],
            "version": [_assert_string, _assert_required],
            "key": [_assert_string, _assert_required],
            "value": [_assert_string],
        },
    )
    tag = ModelVersionTag(key=request_message.key, value=request_message.value)
    _get_model_registry_store().set_model_version_tag(
        name=request_message.name, version=request_message.version, tag=tag
    )
    return _wrap_response(SetModelVersionTag.Response())


@catch_mlflow_exception
@_disable_if_artifacts_only
def _delete_model_version_tag():
    request_message = _get_request_message(
        DeleteModelVersionTag(),
        schema={
            "name": [_assert_string, _assert_required],
            "version": [_assert_string, _assert_required],
            "key": [_assert_string, _assert_required],
        },
    )
    _get_model_registry_store().delete_model_version_tag(
        name=request_message.name,
        version=request_message.version,
        key=request_message.key,
    )
    return _wrap_response(DeleteModelVersionTag.Response())


@catch_mlflow_exception
@_disable_if_artifacts_only
def _set_registered_model_alias():
    request_message = _get_request_message(
        SetRegisteredModelAlias(),
        schema={
            "name": [_assert_string, _assert_required],
            "alias": [_assert_string, _assert_required],
            "version": [_assert_string, _assert_required],
        },
    )
    _get_model_registry_store().set_registered_model_alias(
        name=request_message.name,
        alias=request_message.alias,
        version=request_message.version,
    )
    return _wrap_response(SetRegisteredModelAlias.Response())


@catch_mlflow_exception
@_disable_if_artifacts_only
def _delete_registered_model_alias():
    request_message = _get_request_message(
        DeleteRegisteredModelAlias(),
        schema={
            "name": [_assert_string, _assert_required],
            "alias": [_assert_string, _assert_required],
        },
    )
    _get_model_registry_store().delete_registered_model_alias(
        name=request_message.name, alias=request_message.alias
    )
    return _wrap_response(DeleteRegisteredModelAlias.Response())


@catch_mlflow_exception
@_disable_if_artifacts_only
def _get_model_version_by_alias():
    request_message = _get_request_message(
        GetModelVersionByAlias(),
        schema={
            "name": [_assert_string, _assert_required],
            "alias": [_assert_string, _assert_required],
        },
    )
    model_version = _get_model_registry_store().get_model_version_by_alias(
        name=request_message.name, alias=request_message.alias
    )
    response_proto = model_version.to_proto()
    response_message = GetModelVersionByAlias.Response(model_version=response_proto)
    return _wrap_response(response_message)


# MLflow Artifacts APIs


@catch_mlflow_exception
@_disable_unless_serve_artifacts
def _download_artifact(artifact_path):
    """
    A request handler for `GET /mlflow-artifacts/artifacts/<artifact_path>` to download an artifact
    from `artifact_path` (a relative path from the root artifact directory).
    """
    artifact_path = validate_path_is_safe(artifact_path)
    tmp_dir = tempfile.TemporaryDirectory()
    artifact_repo = _get_artifact_repo_mlflow_artifacts()
    dst = artifact_repo.download_artifacts(artifact_path, tmp_dir.name)

    # Ref: https://stackoverflow.com/a/24613980/6943581
    file_handle = open(dst, "rb")  # noqa: SIM115

    def stream_and_remove_file():
        yield from file_handle
        file_handle.close()
        tmp_dir.cleanup()

    file_sender_response = current_app.response_class(stream_and_remove_file())

    return _response_with_file_attachment_headers(artifact_path, file_sender_response)


@catch_mlflow_exception
@_disable_unless_serve_artifacts
def _upload_artifact(artifact_path):
    """
    A request handler for `PUT /mlflow-artifacts/artifacts/<artifact_path>` to upload an artifact
    to `artifact_path` (a relative path from the root artifact directory).
    """
    artifact_path = validate_path_is_safe(artifact_path)
    head, tail = posixpath.split(artifact_path)
    with tempfile.TemporaryDirectory() as tmp_dir:
        tmp_path = os.path.join(tmp_dir, tail)
        with open(tmp_path, "wb") as f:
            chunk_size = 1024 * 1024  # 1 MB
            while True:
                chunk = request.stream.read(chunk_size)
                if len(chunk) == 0:
                    break
                f.write(chunk)

        artifact_repo = _get_artifact_repo_mlflow_artifacts()
        artifact_repo.log_artifact(tmp_path, artifact_path=head or None)

    return _wrap_response(UploadArtifact.Response())


@catch_mlflow_exception
@_disable_unless_serve_artifacts
def _list_artifacts_mlflow_artifacts():
    """
    A request handler for `GET /mlflow-artifacts/artifacts?path=<value>` to list artifacts in `path`
    (a relative path from the root artifact directory).
    """
    request_message = _get_request_message(ListArtifactsMlflowArtifacts())
    path = validate_path_is_safe(request_message.path) if request_message.HasField("path") else None
    artifact_repo = _get_artifact_repo_mlflow_artifacts()
    files = []
    for file_info in artifact_repo.list_artifacts(path):
        basename = posixpath.basename(file_info.path)
        new_file_info = FileInfo(basename, file_info.is_dir, file_info.file_size)
        files.append(new_file_info.to_proto())
    response_message = ListArtifacts.Response()
    response_message.files.extend(files)
    response = Response(mimetype="application/json")
    response.set_data(message_to_json(response_message))
    return response


@catch_mlflow_exception
@_disable_unless_serve_artifacts
def _delete_artifact_mlflow_artifacts(artifact_path):
    """
    A request handler for `DELETE /mlflow-artifacts/artifacts?path=<value>` to delete artifacts in
    `path` (a relative path from the root artifact directory).
    """
    artifact_path = validate_path_is_safe(artifact_path)
    _get_request_message(DeleteArtifact())
    artifact_repo = _get_artifact_repo_mlflow_artifacts()
    artifact_repo.delete_artifacts(artifact_path)
    response_message = DeleteArtifact.Response()
    response = Response(mimetype="application/json")
    response.set_data(message_to_json(response_message))
    return response


@catch_mlflow_exception
def _graphql():
    from graphql import parse

    from mlflow.server.graphql.graphql_no_batching import check_query_safety
    from mlflow.server.graphql.graphql_schema_extensions import schema

    # Extracting the query, variables, and operationName from the request
    request_json = _get_request_json()
    query = request_json.get("query")
    variables = request_json.get("variables")
    operation_name = request_json.get("operationName")

    node = parse(query)
    if check_result := check_query_safety(node):
        result = check_result
    else:
        # Executing the GraphQL query using the Graphene schema
        result = schema.execute(query, variables=variables, operation_name=operation_name)

    # Convert execution result into json.
    result_data = {
        "data": result.data,
        "errors": [error.message for error in result.errors] if result.errors else None,
    }

    # Return the response
    return jsonify(result_data)


def _validate_support_multipart_upload(artifact_repo):
    if not isinstance(artifact_repo, MultipartUploadMixin):
        raise _UnsupportedMultipartUploadException()


@catch_mlflow_exception
@_disable_unless_serve_artifacts
def _create_multipart_upload_artifact(artifact_path):
    """
    A request handler for `POST /mlflow-artifacts/mpu/create` to create a multipart upload
    to `artifact_path` (a relative path from the root artifact directory).
    """
    artifact_path = validate_path_is_safe(artifact_path)

    request_message = _get_request_message(
        CreateMultipartUpload(),
        schema={
            "path": [_assert_required, _assert_string],
            "num_parts": [_assert_intlike],
        },
    )
    path = request_message.path
    num_parts = request_message.num_parts

    artifact_repo = _get_artifact_repo_mlflow_artifacts()
    _validate_support_multipart_upload(artifact_repo)

    create_response = artifact_repo.create_multipart_upload(
        path,
        num_parts,
        artifact_path,
    )
    response_message = create_response.to_proto()
    response = Response(mimetype="application/json")
    response.set_data(message_to_json(response_message))
    return response


@catch_mlflow_exception
@_disable_unless_serve_artifacts
def _complete_multipart_upload_artifact(artifact_path):
    """
    A request handler for `POST /mlflow-artifacts/mpu/complete` to complete a multipart upload
    to `artifact_path` (a relative path from the root artifact directory).
    """
    artifact_path = validate_path_is_safe(artifact_path)

    request_message = _get_request_message(
        CompleteMultipartUpload(),
        schema={
            "path": [_assert_required, _assert_string],
            "upload_id": [_assert_string],
            "parts": [_assert_required],
        },
    )
    path = request_message.path
    upload_id = request_message.upload_id
    parts = [MultipartUploadPart.from_proto(part) for part in request_message.parts]

    artifact_repo = _get_artifact_repo_mlflow_artifacts()
    _validate_support_multipart_upload(artifact_repo)

    artifact_repo.complete_multipart_upload(
        path,
        upload_id,
        parts,
        artifact_path,
    )
    return _wrap_response(CompleteMultipartUpload.Response())


@catch_mlflow_exception
@_disable_unless_serve_artifacts
def _abort_multipart_upload_artifact(artifact_path):
    """
    A request handler for `POST /mlflow-artifacts/mpu/abort` to abort a multipart upload
    to `artifact_path` (a relative path from the root artifact directory).
    """
    artifact_path = validate_path_is_safe(artifact_path)

    request_message = _get_request_message(
        AbortMultipartUpload(),
        schema={
            "path": [_assert_required, _assert_string],
            "upload_id": [_assert_string],
        },
    )
    path = request_message.path
    upload_id = request_message.upload_id

    artifact_repo = _get_artifact_repo_mlflow_artifacts()
    _validate_support_multipart_upload(artifact_repo)

    artifact_repo.abort_multipart_upload(
        path,
        upload_id,
        artifact_path,
    )
    return _wrap_response(AbortMultipartUpload.Response())


# MLflow Tracing APIs


@catch_mlflow_exception
@_disable_if_artifacts_only
def _start_trace_v3():
    """
    A request handler for `POST /mlflow/traces` to create a new TraceInfo record in tracking store.
    """
    request_message = _get_request_message(
        StartTraceV3(),
        schema={"trace": [_assert_required]},
    )
    trace_info = TraceInfo.from_proto(request_message.trace.trace_info)
    trace_info = _get_tracking_store().start_trace(trace_info)
    response_message = StartTraceV3.Response(trace=ProtoTrace(trace_info=trace_info.to_proto()))
    return _wrap_response(response_message)


@catch_mlflow_exception
@_disable_if_artifacts_only
def _get_trace_info_v3(trace_id):
    """
    A request handler for `GET /mlflow/traces/{trace_id}/info` to retrieve
    an existing TraceInfo record from tracking store.
    """
    trace_info = _get_tracking_store().get_trace_info(trace_id)
    response_message = GetTraceInfoV3.Response(trace=ProtoTrace(trace_info=trace_info.to_proto()))
    return _wrap_response(response_message)


@catch_mlflow_exception
@_disable_if_artifacts_only
def _search_traces_v3():
    """
    A request handler for `GET /mlflow/traces` to search for TraceInfo records in tracking store.
    """
    request_message = _get_request_message(
        SearchTracesV3(),
        schema={
            "locations": [_assert_array, _assert_required],
            "filter": [_assert_string],
            "max_results": [
                _assert_intlike,
                lambda x: _assert_less_than_or_equal(int(x), 500),
            ],
            "order_by": [_assert_array, _assert_item_type_string],
            "page_token": [_assert_string],
        },
    )
    experiment_ids = []
    for location in request_message.locations:
        if location.HasField("mlflow_experiment"):
            experiment_ids.append(location.mlflow_experiment.experiment_id)

    traces, token = _get_tracking_store().search_traces(
        experiment_ids=experiment_ids,
        filter_string=request_message.filter,
        max_results=request_message.max_results,
        order_by=request_message.order_by,
        page_token=request_message.page_token,
    )
    response_message = SearchTracesV3.Response()
    response_message.traces.extend([e.to_proto() for e in traces])
    if token:
        response_message.next_page_token = token
    return _wrap_response(response_message)


@catch_mlflow_exception
@_disable_if_artifacts_only
def _delete_traces():
    """
    A request handler for `POST /mlflow/traces/delete-traces` to delete TraceInfo records
    from tracking store.
    """
    request_message = _get_request_message(
        DeleteTraces(),
        schema={
            "experiment_id": [_assert_string, _assert_required],
            "max_timestamp_millis": [_assert_intlike],
            "max_traces": [_assert_intlike],
            "request_ids": [_assert_array, _assert_item_type_string],
        },
    )

    # NB: Interestingly, the field accessor for the message object returns the default
    #   value for optional field if it's not set. For example, `request_message.max_traces`
    #   returns 0 if max_traces is not specified in the request. This is not desirable,
    #   because null and 0 means completely opposite i.e. the former is 'delete nothing'
    #   while the latter is 'delete all'. To handle this, we need to explicitly check
    #   if the field is set or not using `HasField` method and return None if not.
    def _get_nullable_field(field):
        if request_message.HasField(field):
            return getattr(request_message, field)
        return None

    traces_deleted = _get_tracking_store().delete_traces(
        experiment_id=request_message.experiment_id,
        max_timestamp_millis=_get_nullable_field("max_timestamp_millis"),
        max_traces=_get_nullable_field("max_traces"),
        trace_ids=request_message.request_ids,
    )
    return _wrap_response(DeleteTraces.Response(traces_deleted=traces_deleted))


@catch_mlflow_exception
@_disable_if_artifacts_only
def _set_trace_tag(request_id):
    """
    A request handler for `PATCH /mlflow/traces/{request_id}/tags` to set tags on a TraceInfo record
    """
    request_message = _get_request_message(
        SetTraceTag(),
        schema={
            "key": [_assert_string, _assert_required],
            "value": [_assert_string],
        },
    )
    _get_tracking_store().set_trace_tag(request_id, request_message.key, request_message.value)
    return _wrap_response(SetTraceTag.Response())


@catch_mlflow_exception
@_disable_if_artifacts_only
def _delete_trace_tag(request_id):
    """
    A request handler for `DELETE /mlflow/traces/{request_id}/tags` to delete tags from a TraceInfo
    record.
    """
    request_message = _get_request_message(
        DeleteTraceTag(),
        schema={
            "key": [_assert_string, _assert_required],
        },
    )
    _get_tracking_store().delete_trace_tag(request_id, request_message.key)
    return _wrap_response(DeleteTraceTag.Response())


@catch_mlflow_exception
@_disable_if_artifacts_only
def get_trace_artifact_handler():
    request_id = request.args.get("request_id")

    if not request_id:
        raise MlflowException(
            'Request must include the "request_id" query parameter.',
            error_code=BAD_REQUEST,
        )

    trace_info = _get_tracking_store().get_trace_info(request_id)
    trace_data = _get_trace_artifact_repo(trace_info).download_trace_data()

    # Write data to a BytesIO buffer instead of needing to save a temp file
    buf = io.BytesIO()
    buf.write(json.dumps(trace_data).encode())
    buf.seek(0)

    file_sender_response = send_file(
        buf,
        mimetype="application/octet-stream",
        as_attachment=True,
        download_name=TRACE_DATA_FILE_NAME,
    )
    return _response_with_file_attachment_headers(TRACE_DATA_FILE_NAME, file_sender_response)


<<<<<<< HEAD
# Assessments API handlers
=======
# Deprecated MLflow Tracing APIs. Kept for backward compatibility but do not use.
>>>>>>> 49f71240


@catch_mlflow_exception
@_disable_if_artifacts_only
<<<<<<< HEAD
def _create_assessment(trace_id):
    """
    A request handler for `POST /mlflow/traces/{assessment.trace_id}/assessments`
    to create a new assessment.
    """
    request_message = _get_request_message(
        CreateAssessment(),
        schema={
            "assessment": [_assert_required],
        },
    )

    assessment = Assessment.from_proto(request_message.assessment)
    assessment.trace_id = trace_id
    created_assessment = _get_tracking_store().create_assessment(assessment)

    response_message = CreateAssessment.Response(assessment=created_assessment.to_proto())
=======
def _deprecated_start_trace_v2():
    """
    A request handler for `POST /mlflow/traces` to create a new TraceInfo record in tracking store.
    """
    request_message = _get_request_message(
        StartTrace(),
        schema={
            "experiment_id": [_assert_string],
            "timestamp_ms": [_assert_intlike],
            "request_metadata": [_assert_map_key_present],
            "tags": [_assert_map_key_present],
        },
    )
    request_metadata = {e.key: e.value for e in request_message.request_metadata}
    tags = {e.key: e.value for e in request_message.tags}

    trace_info = _get_tracking_store().deprecated_start_trace_v2(
        experiment_id=request_message.experiment_id,
        timestamp_ms=request_message.timestamp_ms,
        request_metadata=request_metadata,
        tags=tags,
    )
    response_message = StartTrace.Response(trace_info=trace_info.to_proto())
    return _wrap_response(response_message)


@catch_mlflow_exception
@_disable_if_artifacts_only
def _deprecated_end_trace_v2(request_id):
    """
    A request handler for `PATCH /mlflow/traces/{request_id}` to mark an existing TraceInfo
    record completed in tracking store.
    """
    request_message = _get_request_message(
        EndTrace(),
        schema={
            "timestamp_ms": [_assert_intlike],
            "status": [_assert_string],
            "request_metadata": [_assert_map_key_present],
            "tags": [_assert_map_key_present],
        },
    )
    request_metadata = {e.key: e.value for e in request_message.request_metadata}
    tags = {e.key: e.value for e in request_message.tags}

    trace_info = _get_tracking_store().deprecated_end_trace_v2(
        request_id=request_id,
        timestamp_ms=request_message.timestamp_ms,
        status=TraceStatus.from_proto(request_message.status),
        request_metadata=request_metadata,
        tags=tags,
    )

    if isinstance(trace_info, TraceInfo):
        trace_info = TraceInfoV2.from_v3(trace_info)

    response_message = EndTrace.Response(trace_info=trace_info.to_proto())
>>>>>>> 49f71240
    return _wrap_response(response_message)


@catch_mlflow_exception
@_disable_if_artifacts_only
<<<<<<< HEAD
def _get_assessment(trace_id, assessment_id):
    """
    A request handler for `GET /mlflow/traces/{trace_id}/assessments/{assessment_id}`
    to get an assessment.
    """
    assessment = _get_tracking_store().get_assessment(trace_id, assessment_id)

    response_message = GetAssessmentRequest.Response(assessment=assessment.to_proto())
=======
def _deprecated_get_trace_info_v2(request_id):
    """
    A request handler for `GET /mlflow/traces/{request_id}/info` to retrieve
    an existing TraceInfo record from tracking store.
    """
    trace_info = _get_tracking_store().get_trace_info(request_id)
    trace_info = TraceInfoV2.from_v3(trace_info)
    response_message = GetTraceInfo.Response(trace_info=trace_info.to_proto())
>>>>>>> 49f71240
    return _wrap_response(response_message)


@catch_mlflow_exception
@_disable_if_artifacts_only
<<<<<<< HEAD
def _update_assessment(trace_id, assessment_id):
    """
    A request handler for `PATCH /mlflow/traces/{trace_id}/assessments/{assessment_id}`
    to update an assessment.
    """
    request_message = _get_request_message(
        UpdateAssessment(),
        schema={
            "assessment": [_assert_required],
            "update_mask": [_assert_required],
        },
    )

    assessment_proto = request_message.assessment
    update_mask = request_message.update_mask

    kwargs = {}

    for path in update_mask.paths:
        if path == "assessment_name":
            kwargs["name"] = assessment_proto.assessment_name
        elif path == "expectation":
            kwargs["expectation"] = Expectation.from_proto(assessment_proto)
        elif path == "feedback":
            kwargs["feedback"] = Feedback.from_proto(assessment_proto)
        elif path == "rationale":
            kwargs["rationale"] = assessment_proto.rationale
        elif path == "metadata":
            kwargs["metadata"] = dict(assessment_proto.metadata)
        elif path == "valid":
            kwargs["valid"] = assessment_proto.valid

    updated_assessment = _get_tracking_store().update_assessment(
        trace_id=trace_id, assessment_id=assessment_id, **kwargs
    )

    response_message = UpdateAssessment.Response(assessment=updated_assessment.to_proto())
    return _wrap_response(response_message)


@catch_mlflow_exception
@_disable_if_artifacts_only
def _delete_assessment(trace_id, assessment_id):
    """
    A request handler for `DELETE /mlflow/traces/{trace_id}/assessments/{assessment_id}`
    to delete an assessment.
    """
    _get_tracking_store().delete_assessment(trace_id, assessment_id)

    response_message = DeleteAssessment.Response()
    return _wrap_response(response_message)
=======
def _deprecated_search_traces_v2():
    """
    A request handler for `GET /mlflow/traces` to search for TraceInfo records in tracking store.
    """
    request_message = _get_request_message(
        SearchTraces(),
        schema={
            "experiment_ids": [
                _assert_array,
                _assert_item_type_string,
                _assert_required,
            ],
            "filter": [_assert_string],
            "max_results": [
                _assert_intlike,
                lambda x: _assert_less_than_or_equal(int(x), 500),
            ],
            "order_by": [_assert_array, _assert_item_type_string],
            "page_token": [_assert_string],
        },
    )
    traces, token = _get_tracking_store().search_traces(
        experiment_ids=request_message.experiment_ids,
        filter_string=request_message.filter,
        max_results=request_message.max_results,
        order_by=request_message.order_by,
        page_token=request_message.page_token,
    )
    traces = [TraceInfoV2.from_v3(t) for t in traces]
    response_message = SearchTraces.Response()
    response_message.traces.extend([e.to_proto() for e in traces])
    if token:
        response_message.next_page_token = token
    return _wrap_response(response_message)


# Logged Models APIs
>>>>>>> 49f71240


@catch_mlflow_exception
@_disable_if_artifacts_only
def get_logged_model_artifact_handler(model_id: str):
    artifact_file_path = request.args.get("artifact_file_path")
    if not artifact_file_path:
        raise MlflowException(
            'Request must include the "artifact_file_path" query parameter.',
            error_code=BAD_REQUEST,
        )
    validate_path_is_safe(artifact_file_path)

    logged_model: LoggedModel = _get_tracking_store().get_logged_model(model_id)
    if _is_servable_proxied_run_artifact_root(logged_model.artifact_location):
        artifact_repo = _get_artifact_repo_mlflow_artifacts()
        artifact_path = _get_proxied_run_artifact_destination_path(
            proxied_artifact_root=logged_model.artifact_location,
            relative_path=artifact_file_path,
        )
    else:
        artifact_repo = get_artifact_repository(logged_model.artifact_location)
        artifact_path = artifact_file_path

    return _send_artifact(artifact_repo, artifact_path)


@catch_mlflow_exception
@_disable_if_artifacts_only
def _create_logged_model():
    request_message = _get_request_message(
        CreateLoggedModel(),
        schema={
            "experiment_id": [_assert_string, _assert_required],
            "name": [_assert_string],
            "model_type": [_assert_string],
            "source_run_id": [_assert_string],
            "params": [_assert_array],
            "tags": [_assert_array],
        },
    )

    model = _get_tracking_store().create_logged_model(
        experiment_id=request_message.experiment_id,
        name=request_message.name or None,
        model_type=request_message.model_type,
        source_run_id=request_message.source_run_id,
        params=(
            [LoggedModelParameter.from_proto(param) for param in request_message.params]
            if request_message.params
            else None
        ),
        tags=(
            [LoggedModelTag(key=tag.key, value=tag.value) for tag in request_message.tags]
            if request_message.tags
            else None
        ),
    )
    response_message = CreateLoggedModel.Response(model=model.to_proto())
    return _wrap_response(response_message)


@catch_mlflow_exception
@_disable_if_artifacts_only
def _log_logged_model_params(model_id: str):
    request_message = _get_request_message(
        LogLoggedModelParamsRequest(),
        schema={
            "model_id": [_assert_string, _assert_required],
            "params": [_assert_array],
        },
    )
    params = (
        [LoggedModelParameter.from_proto(param) for param in request_message.params]
        if request_message.params
        else []
    )
    _get_tracking_store().log_logged_model_params(model_id, params)
    return _wrap_response(LogLoggedModelParamsRequest.Response())


@catch_mlflow_exception
@_disable_if_artifacts_only
def _get_logged_model(model_id: str):
    model = _get_tracking_store().get_logged_model(model_id)
    response_message = GetLoggedModel.Response(model=model.to_proto())
    return _wrap_response(response_message)


@catch_mlflow_exception
@_disable_if_artifacts_only
def _finalize_logged_model(model_id: str):
    request_message = _get_request_message(
        FinalizeLoggedModel(),
        schema={
            "model_id": [_assert_string, _assert_required],
            "status": [_assert_intlike, _assert_required],
        },
    )
    model = _get_tracking_store().finalize_logged_model(
        request_message.model_id, LoggedModelStatus.from_int(request_message.status)
    )
    response_message = FinalizeLoggedModel.Response(model=model.to_proto())
    return _wrap_response(response_message)


@catch_mlflow_exception
@_disable_if_artifacts_only
def _delete_logged_model(model_id: str):
    _get_tracking_store().delete_logged_model(model_id)
    return _wrap_response(DeleteLoggedModel.Response())


@catch_mlflow_exception
@_disable_if_artifacts_only
def _set_logged_model_tags(model_id: str):
    request_message = _get_request_message(
        SetLoggedModelTags(),
        schema={"tags": [_assert_array]},
    )
    tags = [LoggedModelTag(key=tag.key, value=tag.value) for tag in request_message.tags]
    _get_tracking_store().set_logged_model_tags(model_id, tags)
    return _wrap_response(SetLoggedModelTags.Response())


@catch_mlflow_exception
@_disable_if_artifacts_only
def _delete_logged_model_tag(model_id: str, tag_key: str):
    _get_tracking_store().delete_logged_model_tag(model_id, tag_key)
    return _wrap_response(DeleteLoggedModelTag.Response())


@catch_mlflow_exception
@_disable_if_artifacts_only
def _search_logged_models():
    request_message = _get_request_message(
        SearchLoggedModels(),
        schema={
            "experiment_ids": [
                _assert_array,
                _assert_item_type_string,
                _assert_required,
            ],
            "filter": [_assert_string],
            "datasets": [_assert_array],
            "max_results": [_assert_intlike],
            "order_by": [_assert_array],
            "page_token": [_assert_string],
        },
    )
    models = _get_tracking_store().search_logged_models(
        # Convert `RepeatedScalarContainer` objects (experiment_ids and order_by) to `list`
        # to avoid serialization issues
        experiment_ids=list(request_message.experiment_ids),
        filter_string=request_message.filter or None,
        datasets=(
            [
                {
                    "dataset_name": d.dataset_name,
                    "dataset_digest": d.dataset_digest or None,
                }
                for d in request_message.datasets
            ]
            if request_message.datasets
            else None
        ),
        max_results=request_message.max_results or None,
        order_by=(
            [
                {
                    "field_name": ob.field_name,
                    "ascending": ob.ascending,
                    "dataset_name": ob.dataset_name or None,
                    "dataset_digest": ob.dataset_digest or None,
                }
                for ob in request_message.order_by
            ]
            if request_message.order_by
            else None
        ),
        page_token=request_message.page_token or None,
    )
    response_message = SearchLoggedModels.Response()
    response_message.models.extend([e.to_proto() for e in models])
    if models.token:
        response_message.next_page_token = models.token
    return _wrap_response(response_message)


@catch_mlflow_exception
@_disable_if_artifacts_only
def _list_logged_model_artifacts(model_id: str):
    request_message = _get_request_message(
        ListLoggedModelArtifacts(),
        schema={"artifact_directory_path": [_assert_string]},
    )
    if request_message.HasField("artifact_directory_path"):
        artifact_path = validate_path_is_safe(request_message.artifact_directory_path)
    else:
        artifact_path = None

    return _list_logged_model_artifacts_impl(model_id, artifact_path)


def _list_logged_model_artifacts_impl(
    model_id: str, artifact_directory_path: Optional[str]
) -> Response:
    response = ListLoggedModelArtifacts.Response()
    logged_model: LoggedModel = _get_tracking_store().get_logged_model(model_id)
    if _is_servable_proxied_run_artifact_root(logged_model.artifact_location):
        artifacts = _list_artifacts_for_proxied_run_artifact_root(
            proxied_artifact_root=logged_model.artifact_location,
            relative_path=artifact_directory_path,
        )
    else:
        artifacts = get_artifact_repository(logged_model.artifact_location).list_artifacts(
            artifact_directory_path
        )

    response.files.extend([a.to_proto() for a in artifacts])
    response.root_uri = logged_model.artifact_location
    return _wrap_response(response)


def _get_rest_path(base_path, version=2):
    return f"/api/{version}.0{base_path}"


def _get_ajax_path(base_path, version=2):
    return _add_static_prefix(f"/ajax-api/{version}.0{base_path}")


def _add_static_prefix(route: str) -> str:
    if prefix := os.environ.get(STATIC_PREFIX_ENV_VAR):
        return prefix.rstrip("/") + route
    return route


def _get_paths(base_path, version=2):
    """
    A service endpoints base path is typically something like /mlflow/experiment.
    We should register paths like /api/2.0/mlflow/experiment and
    /ajax-api/2.0/mlflow/experiment in the Flask router.
    """
    base_path = _convert_path_parameter_to_flask_format(base_path)
    return [_get_rest_path(base_path, version), _get_ajax_path(base_path, version)]


def _convert_path_parameter_to_flask_format(path):
    """
    Converts path parameter format to Flask compatible format.

    Some protobuf endpoint paths contain parameters like /mlflow/trace/{request_id}.
    This can be interpreted correctly by gRPC framework like Armeria, but Flask does
    not understand it. Instead, we need to specify it with a different format,
    like /mlflow/trace/<request_id>.
    """
    # Handle simple parameters like {trace_id}
    path = re.sub(r"{(\w+)}", r"<\1>", path)

    # Handle Databricks-specific syntax like {assessment.trace_id} -> <trace_id>
    # This is needed because Databricks can extract trace_id from request body,
    # but Flask needs it in the URL path
    return re.sub(r"{assessment\.trace_id}", r"<trace_id>", path)


def get_handler(request_class):
    """
    Args:
        request_class: The type of protobuf message
    """
    return HANDLERS.get(request_class, _not_implemented)


def get_service_endpoints(service, get_handler):
    ret = []
    for service_method in service.DESCRIPTOR.methods:
        endpoints = service_method.GetOptions().Extensions[databricks_pb2.rpc].endpoints
        for endpoint in endpoints:
            for http_path in _get_paths(endpoint.path, version=endpoint.since.major):
                handler = get_handler(service().GetRequestClass(service_method))
                ret.append((http_path, handler, [endpoint.method]))
    return ret


def get_endpoints(get_handler=get_handler):
    """
    Returns:
        List of tuples (path, handler, methods)
    """
    return (
        get_service_endpoints(MlflowService, get_handler)
        + get_service_endpoints(ModelRegistryService, get_handler)
        + get_service_endpoints(MlflowArtifactsService, get_handler)
        + [(_add_static_prefix("/graphql"), _graphql, ["GET", "POST"])]
    )


HANDLERS = {
    # Tracking Server APIs
    CreateExperiment: _create_experiment,
    GetExperiment: _get_experiment,
    GetExperimentByName: _get_experiment_by_name,
    DeleteExperiment: _delete_experiment,
    RestoreExperiment: _restore_experiment,
    UpdateExperiment: _update_experiment,
    CreateRun: _create_run,
    UpdateRun: _update_run,
    DeleteRun: _delete_run,
    RestoreRun: _restore_run,
    LogParam: _log_param,
    LogMetric: _log_metric,
    SetExperimentTag: _set_experiment_tag,
    DeleteExperimentTag: _delete_experiment_tag,
    SetTag: _set_tag,
    DeleteTag: _delete_tag,
    LogBatch: _log_batch,
    LogModel: _log_model,
    GetRun: _get_run,
    SearchRuns: _search_runs,
    ListArtifacts: _list_artifacts,
    GetMetricHistory: _get_metric_history,
    GetMetricHistoryBulkInterval: get_metric_history_bulk_interval_handler,
    SearchExperiments: _search_experiments,
    LogInputs: _log_inputs,
    LogOutputs: _log_outputs,
    # Model Registry APIs
    CreateRegisteredModel: _create_registered_model,
    GetRegisteredModel: _get_registered_model,
    DeleteRegisteredModel: _delete_registered_model,
    UpdateRegisteredModel: _update_registered_model,
    RenameRegisteredModel: _rename_registered_model,
    SearchRegisteredModels: _search_registered_models,
    GetLatestVersions: _get_latest_versions,
    CreateModelVersion: _create_model_version,
    GetModelVersion: _get_model_version,
    DeleteModelVersion: _delete_model_version,
    UpdateModelVersion: _update_model_version,
    TransitionModelVersionStage: _transition_stage,
    GetModelVersionDownloadUri: _get_model_version_download_uri,
    SearchModelVersions: _search_model_versions,
    SetRegisteredModelTag: _set_registered_model_tag,
    DeleteRegisteredModelTag: _delete_registered_model_tag,
    SetModelVersionTag: _set_model_version_tag,
    DeleteModelVersionTag: _delete_model_version_tag,
    SetRegisteredModelAlias: _set_registered_model_alias,
    DeleteRegisteredModelAlias: _delete_registered_model_alias,
    GetModelVersionByAlias: _get_model_version_by_alias,
    # MLflow Artifacts APIs
    DownloadArtifact: _download_artifact,
    UploadArtifact: _upload_artifact,
    ListArtifactsMlflowArtifacts: _list_artifacts_mlflow_artifacts,
    DeleteArtifact: _delete_artifact_mlflow_artifacts,
    CreateMultipartUpload: _create_multipart_upload_artifact,
    CompleteMultipartUpload: _complete_multipart_upload_artifact,
    AbortMultipartUpload: _abort_multipart_upload_artifact,
    # MLflow Tracing APIs (V3)
    StartTraceV3: _start_trace_v3,
    GetTraceInfoV3: _get_trace_info_v3,
    SearchTracesV3: _search_traces_v3,
    DeleteTraces: _delete_traces,
    SetTraceTag: _set_trace_tag,
    DeleteTraceTag: _delete_trace_tag,
<<<<<<< HEAD
    # Assessment APIs
    CreateAssessment: _create_assessment,
    GetAssessmentRequest: _get_assessment,
    UpdateAssessment: _update_assessment,
    DeleteAssessment: _delete_assessment,
=======
    # Legacy MLflow Tracing V2 APIs. Kept for backward compatibility but do not use.
    StartTrace: _deprecated_start_trace_v2,
    EndTrace: _deprecated_end_trace_v2,
    GetTraceInfo: _deprecated_get_trace_info_v2,
    SearchTraces: _deprecated_search_traces_v2,
>>>>>>> 49f71240
    # Logged Models APIs
    CreateLoggedModel: _create_logged_model,
    GetLoggedModel: _get_logged_model,
    FinalizeLoggedModel: _finalize_logged_model,
    DeleteLoggedModel: _delete_logged_model,
    SetLoggedModelTags: _set_logged_model_tags,
    DeleteLoggedModelTag: _delete_logged_model_tag,
    SearchLoggedModels: _search_logged_models,
    ListLoggedModelArtifacts: _list_logged_model_artifacts,
    LogLoggedModelParamsRequest: _log_logged_model_params,
}<|MERGE_RESOLUTION|>--- conflicted
+++ resolved
@@ -138,11 +138,8 @@
     SetTag,
     SetTraceTag,
     StartTrace,
-<<<<<<< HEAD
+    StartTraceV3,
     UpdateAssessment,
-=======
-    StartTraceV3,
->>>>>>> 49f71240
     UpdateExperiment,
     UpdateRun,
 )
@@ -2689,16 +2686,9 @@
     return _response_with_file_attachment_headers(TRACE_DATA_FILE_NAME, file_sender_response)
 
 
-<<<<<<< HEAD
 # Assessments API handlers
-=======
-# Deprecated MLflow Tracing APIs. Kept for backward compatibility but do not use.
->>>>>>> 49f71240
-
-
-@catch_mlflow_exception
-@_disable_if_artifacts_only
-<<<<<<< HEAD
+@catch_mlflow_exception
+@_disable_if_artifacts_only
 def _create_assessment(trace_id):
     """
     A request handler for `POST /mlflow/traces/{assessment.trace_id}/assessments`
@@ -2716,71 +2706,11 @@
     created_assessment = _get_tracking_store().create_assessment(assessment)
 
     response_message = CreateAssessment.Response(assessment=created_assessment.to_proto())
-=======
-def _deprecated_start_trace_v2():
-    """
-    A request handler for `POST /mlflow/traces` to create a new TraceInfo record in tracking store.
-    """
-    request_message = _get_request_message(
-        StartTrace(),
-        schema={
-            "experiment_id": [_assert_string],
-            "timestamp_ms": [_assert_intlike],
-            "request_metadata": [_assert_map_key_present],
-            "tags": [_assert_map_key_present],
-        },
-    )
-    request_metadata = {e.key: e.value for e in request_message.request_metadata}
-    tags = {e.key: e.value for e in request_message.tags}
-
-    trace_info = _get_tracking_store().deprecated_start_trace_v2(
-        experiment_id=request_message.experiment_id,
-        timestamp_ms=request_message.timestamp_ms,
-        request_metadata=request_metadata,
-        tags=tags,
-    )
-    response_message = StartTrace.Response(trace_info=trace_info.to_proto())
     return _wrap_response(response_message)
 
 
 @catch_mlflow_exception
 @_disable_if_artifacts_only
-def _deprecated_end_trace_v2(request_id):
-    """
-    A request handler for `PATCH /mlflow/traces/{request_id}` to mark an existing TraceInfo
-    record completed in tracking store.
-    """
-    request_message = _get_request_message(
-        EndTrace(),
-        schema={
-            "timestamp_ms": [_assert_intlike],
-            "status": [_assert_string],
-            "request_metadata": [_assert_map_key_present],
-            "tags": [_assert_map_key_present],
-        },
-    )
-    request_metadata = {e.key: e.value for e in request_message.request_metadata}
-    tags = {e.key: e.value for e in request_message.tags}
-
-    trace_info = _get_tracking_store().deprecated_end_trace_v2(
-        request_id=request_id,
-        timestamp_ms=request_message.timestamp_ms,
-        status=TraceStatus.from_proto(request_message.status),
-        request_metadata=request_metadata,
-        tags=tags,
-    )
-
-    if isinstance(trace_info, TraceInfo):
-        trace_info = TraceInfoV2.from_v3(trace_info)
-
-    response_message = EndTrace.Response(trace_info=trace_info.to_proto())
->>>>>>> 49f71240
-    return _wrap_response(response_message)
-
-
-@catch_mlflow_exception
-@_disable_if_artifacts_only
-<<<<<<< HEAD
 def _get_assessment(trace_id, assessment_id):
     """
     A request handler for `GET /mlflow/traces/{trace_id}/assessments/{assessment_id}`
@@ -2789,22 +2719,11 @@
     assessment = _get_tracking_store().get_assessment(trace_id, assessment_id)
 
     response_message = GetAssessmentRequest.Response(assessment=assessment.to_proto())
-=======
-def _deprecated_get_trace_info_v2(request_id):
-    """
-    A request handler for `GET /mlflow/traces/{request_id}/info` to retrieve
-    an existing TraceInfo record from tracking store.
-    """
-    trace_info = _get_tracking_store().get_trace_info(request_id)
-    trace_info = TraceInfoV2.from_v3(trace_info)
-    response_message = GetTraceInfo.Response(trace_info=trace_info.to_proto())
->>>>>>> 49f71240
     return _wrap_response(response_message)
 
 
 @catch_mlflow_exception
 @_disable_if_artifacts_only
-<<<<<<< HEAD
 def _update_assessment(trace_id, assessment_id):
     """
     A request handler for `PATCH /mlflow/traces/{trace_id}/assessments/{assessment_id}`
@@ -2856,7 +2775,88 @@
 
     response_message = DeleteAssessment.Response()
     return _wrap_response(response_message)
-=======
+
+
+# Deprecated MLflow Tracing APIs. Kept for backward compatibility but do not use.
+
+
+@catch_mlflow_exception
+@_disable_if_artifacts_only
+def _deprecated_start_trace_v2():
+    """
+    A request handler for `POST /mlflow/traces` to create a new TraceInfo record in tracking store.
+    """
+    request_message = _get_request_message(
+        StartTrace(),
+        schema={
+            "experiment_id": [_assert_string],
+            "timestamp_ms": [_assert_intlike],
+            "request_metadata": [_assert_map_key_present],
+            "tags": [_assert_map_key_present],
+        },
+    )
+    request_metadata = {e.key: e.value for e in request_message.request_metadata}
+    tags = {e.key: e.value for e in request_message.tags}
+
+    trace_info = _get_tracking_store().deprecated_start_trace_v2(
+        experiment_id=request_message.experiment_id,
+        timestamp_ms=request_message.timestamp_ms,
+        request_metadata=request_metadata,
+        tags=tags,
+    )
+    response_message = StartTrace.Response(trace_info=trace_info.to_proto())
+    return _wrap_response(response_message)
+
+
+@catch_mlflow_exception
+@_disable_if_artifacts_only
+def _deprecated_end_trace_v2(request_id):
+    """
+    A request handler for `PATCH /mlflow/traces/{request_id}` to mark an existing TraceInfo
+    record completed in tracking store.
+    """
+    request_message = _get_request_message(
+        EndTrace(),
+        schema={
+            "timestamp_ms": [_assert_intlike],
+            "status": [_assert_string],
+            "request_metadata": [_assert_map_key_present],
+            "tags": [_assert_map_key_present],
+        },
+    )
+    request_metadata = {e.key: e.value for e in request_message.request_metadata}
+    tags = {e.key: e.value for e in request_message.tags}
+
+    trace_info = _get_tracking_store().deprecated_end_trace_v2(
+        request_id=request_id,
+        timestamp_ms=request_message.timestamp_ms,
+        status=TraceStatus.from_proto(request_message.status),
+        request_metadata=request_metadata,
+        tags=tags,
+    )
+
+    if isinstance(trace_info, TraceInfo):
+        trace_info = TraceInfoV2.from_v3(trace_info)
+
+    response_message = EndTrace.Response(trace_info=trace_info.to_proto())
+    return _wrap_response(response_message)
+
+
+@catch_mlflow_exception
+@_disable_if_artifacts_only
+def _deprecated_get_trace_info_v2(request_id):
+    """
+    A request handler for `GET /mlflow/traces/{request_id}/info` to retrieve
+    an existing TraceInfo record from tracking store.
+    """
+    trace_info = _get_tracking_store().get_trace_info(request_id)
+    trace_info = TraceInfoV2.from_v3(trace_info)
+    response_message = GetTraceInfo.Response(trace_info=trace_info.to_proto())
+    return _wrap_response(response_message)
+
+
+@catch_mlflow_exception
+@_disable_if_artifacts_only
 def _deprecated_search_traces_v2():
     """
     A request handler for `GET /mlflow/traces` to search for TraceInfo records in tracking store.
@@ -2894,7 +2894,6 @@
 
 
 # Logged Models APIs
->>>>>>> 49f71240
 
 
 @catch_mlflow_exception
@@ -3258,19 +3257,16 @@
     DeleteTraces: _delete_traces,
     SetTraceTag: _set_trace_tag,
     DeleteTraceTag: _delete_trace_tag,
-<<<<<<< HEAD
     # Assessment APIs
     CreateAssessment: _create_assessment,
     GetAssessmentRequest: _get_assessment,
     UpdateAssessment: _update_assessment,
     DeleteAssessment: _delete_assessment,
-=======
     # Legacy MLflow Tracing V2 APIs. Kept for backward compatibility but do not use.
     StartTrace: _deprecated_start_trace_v2,
     EndTrace: _deprecated_end_trace_v2,
     GetTraceInfo: _deprecated_get_trace_info_v2,
     SearchTraces: _deprecated_search_traces_v2,
->>>>>>> 49f71240
     # Logged Models APIs
     CreateLoggedModel: _create_logged_model,
     GetLoggedModel: _get_logged_model,
