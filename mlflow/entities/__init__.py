--- conflicted
+++ resolved
@@ -66,14 +66,11 @@
     "TraceInfo",
     "SpanStatusCode",
     "_DatasetSummary",
-<<<<<<< HEAD
     "LoggedModel",
     "ModelInput",
     "ModelOutput",
     "ModelStatus",
     "ModelTag",
     "ModelParam",
-=======
     "Document",
->>>>>>> 310174d2
 ]