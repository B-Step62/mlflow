--- conflicted
+++ resolved
@@ -44,12 +44,8 @@
 
     def to_dictionary(self) -> dict[str, Any]:
         return {
-<<<<<<< HEAD
-            "dataset_inputs": self.dataset_inputs,
             "model_inputs": self.model_inputs,
-=======
             "dataset_inputs": [d.to_dictionary() for d in self.dataset_inputs],
->>>>>>> d92f02ba
         }
 
     @classmethod
