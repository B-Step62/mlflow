[build-system]
requires = ["setuptools"]
build-backend = "setuptools.build_meta"

[project]
name = "mlflow-skinny"
<<<<<<< HEAD
version = "2.17.2"
=======
version = "2.18.1.dev0"
>>>>>>> 3eb016f1
description = "MLflow is an open source platform for the complete machine learning lifecycle"
readme = "README.rst"
keywords = ["mlflow", "ai", "databricks"]
classifiers = [
  "Development Status :: 5 - Production/Stable",
  "Intended Audience :: Developers",
  "Intended Audience :: End Users/Desktop",
  "Intended Audience :: Science/Research",
  "Intended Audience :: Information Technology",
  "Topic :: Scientific/Engineering :: Artificial Intelligence",
  "Topic :: Software Development :: Libraries :: Python Modules",
  "License :: OSI Approved :: Apache Software License",
  "Operating System :: OS Independent",
  "Programming Language :: Python :: 3.9",
]
requires-python = ">=3.9"
dependencies = [
  "cachetools<6,>=5.0.0",
  "click<9,>=7.0",
  "cloudpickle<4",
  "databricks-sdk<1,>=0.20.0",
  "gitpython<4,>=3.1.9",
  "importlib_metadata<9,>=3.7.0,!=4.7.0",
  "opentelemetry-api<3,>=1.9.0",
  "opentelemetry-sdk<3,>=1.9.0",
  "packaging<25",
  "protobuf<6,>=3.12.0",
  "pyyaml<7,>=5.1",
  "requests<3,>=2.17.3",
  "sqlparse<1,>=0.4.0",
]
[[project.maintainers]]
name = "Databricks"
email = "mlflow-oss-maintainers@googlegroups.com"

[project.license]
file = "LICENSE.txt"

[project.optional-dependencies]
extras = [
  "pyarrow",
  "requests-auth-aws-sigv4",
  "boto3",
  "botocore",
  "google-cloud-storage>=1.30.0",
  "azureml-core>=1.2.0",
  "pysftp",
  "kubernetes",
  "virtualenv",
  "prometheus-flask-exporter",
]
databricks = [
  "azure-storage-file-datalake>12",
  "google-cloud-storage>=1.30.0",
  "boto3>1",
  "botocore",
]
mlserver = ["mlserver>=1.2.0,!=1.3.1", "mlserver-mlflow>=1.2.0,!=1.3.1"]
gateway = [
  "pydantic<3,>=1.0",
  "fastapi<1",
  "uvicorn[standard]<1",
  "watchfiles<1",
  "aiohttp<4",
  "boto3<2,>=1.28.56",
  "tiktoken<1",
  "slowapi<1,>=0.1.9",
]
genai = [
  "pydantic<3,>=1.0",
  "fastapi<1",
  "uvicorn[standard]<1",
  "watchfiles<1",
  "aiohttp<4",
  "boto3<2,>=1.28.56",
  "tiktoken<1",
  "slowapi<1,>=0.1.9",
]
sqlserver = ["mlflow-dbstore"]
aliyun-oss = ["aliyunstoreplugin"]
xethub = ["mlflow-xethub"]
jfrog = ["mlflow-jfrog-plugin"]
langchain = ["langchain>=0.1.0,<=0.3.7"]

[project.urls]
homepage = "https://mlflow.org"
issues = "https://github.com/mlflow/mlflow/issues"
documentation = "https://mlflow.org/docs/latest/index.html"
repository = "https://github.com/mlflow/mlflow"

[project.scripts]
mlflow = "mlflow.cli:cli"

[project.entry-points."mlflow.app"]
basic-auth = "mlflow.server.auth:create_app"

[project.entry-points."mlflow.app.client"]
basic-auth = "mlflow.server.auth.client:AuthServiceClient"

[project.entry-points."mlflow.deployments"]
databricks = "mlflow.deployments.databricks"
http = "mlflow.deployments.mlflow"
https = "mlflow.deployments.mlflow"
openai = "mlflow.deployments.openai"

[tool.setuptools.package-data]
mlflow = [
  "store/db_migrations/alembic.ini",
  "temporary_db_migrations_for_pre_1_users/alembic.ini",
  "pypi_package_index.json",
  "pyspark/ml/log_model_allowlist.txt",
  "server/auth/basic_auth.ini",
  "server/auth/db/migrations/alembic.ini",
  "recipes/resources/**/*",
  "recipes/cards/templates/**/*",
]

[tool.setuptools.packages.find]
where = ["."]
include = ["mlflow", "mlflow.*"]
exclude = ["tests", "tests.*"]<|MERGE_RESOLUTION|>--- conflicted
+++ resolved
@@ -4,11 +4,7 @@
 
 [project]
 name = "mlflow-skinny"
-<<<<<<< HEAD
-version = "2.17.2"
-=======
 version = "2.18.1.dev0"
->>>>>>> 3eb016f1
 description = "MLflow is an open source platform for the complete machine learning lifecycle"
 readme = "README.rst"
 keywords = ["mlflow", "ai", "databricks"]
