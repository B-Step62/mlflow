--- conflicted
+++ resolved
@@ -566,10 +566,7 @@
     assert span.span_type == SpanType.CHAT_MODEL
 
 
-<<<<<<< HEAD
 @skip_when_testing_trace_sdk
-=======
->>>>>>> 620a9ef4
 @pytest.mark.asyncio
 async def test_autolog_link_traces_to_loaded_model_chat_completions(client):
     mlflow.openai.autolog()
@@ -582,11 +579,7 @@
                 mlflow.openai.log_model(
                     "gpt-4o-mini",
                     "chat.completions",
-<<<<<<< HEAD
-                    "model",
-=======
                     name="model",
->>>>>>> 620a9ef4
                     temperature=temp,
                     messages=[{"role": "system", "content": "You are an MLflow expert."}],
                 )
@@ -611,10 +604,7 @@
         assert span.inputs["messages"][0]["content"] == f"test {model_id}"
 
 
-<<<<<<< HEAD
 @skip_when_testing_trace_sdk
-=======
->>>>>>> 620a9ef4
 @pytest.mark.asyncio
 async def test_autolog_link_traces_to_loaded_model_completions(client):
     mlflow.openai.autolog()
@@ -627,11 +617,7 @@
                 mlflow.openai.log_model(
                     "gpt-4o-mini",
                     "completions",
-<<<<<<< HEAD
-                    "model",
-=======
                     name="model",
->>>>>>> 620a9ef4
                     temperature=temp,
                     prompt="Say {text}",
                 )
@@ -656,10 +642,7 @@
         assert span.inputs["prompt"] == f"test {model_id}"
 
 
-<<<<<<< HEAD
 @skip_when_testing_trace_sdk
-=======
->>>>>>> 620a9ef4
 @pytest.mark.asyncio
 async def test_autolog_link_traces_to_loaded_model_embeddings(client):
     mlflow.openai.autolog()
@@ -672,11 +655,7 @@
                 mlflow.openai.log_model(
                     "text-embedding-ada-002",
                     "embeddings",
-<<<<<<< HEAD
-                    "model",
-=======
                     name="model",
->>>>>>> 620a9ef4
                     encoding_format=encoding_format,
                 )
             )
@@ -700,10 +679,7 @@
         assert span.inputs["input"] == f"test {model_id}"
 
 
-<<<<<<< HEAD
 @skip_when_testing_trace_sdk
-=======
->>>>>>> 620a9ef4
 def test_autolog_link_traces_to_loaded_model_embeddings_pyfunc(monkeypatch, mock_openai):
     monkeypatch.setenvs(
         {
@@ -722,11 +698,7 @@
                 mlflow.openai.log_model(
                     "text-embedding-ada-002",
                     "embeddings",
-<<<<<<< HEAD
-                    "model",
-=======
                     name="model",
->>>>>>> 620a9ef4
                     encoding_format=encoding_format,
                 )
             )
@@ -745,10 +717,7 @@
         assert span.inputs["input"] == [f"test {model_id}"]
 
 
-<<<<<<< HEAD
 @skip_when_testing_trace_sdk
-=======
->>>>>>> 620a9ef4
 def test_autolog_link_traces_to_active_model(monkeypatch, mock_openai):
     monkeypatch.setenvs(
         {
@@ -769,11 +738,7 @@
                 mlflow.openai.log_model(
                     "text-embedding-ada-002",
                     "embeddings",
-<<<<<<< HEAD
-                    "model",
-=======
                     name="model",
->>>>>>> 620a9ef4
                     encoding_format=encoding_format,
                 )
             )
