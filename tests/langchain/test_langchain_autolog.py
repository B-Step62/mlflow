import json
import random
import time
from concurrent.futures import ThreadPoolExecutor
from operator import itemgetter
from typing import Any, Optional
from unittest import mock

import langchain
import pytest
from langchain.chains.llm import LLMChain
from langchain_core.callbacks.base import (
    AsyncCallbackHandler,
    BaseCallbackHandler,
    BaseCallbackManager,
)
from langchain_core.callbacks.manager import CallbackManagerForLLMRun
from langchain_core.language_models.chat_models import SimpleChatModel
from langchain_core.messages import (
    AIMessage,
    BaseMessage,
    HumanMessage,
    SystemMessage,
    ToolMessage,
)
from langchain_core.output_parsers.string import StrOutputParser
from langchain_core.prompts import PromptTemplate
from langchain_core.prompts.chat import ChatPromptTemplate
from langchain_core.runnables import RunnableLambda, RunnablePassthrough
from langchain_core.runnables.config import RunnableConfig

from mlflow.entities.trace import Trace

# NB: We run this test suite twice - once with langchain_community installed and once without.
try:
    from langchain_community.chat_models import ChatOpenAI
    from langchain_community.document_loaders import TextLoader
    from langchain_community.llms import OpenAI
    from langchain_community.vectorstores import FAISS

    _LC_COMMUNITY_INSTALLED = True
except ImportError:
    from langchain_openai import ChatOpenAI, OpenAI

    _LC_COMMUNITY_INSTALLED = False

# langchain-text-splitters is moved to a separate package since LangChain v0.1.10
try:
    from langchain_text_splitters.character import CharacterTextSplitter
except ImportError:
    from langchain.text_splitter import CharacterTextSplitter


from packaging.version import Version

import mlflow
from mlflow.entities.trace_status import TraceStatus
<<<<<<< HEAD
=======
from mlflow.models.dependencies_schemas import DependenciesSchemasType, set_retriever_schema
>>>>>>> 620a9ef4
from mlflow.tracing.constant import TRACE_SCHEMA_VERSION_KEY, SpanAttributeKey, TraceMetadataKey

from tests.langchain.conftest import DeterministicDummyEmbeddings
from tests.tracing.conftest import async_logging_enabled
from tests.tracing.helper import (
    get_traces,
    purge_traces,
    score_in_model_serving,
    skip_when_testing_trace_sdk,
)

MODEL_DIR = "model"
# The mock OpenAI endpoint simply echos the prompt back as the completion.
# So the expected output will be the prompt itself.
TEST_CONTENT = "What is MLflow?"


def create_openai_llmchain():
    llm = OpenAI(temperature=0.9)
    prompt = PromptTemplate(
        input_variables=["product"],
        template="What is {product}?",
    )
    return LLMChain(llm=llm, prompt=prompt)


def create_openai_runnable(temperature=0.9):
    from langchain_core.output_parsers import StrOutputParser

    prompt = PromptTemplate(
        input_variables=["product"],
        template="What is {product}?",
    )
    return prompt | ChatOpenAI(temperature=temperature) | StrOutputParser()


@pytest.fixture
def model_infos():
    models = [create_openai_runnable(temperature=temperature / 10) for temperature in range(1, 5)]
    model_infos = []
    for model in models:
        with mlflow.start_run():
            model_infos.append(
<<<<<<< HEAD
                mlflow.langchain.log_model(model, "model", input_example={"product": "MLflow"})
=======
                mlflow.langchain.log_model(model, name="model", input_example={"product": "MLflow"})
>>>>>>> 620a9ef4
            )
    return model_infos


def create_retriever(tmp_path):
    # Create the vector db, persist the db to a local fs folder
    loader = TextLoader("tests/langchain/state_of_the_union.txt")
    documents = loader.load()
    text_splitter = CharacterTextSplitter(chunk_size=1000, chunk_overlap=0)
    docs = text_splitter.split_documents(documents)
    embeddings = DeterministicDummyEmbeddings(size=5)
    db = FAISS.from_documents(docs, embeddings)
    persist_dir = str(tmp_path / "faiss_index")
    db.save_local(persist_dir)
    query = "What did the president say about Ketanji Brown Jackson"
    return db.as_retriever(), query


def create_fake_chat_model():
    class FakeChatModel(SimpleChatModel):
        """Fake Chat Model wrapper for testing purposes."""

        def _call(
            self,
            messages: list[BaseMessage],
            stop: Optional[list[str]] = None,
            run_manager: Optional[CallbackManagerForLLMRun] = None,
            **kwargs: Any,
        ) -> str:
            return TEST_CONTENT

        @property
        def _llm_type(self) -> str:
            return "fake chat model"

    return FakeChatModel()


def create_runnable_sequence():
    prompt_with_history_str = """
    Here is a history between you and a human: {chat_history}

    Now, please answer this question: {question}
    """
    prompt_with_history = PromptTemplate(
        input_variables=["chat_history", "question"], template=prompt_with_history_str
    )

    def extract_question(input):
        return input[-1]["content"]

    def extract_history(input):
        return input[:-1]

    chat_model = create_fake_chat_model()
    chain_with_history = (
        {
            "question": itemgetter("messages") | RunnableLambda(extract_question),
            "chat_history": itemgetter("messages") | RunnableLambda(extract_history),
        }
        | prompt_with_history
        | chat_model
        | StrOutputParser()
    )
    input_example = {"messages": [{"role": "user", "content": "Who owns MLflow?"}]}
    return chain_with_history, input_example


def test_autolog_record_exception(async_logging_enabled):
    def always_fail(input):
        raise Exception("Error!")

    model = RunnableLambda(always_fail)

    mlflow.langchain.autolog()

    with pytest.raises(Exception, match="Error!"):
        model.invoke("test")

    if async_logging_enabled:
        mlflow.flush_trace_async_logging(terminate=True)

    traces = get_traces()
    assert len(traces) == 1
    trace = traces[0]
    assert trace.info.status == "ERROR"
    assert len(trace.data.spans) == 1
    assert trace.data.spans[0].name == "always_fail"


def test_llmchain_autolog(async_logging_enabled):
    mlflow.langchain.autolog()
    question = "MLflow"
    model = create_openai_llmchain()
    assert model.invoke(question) == {"product": "MLflow", "text": TEST_CONTENT}
    model.invoke(question)
    if async_logging_enabled:
        mlflow.flush_trace_async_logging(terminate=True)

    traces = get_traces()
    assert len(traces) == 2
    for trace in traces:
        spans = trace.data.spans
        assert len(spans) == 2  # chain + llm
        assert spans[0].name == "LLMChain"
        assert spans[0].span_type == "CHAIN"
        assert spans[0].inputs == {"product": "MLflow"}
        assert spans[0].outputs == {"text": TEST_CONTENT}
        assert spans[1].name == "OpenAI"
        assert spans[1].parent_id == spans[0].span_id
        assert spans[1].span_type == "LLM"
        assert spans[1].inputs == ["What is MLflow?"]
        assert spans[1].outputs["generations"][0][0]["text"] == TEST_CONTENT
        attrs = spans[1].attributes
        assert attrs["invocation_params"]["model_name"] == "gpt-3.5-turbo-instruct"
        assert attrs["invocation_params"]["temperature"] == 0.9
        assert attrs[SpanAttributeKey.CHAT_MESSAGES] == [
            {
                "role": "user",
                "content": "What is MLflow?",
            },
            {
                "role": "assistant",
                "content": "What is MLflow?",
            },
        ]


@skip_when_testing_trace_sdk
def test_llmchain_autolog_should_not_generate_trace_while_saving_models(tmp_path):
    mlflow.langchain.autolog()
    question = "MLflow"

    model = create_openai_llmchain()
    # Either save_model or log_model should not generate traces
    mlflow.langchain.save_model(model, path=tmp_path / "model", input_example=question)
    with mlflow.start_run():
        mlflow.langchain.log_model(model, name="model", input_example=question)

    traces = get_traces()
    assert len(traces) == 0


@skip_when_testing_trace_sdk
def test_llmchain_autolog_no_optional_artifacts_by_default():
    mlflow.langchain.autolog()
    question = "MLflow"
    answer = {"product": "MLflow", "text": TEST_CONTENT}
    model = create_openai_llmchain()
    with mock.patch("mlflow.MlflowClient.create_run") as create_run_mock:
        assert model.invoke(question) == answer
        create_run_mock.assert_not_called()

    traces = get_traces()
    assert len(traces) == 1
    spans = traces[0].data.spans
    assert len(spans) == 2


@pytest.mark.skipif(
    Version(langchain.__version__) < Version("0.2.0"),
    reason="Callback does not pass all messages in older versions",
)
def test_chat_model_autolog():
    mlflow.langchain.autolog()
    model = ChatOpenAI(model="gpt-4o-mini", temperature=0.9)
    messages = [
        SystemMessage(content="You are a helpful assistant."),
        HumanMessage(content="What is the weather in San Francisco?"),
        AIMessage(
            content="foo",
            tool_calls=[{"name": "GetWeather", "args": {"location": "San Francisco"}, "id": "123"}],
        ),
        ToolMessage(content="Weather in San Francisco is 70F.", tool_call_id="123"),
    ]
    response = model.invoke(messages)

    traces = get_traces()
    assert len(traces) == 1
    assert len(traces[0].data.spans) == 1

    span = traces[0].data.spans[0]
    assert span.name == "ChatOpenAI"
    assert span.span_type == "CHAT_MODEL"
    # LangChain uses pydantic V1 until LangChain v0.3.0
    if Version(langchain.__version__) >= Version("0.3.0"):
        assert span.inputs == [[msg.model_dump() for msg in messages]]
    else:
        assert span.inputs == [[msg.dict() for msg in messages]]
    assert span.outputs["generations"][0][0]["message"]["content"] == response.content
    assert span.get_attribute("invocation_params")["model"] == "gpt-4o-mini"
    assert span.get_attribute("invocation_params")["temperature"] == 0.9
    assert span.get_attribute(SpanAttributeKey.CHAT_MESSAGES) == [
        {
            "role": "system",
            "content": "You are a helpful assistant.",
        },
        {
            "role": "user",
            "content": "What is the weather in San Francisco?",
        },
        {
            "role": "assistant",
            "content": "foo",
            "tool_calls": [
                {
                    "function": {
                        "arguments": '{"location": "San Francisco"}',
                        "name": "GetWeather",
                    },
                    "id": "123",
                    "type": "function",
                }
            ],
        },
        {
            "role": "tool",
            "content": "Weather in San Francisco is 70F.",
            "tool_call_id": "123",
        },
        {
            "role": "assistant",
            "content": response.content,
        },
    ]


@pytest.mark.skipif(
    Version(langchain.__version__) < Version("0.3.0"),
    reason="langchain-openai.ChatOpenAI requires LangChain >= 0.3.0",
)
def test_chat_model_bind_tool_autolog():
    from langchain.tools import tool

    # Community version of ChatOpenAI does not support bind_tools
    from langchain_openai import ChatOpenAI

    mlflow.langchain.autolog()

    @tool
    def get_weather(location: str) -> str:
        """Get the weather for a location."""
        return f"Weather in {location} is 70F."

    model = ChatOpenAI(model="gpt-4o-mini", temperature=0.9)
    model_with_tools = model.bind_tools([get_weather])
    model_with_tools.invoke("What is the weather in San Francisco?")

    traces = get_traces()
    assert len(traces) == 1
    assert len(traces[0].data.spans) == 1

    span = traces[0].data.spans[0]
    assert span.name == "ChatOpenAI"
    assert span.get_attribute(SpanAttributeKey.CHAT_MESSAGES) == [
        {
            "role": "user",
            "content": "What is the weather in San Francisco?",
        },
        {
            "content": '[{"role": "user", "content": "What is the weather in San Francisco?"}]',
            "role": "assistant",
        },
    ]
    assert span.get_attribute(SpanAttributeKey.CHAT_TOOLS) == [
        {
            "type": "function",
            "function": {
                "name": "get_weather",
                "description": "Get the weather for a location.",
                "parameters": {
                    "properties": {
                        "location": {
                            "type": "string",
                        }
                    },
                    "required": ["location"],
                    "type": "object",
                },
            },
        }
    ]


@skip_when_testing_trace_sdk
@pytest.mark.skipif(not _LC_COMMUNITY_INSTALLED, reason="This test requires langchain_community")
@pytest.mark.skipif(
    Version(langchain.__version__) < Version("0.2.0"),
    reason="ToolCall message is not available in older versions",
)
def test_agent_autolog(async_logging_enabled):
    mlflow.langchain.autolog()

    # Load the agent definition (with OpenAI mock) from the sample script
    from tests.langchain.sample_code.openai_agent import create_openai_agent

    model = create_openai_agent()
    input = {"input": "The result of 2 * 3 is 6."}
    expected_output = {"output": "The result of 2 * 3 is 6."}

    assert model(input, return_only_outputs=True) == expected_output

    model = create_openai_agent()

    # ensure invoke is patched
    assert model.invoke(input, return_only_outputs=True) == expected_output

    if async_logging_enabled:
        mlflow.flush_trace_async_logging(terminate=True)

    traces = get_traces()
    assert len(traces) == 2
    for trace in traces:
        spans = [(s.name, s.span_type) for s in trace.data.spans]
        assert len(spans) == 16
        assert trace.data.spans[0].inputs == input
        assert trace.data.spans[0].outputs == expected_output


def test_runnable_sequence_autolog(async_logging_enabled):
    mlflow.langchain.autolog()
    chain, input_example = create_runnable_sequence()
    assert chain.invoke(input_example) == TEST_CONTENT

    if async_logging_enabled:
        mlflow.flush_trace_async_logging(terminate=True)

    traces = get_traces()
    assert len(traces) == 1
    for trace in traces:
        spans = {(s.name, s.span_type) for s in trace.data.spans}
        # Since the chain includes parallel execution, the order of some
        # spans is not deterministic.
        assert spans == {
            ("RunnableSequence_1", "CHAIN"),
            ("RunnableParallel<question,chat_history>", "CHAIN"),
            ("RunnableSequence_2", "CHAIN"),
            ("RunnableLambda_1", "CHAIN"),
            ("extract_question", "CHAIN"),
            ("RunnableSequence_3", "CHAIN"),
            ("RunnableLambda_2", "CHAIN"),
            ("extract_history", "CHAIN"),
            ("PromptTemplate", "CHAIN"),
            ("FakeChatModel", "CHAT_MODEL"),
            ("StrOutputParser", "CHAIN"),
        }


@pytest.mark.skipif(not _LC_COMMUNITY_INSTALLED, reason="This test requires langchain_community")
def test_retriever_autolog(tmp_path, async_logging_enabled):
    mlflow.langchain.autolog()
    model, query = create_retriever(tmp_path)
    model.invoke(query)

    if async_logging_enabled:
        mlflow.flush_trace_async_logging(terminate=True)

    traces = get_traces()
    assert len(traces) == 1
    spans = traces[0].data.spans
    assert len(spans) == 1
    assert spans[0].name == "VectorStoreRetriever"
    assert spans[0].span_type == "RETRIEVER"
    assert spans[0].inputs == query
    assert spans[0].outputs[0]["metadata"] == {"source": "tests/langchain/state_of_the_union.txt"}


class CustomCallbackHandler(BaseCallbackHandler):
    def __init__(self):
        self.logs = []

    def on_chain_start(
        self, serialized: dict[str, Any], inputs: dict[str, Any], **kwargs: Any
    ) -> None:
        self.logs.append("chain_start")

    def on_chain_end(self, outputs: dict[str, Any], **kwargs: Any) -> None:
        self.logs.append("chain_end")


class AsyncCustomCallbackHandler(AsyncCallbackHandler):
    def __init__(self):
        self.logs = []

    async def on_chain_start(
        self, serialized: dict[str, Any], inputs: dict[str, Any], **kwargs: Any
    ) -> None:
        self.logs.append("chain_start")

    async def on_chain_end(self, outputs: dict[str, Any], **kwargs: Any) -> None:
        self.logs.append("chain_end")


_CONFIG_PATTERNS = [
    # Config with no user callbacks
    RunnableConfig(max_concurrency=1),
    RunnableConfig(callbacks=None),
    # With user callbacks
    RunnableConfig(callbacks=[CustomCallbackHandler()]),
    RunnableConfig(callbacks=BaseCallbackManager([CustomCallbackHandler()])),
]

_ASYNC_CONFIG_PATTERNS = [
    RunnableConfig(callbacks=[AsyncCustomCallbackHandler()]),
    RunnableConfig(callbacks=BaseCallbackManager([AsyncCustomCallbackHandler()])),
]


def _reset_callback_handlers(handlers):
    if handlers:
        for handler in handlers:
            handler.logs = []


def _extract_callback_handlers(config) -> Optional[list[BaseCallbackHandler]]:
    if isinstance(config, list):
        callbacks = []
        for c in config:
            callbacks_in_c = _extract_callback_handlers(c)
            if callbacks_in_c:
                callbacks.extend(callbacks_in_c)
        return callbacks
    # RunnableConfig is also a dict
    elif isinstance(config, dict) and "callbacks" in config:
        callbacks = config["callbacks"]
        if isinstance(callbacks, BaseCallbackManager):
            return callbacks.handlers
        else:
            return callbacks
    else:
        return None


@pytest.mark.parametrize("invoke_arg", ["args", "kwargs", None])
@pytest.mark.parametrize("config", _CONFIG_PATTERNS)
def test_langchain_autolog_callback_injection_in_invoke(invoke_arg, config, async_logging_enabled):
    mlflow.langchain.autolog()

    model = create_openai_runnable()
    original_handlers = _extract_callback_handlers(config)
    _reset_callback_handlers(original_handlers)

    input = {"product": "MLflow"}
    if invoke_arg == "args":
        model.invoke(input, config)
    elif invoke_arg == "kwargs":
        model.invoke(input, config=config)
    elif invoke_arg is None:
        model.invoke(input)

    if async_logging_enabled:
        mlflow.flush_trace_async_logging(terminate=True)

    traces = get_traces()
    assert len(traces) == 1
    assert traces[0].info.status == "OK"
    assert traces[0].data.spans[0].name == "RunnableSequence"
    assert traces[0].data.spans[0].inputs == input
    assert traces[0].data.spans[0].outputs == '[{"role": "user", "content": "What is MLflow?"}]'
    # Original callback should not be mutated
    handlers = _extract_callback_handlers(config)
    assert handlers == original_handlers

    # The original callback is called by the chain
    if handlers and invoke_arg:
        # NB: Langchain has a bug that the callback is called different times when
        # passed by a list or a callback manager. As a workaround we only check
        # the content of the events not the count.
        # https://github.com/langchain-ai/langchain/issues/24642
        assert set(handlers[0].logs) == {"chain_start", "chain_end"}


@pytest.mark.parametrize("invoke_arg", ["args", "kwargs", None])
@pytest.mark.parametrize("config", _CONFIG_PATTERNS + _ASYNC_CONFIG_PATTERNS)
@pytest.mark.asyncio
async def test_langchain_autolog_callback_injection_in_ainvoke(
    invoke_arg, config, async_logging_enabled
):
    mlflow.langchain.autolog()

    model = create_openai_runnable()
    original_handlers = _extract_callback_handlers(config)
    _reset_callback_handlers(original_handlers)

    input = {"product": "MLflow"}
    if invoke_arg == "args":
        await model.ainvoke(input, config)
    elif invoke_arg == "kwargs":
        await model.ainvoke(input, config=config)
    elif invoke_arg is None:
        await model.ainvoke(input)

    if async_logging_enabled:
        mlflow.flush_trace_async_logging(terminate=True)

    traces = get_traces()
    assert len(traces) == 1
    assert traces[0].info.status == "OK"
    assert traces[0].data.spans[0].name == "RunnableSequence"
    assert traces[0].data.spans[0].inputs == input
    assert traces[0].data.spans[0].outputs == '[{"role": "user", "content": "What is MLflow?"}]'

    # Original callback should not be mutated
    handlers = _extract_callback_handlers(config)
    assert handlers == original_handlers

    # The original callback is called by the chain
    if handlers and invoke_arg:
        # NB: Langchain has a bug that the callback is called different times when
        # passed by a list or a callback manager. As a workaround we only check
        # the content of the events not the count.
        # https://github.com/langchain-ai/langchain/issues/24642
        assert set(handlers[0].logs) == {"chain_start", "chain_end"}


@pytest.mark.parametrize("invoke_arg", ["args", "kwargs"])
@pytest.mark.parametrize(
    "config",
    _CONFIG_PATTERNS
    # list of configs are also supported for batch call
    + [[config, config] for config in _CONFIG_PATTERNS],
)
def test_langchain_autolog_callback_injection_in_batch(invoke_arg, config, async_logging_enabled):
    mlflow.langchain.autolog()

    model = create_openai_runnable()
    original_handlers = _extract_callback_handlers(config)
    _reset_callback_handlers(original_handlers)

    input = {"product": "MLflow"}
    if invoke_arg == "args":
        model.batch([input] * 2, config)
    elif invoke_arg == "kwargs":
        model.batch([input] * 2, config=config)
    elif invoke_arg is None:
        model.batch([input] * 2)

    if async_logging_enabled:
        mlflow.flush_trace_async_logging(terminate=True)

    traces = get_traces()
    assert len(traces) == 2
    for trace in traces:
        assert trace.info.status == "OK"
        assert trace.data.spans[0].name == "RunnableSequence"
        assert trace.data.spans[0].inputs == input
        assert trace.data.spans[0].outputs == '[{"role": "user", "content": "What is MLflow?"}]'

    # Original callback should not be mutated
    handlers = _extract_callback_handlers(config)
    assert handlers == original_handlers

    # The original callback is called by the chain
    if handlers and invoke_arg:
        for handler in handlers:
            assert set(handler.logs) == {"chain_start", "chain_end"}


@skip_when_testing_trace_sdk
def test_tracing_source_run_in_batch():
    mlflow.langchain.autolog()

    model = create_openai_llmchain()
    input = {"product": "MLflow"}
    with mlflow.start_run() as run:
        model.batch([input] * 2)

    trace = mlflow.get_trace(mlflow.get_last_active_trace_id())
    assert trace.info.request_metadata[TraceMetadataKey.SOURCE_RUN] == run.info.run_id


@skip_when_testing_trace_sdk
@pytest.mark.skipif(not _LC_COMMUNITY_INSTALLED, reason="This test requires langchain_community")
def test_tracing_source_run_in_pyfunc_model_predict():
    mlflow.langchain.autolog()

    model = create_openai_runnable()
    input = {"product": "MLflow"}
    with mlflow.start_run():
        model_info = mlflow.langchain.log_model(model, name="model")

    pyfunc_model = mlflow.pyfunc.load_model(model_info.model_uri)
    with mlflow.start_run() as run:
        pyfunc_model.predict([input] * 2)

    trace = mlflow.get_trace(mlflow.get_last_active_trace_id())
    assert trace.info.request_metadata[TraceMetadataKey.SOURCE_RUN] == run.info.run_id


@pytest.mark.parametrize("invoke_arg", ["args", "kwargs", None])
@pytest.mark.parametrize(
    "config",
    _CONFIG_PATTERNS
    + _ASYNC_CONFIG_PATTERNS
    # list of configs are also supported for batch call
    + [[config, config] for config in _CONFIG_PATTERNS + _ASYNC_CONFIG_PATTERNS],
)
@pytest.mark.asyncio
async def test_langchain_autolog_callback_injection_in_abatch(
    invoke_arg, config, async_logging_enabled
):
    mlflow.langchain.autolog()

    model = create_openai_runnable()
    original_handlers = _extract_callback_handlers(config)
    _reset_callback_handlers(original_handlers)

    input = {"product": "MLflow"}
    if invoke_arg == "args":
        await model.abatch([input] * 2, config)
    elif invoke_arg == "kwargs":
        await model.abatch([input] * 2, config=config)
    elif invoke_arg is None:
        await model.abatch([input] * 2)

    if async_logging_enabled:
        mlflow.flush_trace_async_logging(terminate=True)

    traces = get_traces()
    assert len(traces) == 2
    for trace in traces:
        assert trace.info.status == "OK"
        assert trace.data.spans[0].name == "RunnableSequence"
        assert trace.data.spans[0].inputs == input
        assert trace.data.spans[0].outputs == '[{"role": "user", "content": "What is MLflow?"}]'

    # Original callback should not be mutated
    handlers = _extract_callback_handlers(config)
    assert handlers == original_handlers

    # The original callback is called by the chain
    if handlers and invoke_arg:
        for handler in handlers:
            assert set(handler.logs) == {"chain_start", "chain_end"}


@pytest.mark.parametrize("invoke_arg", ["args", "kwargs", None])
@pytest.mark.parametrize("config", _CONFIG_PATTERNS)
def test_langchain_autolog_callback_injection_in_stream(invoke_arg, config, async_logging_enabled):
    mlflow.langchain.autolog()

    model = create_openai_runnable()
    original_handlers = _extract_callback_handlers(config)
    _reset_callback_handlers(original_handlers)

    input = {"product": "MLflow"}
    if invoke_arg == "args":
        list(model.stream(input, config))
    elif invoke_arg == "kwargs":
        list(model.stream(input, config=config))
    elif invoke_arg is None:
        list(model.stream(input))

    if async_logging_enabled:
        mlflow.flush_trace_async_logging(terminate=True)

    traces = get_traces()
    assert len(traces) == 1
    assert traces[0].info.status == "OK"
    assert traces[0].data.spans[0].name == "RunnableSequence"
    assert traces[0].data.spans[0].inputs == input
    assert traces[0].data.spans[0].outputs == "Hello world"

    # Original callback should not be mutated
    handlers = _extract_callback_handlers(config)
    assert handlers == original_handlers

    # The original callback is called by the chain
    if handlers and invoke_arg:
        assert set(handlers[0].logs) == {"chain_start", "chain_end"}


@pytest.mark.parametrize("invoke_arg", ["args", "kwargs", None])
@pytest.mark.parametrize("config", _CONFIG_PATTERNS + _ASYNC_CONFIG_PATTERNS)
@pytest.mark.asyncio
async def test_langchain_autolog_callback_injection_in_astream(
    invoke_arg, config, async_logging_enabled
):
    mlflow.langchain.autolog()

    model = create_openai_runnable()
    original_handlers = _extract_callback_handlers(config)
    _reset_callback_handlers(original_handlers)
    input = {"product": "MLflow"}

    async def invoke_astream(model, config):
        if invoke_arg == "args":
            astream = model.astream(input, config)
        elif invoke_arg == "kwargs":
            astream = model.astream(input, config=config)
        elif invoke_arg is None:
            astream = model.astream(input)

        # Consume the stream
        async for _ in astream:
            pass

    await invoke_astream(model, config)

    if async_logging_enabled:
        mlflow.flush_trace_async_logging(terminate=True)

    traces = get_traces()
    assert len(traces) == 1
    assert traces[0].info.status == "OK"
    assert traces[0].data.spans[0].name == "RunnableSequence"
    assert traces[0].data.spans[0].inputs == input
    assert traces[0].data.spans[0].outputs == "Hello world"

    # Original callback should not be mutated
    handlers = _extract_callback_handlers(config)
    assert handlers == original_handlers

    # The original callback is called by the chain
    if handlers and invoke_arg:
        assert set(handlers[0].logs) == {"chain_start", "chain_end"}


@pytest.mark.skipif(not _LC_COMMUNITY_INSTALLED, reason="This test requires langchain_community")
def test_langchain_autolog_produces_expected_traces_with_streaming(tmp_path, async_logging_enabled):
    mlflow.langchain.autolog()
    retriever, _ = create_retriever(tmp_path)
    prompt = ChatPromptTemplate.from_template(
        "Answer the following question based on the context: {context}\nQuestion: {question}"
    )
    chat_model = create_fake_chat_model()
    retrieval_chain = (
        {
            "context": retriever,
            "question": RunnablePassthrough(),
        }
        | prompt
        | chat_model
        | StrOutputParser()
    )
    question = "What is a good name for a company that makes MLflow?"
    list(retrieval_chain.stream(question))
    retrieval_chain.invoke(question)

    if async_logging_enabled:
        mlflow.flush_trace_async_logging(terminate=True)

    traces = get_traces()
    assert len(traces) == 2
    stream_trace = traces[0]
    invoke_trace = traces[1]

    assert stream_trace.info.status == invoke_trace.info.status == TraceStatus.OK
    assert stream_trace.data.request == invoke_trace.data.request
    assert stream_trace.data.response == invoke_trace.data.response
    assert len(stream_trace.data.spans) == len(invoke_trace.data.spans)


def test_langchain_autolog_tracing_thread_safe(async_logging_enabled):
    mlflow.langchain.autolog()

    model = create_openai_runnable()

    def _invoke():
        # Add random sleep to simulate real LLM prediction
        time.sleep(random.uniform(0.1, 0.5))

        model.invoke({"product": "MLflow"})

    with ThreadPoolExecutor(max_workers=8) as executor:
        futures = [executor.submit(_invoke) for _ in range(30)]
        _ = [f.result() for f in futures]

    if async_logging_enabled:
        mlflow.flush_trace_async_logging(terminate=True)

    traces = get_traces()
    assert len(traces) == 30
    for trace in traces:
        assert trace.info.status == "OK"
        assert len(trace.data.spans) == 4
        assert trace.data.spans[0].name == "RunnableSequence"


@pytest.mark.parametrize("log_traces", [True, False, None])
def test_langchain_tracer_injection_for_arbitrary_runnables(log_traces, async_logging_enabled):
    from langchain.schema.runnable import RouterRunnable, RunnableLambda

    should_log_traces = log_traces is not False

    if log_traces is not None:
        mlflow.langchain.autolog(log_traces=log_traces)
    else:
        mlflow.langchain.autolog()

    add = RunnableLambda(func=lambda x: x + 1)
    square = RunnableLambda(func=lambda x: x**2)
    model = RouterRunnable(runnables={"add": add, "square": square})

    model.invoke({"key": "square", "input": 3})

    if async_logging_enabled and should_log_traces:
        mlflow.flush_trace_async_logging(terminate=True)

    traces = get_traces()
    if should_log_traces:
        assert len(traces) == 1
        assert traces[0].data.spans[0].span_type == "CHAIN"
    else:
        assert len(traces) == 0


<<<<<<< HEAD
@skip_when_testing_trace_sdk
=======
>>>>>>> 620a9ef4
@pytest.mark.skip(reason="This test is not thread safe, please run locally")
def test_set_retriever_schema_work_for_langchain_model():
    from mlflow.models.dependencies_schemas import DependenciesSchemasType, set_retriever_schema

    set_retriever_schema(
        primary_key="primary-key",
        text_column="text-column",
        doc_uri="doc-uri",
        other_columns=["column1", "column2"],
    )

    model = create_openai_runnable()
    with mlflow.start_run():
        model_info = mlflow.langchain.log_model(model, name="model", input_example="MLflow")

    mlflow.langchain.autolog()

    pyfunc_model = mlflow.pyfunc.load_model(model_info.model_uri)
    pyfunc_model.predict("MLflow")

    traces = get_traces()
    assert len(traces) == 1
    assert DependenciesSchemasType.RETRIEVERS.value in traces[0].info.tags

    purge_traces()

    pyfunc_model = mlflow.pyfunc.load_model(model_info.model_uri)
    list(pyfunc_model.predict_stream("MLflow"))

    traces = get_traces()
    assert len(traces) == 1
    assert DependenciesSchemasType.RETRIEVERS.value in traces[0].info.tags


def test_langchain_auto_tracing_work_when_langchain_parent_package_not_installed():
    original_import = __import__

    def _mock_import(name, *args):
        if name.startswith("langchain."):
            raise ImportError("No module named 'langchain'")
        return original_import(name, *args)

    with mock.patch("builtins.__import__", side_effect=_mock_import):
        mlflow.langchain.autolog()

        chain, input_example = create_runnable_sequence()
        assert chain.invoke(input_example) == TEST_CONTENT
        assert chain.invoke(input_example) == TEST_CONTENT

        if async_logging_enabled:
            mlflow.flush_trace_async_logging(terminate=True)

        traces = get_traces()
        assert len(traces) == 2
        assert all(len(trace.data.spans) == 11 for trace in traces)


@skip_when_testing_trace_sdk
def test_langchain_auto_tracing_in_serving_runnable():
    mlflow.langchain.autolog()

    chain = create_openai_runnable()

    with mlflow.start_run():
        model_info = mlflow.langchain.log_model(
            chain,
            name="model",
            input_example={"product": "MLflow"},
        )

    expected_output = '[{"role": "user", "content": "What is MLflow?"}]'

    request_id, predictions, trace = score_in_model_serving(
        model_info.model_uri,
        [{"product": "MLflow"}],
    )

    assert predictions == [expected_output]
    trace = Trace.from_dict(trace)
    assert trace.info.request_id == request_id
    assert trace.info.request_metadata[TRACE_SCHEMA_VERSION_KEY] == "3"
    spans = trace.data.spans
    assert len(spans) == 4

    root_span = spans[0]
    assert root_span.start_time_ns // 1_000_000 == trace.info.timestamp_ms
    # there might be slight difference when we truncate nano seconds to milliseconds
    assert (
        root_span.end_time_ns // 1_000_000
        - (trace.info.timestamp_ms + trace.info.execution_time_ms)
    ) <= 1
    assert root_span.inputs == {"product": "MLflow"}
    assert root_span.outputs == expected_output
    assert root_span.span_type == "CHAIN"

    root_span_id = root_span.span_id
    child_span = spans[2]
    assert child_span.parent_id == root_span_id
    assert child_span.inputs[0][0]["content"] == "What is MLflow?"
    assert child_span.outputs["generations"][0][0]["text"] == expected_output
    assert child_span.span_type == "CHAT_MODEL"


@skip_when_testing_trace_sdk
@pytest.mark.skipif(
    Version(langchain.__version__) < Version("0.2.0"),
    reason="ToolCall message is not available in older versions",
)
def test_langchain_auto_tracing_in_serving_agent():
    mlflow.langchain.autolog()

    input_example = {"input": "What is 2 * 3?"}
    expected_output = {"output": "The result of 2 * 3 is 6."}

    with mlflow.start_run():
        model_info = mlflow.langchain.log_model(
            "tests/langchain/sample_code/openai_agent.py",
            name="langchain_model",
            input_example=input_example,
        )

    request_id, response, trace_dict = score_in_model_serving(
        model_info.model_uri,
        input_example,
    )

    trace = Trace.from_dict(trace_dict)
    assert trace.info.request_id == request_id
    assert trace.info.status == "OK"

    spans = trace.data.spans
    assert len(spans) == 16

    root_span = spans[0]
    assert root_span.name == "AgentExecutor"
    assert root_span.span_type == "CHAIN"
    assert root_span.inputs == input_example
    assert root_span.outputs == expected_output
    assert root_span.start_time_ns // 1_000_000 == trace.info.timestamp_ms
    assert (
        root_span.end_time_ns // 1_000_000
        - (trace.info.timestamp_ms + trace.info.execution_time_ms)
    ) <= 1


def test_langchain_tracing_multi_threads():
    mlflow.langchain.autolog()

    temperatures = [(t + 1) / 10 for t in range(4)]
    models = [create_openai_runnable(temperature=t) for t in temperatures]

    with ThreadPoolExecutor(max_workers=len(temperatures)) as executor:
        futures = [executor.submit(models[i].invoke, {"product": "MLflow"}) for i in range(4)]
        for f in futures:
            f.result()

    traces = get_traces()
    assert len(traces) == 4
    assert (
        sorted(
            trace.data.spans[2].get_attribute("invocation_params")["temperature"]
            for trace in traces
        )
        == temperatures
    )


<<<<<<< HEAD
@skip_when_testing_trace_sdk
=======
>>>>>>> 620a9ef4
@pytest.mark.parametrize("func", ["invoke", "batch", "stream"])
def test_autolog_link_traces_to_loaded_model(model_infos, func):
    mlflow.langchain.autolog()

    for model_info in model_infos:
        loaded_model = mlflow.langchain.load_model(model_info.model_uri)
        msg = {"product": f"{loaded_model.steps[1].temperature}_{model_info.model_id}"}
        if func == "invoke":
            loaded_model.invoke(msg)
        elif func == "batch":
            loaded_model.batch([msg])
        elif func == "stream":
            list(loaded_model.stream(msg))

    traces = get_traces()
    assert len(traces) == len(model_infos)
    for trace in traces:
        temp = trace.data.spans[2].get_attribute("invocation_params")["temperature"]
        logged_temp, logged_model_id = json.loads(trace.data.request)["product"].split(
            "_", maxsplit=1
        )
        assert logged_model_id is not None
        assert str(temp) == logged_temp
        assert trace.info.request_metadata[SpanAttributeKey.MODEL_ID] == logged_model_id


<<<<<<< HEAD
@skip_when_testing_trace_sdk
=======
>>>>>>> 620a9ef4
@pytest.mark.parametrize("func", ["ainvoke", "abatch", "astream"])
@pytest.mark.asyncio
async def test_autolog_link_traces_to_loaded_model_async(model_infos, func):
    mlflow.langchain.autolog()

    for model_info in model_infos:
        loaded_model = mlflow.langchain.load_model(model_info.model_uri)
        msg = {"product": f"{loaded_model.steps[1].temperature}_{model_info.model_id}"}
        if func == "ainvoke":
            await loaded_model.ainvoke(msg)
        elif func == "abatch":
            await loaded_model.abatch([msg])
        elif func == "astream":
            async for chunk in loaded_model.astream(msg):
                pass

    traces = get_traces()
    assert len(traces) == len(model_infos)
    for trace in traces:
        temp = trace.data.spans[2].get_attribute("invocation_params")["temperature"]
        logged_temp, logged_model_id = json.loads(trace.data.request)["product"].split(
            "_", maxsplit=1
        )
        assert logged_model_id is not None
        assert str(temp) == logged_temp
        assert trace.info.request_metadata[SpanAttributeKey.MODEL_ID] == logged_model_id


<<<<<<< HEAD
@skip_when_testing_trace_sdk
=======
>>>>>>> 620a9ef4
def test_autolog_link_traces_to_loaded_model_pyfunc(model_infos):
    mlflow.langchain.autolog()

    for model_info in model_infos:
        loaded_model = mlflow.pyfunc.load_model(model_info.model_uri)
        loaded_model.predict({"product": model_info.model_id})

    traces = get_traces()
    assert len(traces) == len(model_infos)
    for trace in traces:
        logged_model_id = json.loads(trace.data.request)["product"]
        assert logged_model_id is not None
        assert trace.info.request_metadata[SpanAttributeKey.MODEL_ID] == logged_model_id


<<<<<<< HEAD
@skip_when_testing_trace_sdk
=======
>>>>>>> 620a9ef4
def test_autolog_link_traces_to_active_model(model_infos):
    model = mlflow.create_external_model(name="test_model")
    mlflow.set_active_model(model_id=model.model_id)
    mlflow.langchain.autolog()

    for model_info in model_infos:
        loaded_model = mlflow.pyfunc.load_model(model_info.model_uri)
        loaded_model.predict({"product": model_info.model_id})

    traces = get_traces()
    assert len(traces) == len(model_infos)
    for trace in traces:
        logged_model_id = json.loads(trace.data.request)["product"]
        assert logged_model_id is not None
        assert trace.info.request_metadata[SpanAttributeKey.MODEL_ID] == model.model_id
        assert model.model_id != logged_model_id<|MERGE_RESOLUTION|>--- conflicted
+++ resolved
@@ -55,10 +55,6 @@
 
 import mlflow
 from mlflow.entities.trace_status import TraceStatus
-<<<<<<< HEAD
-=======
-from mlflow.models.dependencies_schemas import DependenciesSchemasType, set_retriever_schema
->>>>>>> 620a9ef4
 from mlflow.tracing.constant import TRACE_SCHEMA_VERSION_KEY, SpanAttributeKey, TraceMetadataKey
 
 from tests.langchain.conftest import DeterministicDummyEmbeddings
@@ -102,11 +98,7 @@
     for model in models:
         with mlflow.start_run():
             model_infos.append(
-<<<<<<< HEAD
-                mlflow.langchain.log_model(model, "model", input_example={"product": "MLflow"})
-=======
                 mlflow.langchain.log_model(model, name="model", input_example={"product": "MLflow"})
->>>>>>> 620a9ef4
             )
     return model_infos
 
@@ -914,10 +906,7 @@
         assert len(traces) == 0
 
 
-<<<<<<< HEAD
 @skip_when_testing_trace_sdk
-=======
->>>>>>> 620a9ef4
 @pytest.mark.skip(reason="This test is not thread safe, please run locally")
 def test_set_retriever_schema_work_for_langchain_model():
     from mlflow.models.dependencies_schemas import DependenciesSchemasType, set_retriever_schema
@@ -1085,10 +1074,7 @@
     )
 
 
-<<<<<<< HEAD
 @skip_when_testing_trace_sdk
-=======
->>>>>>> 620a9ef4
 @pytest.mark.parametrize("func", ["invoke", "batch", "stream"])
 def test_autolog_link_traces_to_loaded_model(model_infos, func):
     mlflow.langchain.autolog()
@@ -1115,10 +1101,7 @@
         assert trace.info.request_metadata[SpanAttributeKey.MODEL_ID] == logged_model_id
 
 
-<<<<<<< HEAD
 @skip_when_testing_trace_sdk
-=======
->>>>>>> 620a9ef4
 @pytest.mark.parametrize("func", ["ainvoke", "abatch", "astream"])
 @pytest.mark.asyncio
 async def test_autolog_link_traces_to_loaded_model_async(model_infos, func):
@@ -1147,10 +1130,7 @@
         assert trace.info.request_metadata[SpanAttributeKey.MODEL_ID] == logged_model_id
 
 
-<<<<<<< HEAD
 @skip_when_testing_trace_sdk
-=======
->>>>>>> 620a9ef4
 def test_autolog_link_traces_to_loaded_model_pyfunc(model_infos):
     mlflow.langchain.autolog()
 
@@ -1166,10 +1146,7 @@
         assert trace.info.request_metadata[SpanAttributeKey.MODEL_ID] == logged_model_id
 
 
-<<<<<<< HEAD
 @skip_when_testing_trace_sdk
-=======
->>>>>>> 620a9ef4
 def test_autolog_link_traces_to_active_model(model_infos):
     model = mlflow.create_external_model(name="test_model")
     mlflow.set_active_model(model_id=model.model_id)
