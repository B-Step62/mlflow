--- conflicted
+++ resolved
@@ -3509,12 +3509,9 @@
             mock_debug.assert_not_called()
 
 
-<<<<<<< HEAD
-def test_create_and_get_assessment(store):
+def test_create_and_get_assessment(store_and_trace_info):
     """Test creating and retrieving assessments with both feedback and expectations"""
-    exp_id = store.create_experiment("test_assessments")
-    timestamp_ms = get_current_time_millis()
-    trace_info = store.start_trace(exp_id, timestamp_ms, {}, {})
+    store, trace_info = store_and_trace_info
 
     feedback = Feedback(
         trace_id=trace_info.request_id,
@@ -3578,13 +3575,14 @@
     assert retrieved_expectation.valid is None
 
 
-def test_get_assessment_errors(store):
+def test_get_assessment_errors(store_and_trace_info):
     """Test error cases for get_assessment"""
+    store, trace_info = store_and_trace_info
+
     with pytest.raises(MlflowException, match=r"Trace with ID 'fake_trace' not found"):
         store.get_assessment("fake_trace", "fake_assessment")
 
     exp_id = store.create_experiment("test_errors")
-    trace_info = store.start_trace(exp_id, get_current_time_millis(), {}, {})
 
     with pytest.raises(
         MlflowException,
@@ -3594,11 +3592,9 @@
         store.get_assessment(trace_info.request_id, "fake_assessment")
 
 
-def test_create_assessment_with_complex_data_structures(store):
+def test_create_assessment_with_complex_data_structures(store_and_trace_info):
     """Test creating assessments with complex JSON-serializable data structures"""
-    exp_id = store.create_experiment("test_complex_data")
-    timestamp_ms = get_current_time_millis()
-    trace_info = store.start_trace(exp_id, timestamp_ms, {}, {})
+    store, trace_info = store_and_trace_info
 
     complex_feedback_value = {
         "scores": {"accuracy": 0.95, "precision": 0.87, "recall": 0.92, "f1": 0.895},
@@ -3708,9 +3704,8 @@
     )
 
 
-def test_update_assessment_feedback(store):
-    exp_id = store.create_experiment("test_update_feedback")
-    trace_info = store.start_trace(exp_id, get_current_time_millis(), {}, {})
+def test_update_assessment_feedback(store_and_trace_info):
+    store, trace_info = store_and_trace_info
 
     original_feedback = Feedback(
         trace_id=trace_info.request_id,
@@ -3761,9 +3756,8 @@
     assert retrieved.rationale == "Updated rationale"
 
 
-def test_update_assessment_expectation(store):
-    exp_id = store.create_experiment("test_update_expectation")
-    trace_info = store.start_trace(exp_id, get_current_time_millis(), {}, {})
+def test_update_assessment_expectation(store_and_trace_info):
+    store, trace_info = store_and_trace_info
 
     original_expectation = Expectation(
         trace_id=trace_info.request_id,
@@ -3799,9 +3793,8 @@
     assert updated_expectation.source.source_id == "annotator@company.com"
 
 
-def test_update_assessment_partial_fields(store):
-    exp_id = store.create_experiment("test_partial_updates")
-    trace_info = store.start_trace(exp_id, get_current_time_millis(), {}, {})
+def test_update_assessment_partial_fields(store_and_trace_info):
+    store, trace_info = store_and_trace_info
 
     original_feedback = Feedback(
         trace_id=trace_info.request_id,
@@ -3828,9 +3821,8 @@
     assert updated_feedback.metadata == {"scorer": "automated"}
 
 
-def test_update_assessment_type_validation(store):
-    exp_id = store.create_experiment("test_type_validation")
-    trace_info = store.start_trace(exp_id, get_current_time_millis(), {}, {})
+def test_update_assessment_type_validation(store_and_trace_info):
+    store, trace_info = store_and_trace_info
 
     feedback = Feedback(
         trace_id=trace_info.request_id,
@@ -3871,9 +3863,8 @@
         )
 
 
-def test_update_assessment_errors(store):
-    exp_id = store.create_experiment("test_update_errors")
-    trace_info = store.start_trace(exp_id, get_current_time_millis(), {}, {})
+def test_update_assessment_errors(store_and_trace_info):
+    store, trace_info = store_and_trace_info
 
     with pytest.raises(MlflowException, match=r"Trace with ID 'fake_trace' not found"):
         store.update_assessment(
@@ -3891,9 +3882,8 @@
         )
 
 
-def test_update_assessment_metadata_merging(store):
-    exp_id = store.create_experiment("test_metadata_merge")
-    trace_info = store.start_trace(exp_id, get_current_time_millis(), {}, {})
+def test_update_assessment_metadata_merging(store_and_trace_info):
+    store, trace_info = store_and_trace_info
 
     original = Feedback(
         trace_id=trace_info.request_id,
@@ -3920,9 +3910,8 @@
     assert updated.metadata == expected_metadata
 
 
-def test_update_assessment_timestamps(store):
-    exp_id = store.create_experiment("test_timestamps")
-    trace_info = store.start_trace(exp_id, get_current_time_millis(), {}, {})
+def test_update_assessment_timestamps(store_and_trace_info):
+    store, trace_info = store_and_trace_info
 
     original = Feedback(
         trace_id=trace_info.request_id,
@@ -3947,9 +3936,8 @@
     assert updated.last_update_time_ms > original_update_time
 
 
-def test_delete_assessment_feedback(store):
-    exp_id = store.create_experiment("test_delete_feedback")
-    trace_info = store.start_trace(exp_id, get_current_time_millis(), {}, {})
+def test_delete_assessment_feedback(store_and_trace_info):
+    store, trace_info = store_and_trace_info
 
     feedback = Feedback(
         trace_id=trace_info.request_id,
@@ -3973,9 +3961,8 @@
         store.get_assessment(trace_info.request_id, created_feedback.assessment_id)
 
 
-def test_delete_assessment_expectation(store):
-    exp_id = store.create_experiment("test_delete_expectation")
-    trace_info = store.start_trace(exp_id, get_current_time_millis(), {}, {})
+def test_delete_assessment_expectation(store_and_trace_info):
+    store, trace_info = store_and_trace_info
 
     expectation = Expectation(
         trace_id=trace_info.request_id,
@@ -3996,9 +3983,8 @@
         store.get_assessment(trace_info.request_id, created_expectation.assessment_id)
 
 
-def test_delete_assessment_idempotent(store):
-    exp_id = store.create_experiment("test_delete_idempotent")
-    trace_info = store.start_trace(exp_id, get_current_time_millis(), {}, {})
+def test_delete_assessment_idempotent(store_and_trace_info):
+    store, trace_info = store_and_trace_info
 
     feedback = Feedback(
         trace_id=trace_info.request_id,
@@ -4025,9 +4011,8 @@
         store.delete_assessment("fake_trace", "fake_assessment")
 
 
-def test_delete_assessment_override_behavior(store):
-    exp_id = store.create_experiment("test_delete_override")
-    trace_info = store.start_trace(exp_id, get_current_time_millis(), {}, {})
+def test_delete_assessment_override_behavior(store_and_trace_info):
+    store, trace_info = store_and_trace_info
 
     original = store.create_assessment(
         Feedback(
@@ -4058,9 +4043,8 @@
     assert store.get_assessment(trace_info.request_id, original.assessment_id).valid is True
 
 
-def test_create_assessment_with_overrides(store):
-    exp_id = store.create_experiment("test_overrides")
-    trace_info = store.start_trace(exp_id, get_current_time_millis(), {}, {})
+def test_create_assessment_with_overrides(store_and_trace_info):
+    store, trace_info = store_and_trace_info
 
     original_feedback = Feedback(
         trace_id=trace_info.request_id,
@@ -4090,9 +4074,8 @@
     assert retrieved_original.value == "poor"
 
 
-def test_create_assessment_override_nonexistent(store):
-    exp_id = store.create_experiment("test_override_error")
-    trace_info = store.start_trace(exp_id, get_current_time_millis(), {}, {})
+def test_create_assessment_override_nonexistent(store_and_trace_info):
+    store, trace_info = store_and_trace_info
 
     override_feedback = Feedback(
         trace_id=trace_info.request_id,
@@ -4106,7 +4089,8 @@
         MlflowException, match=r"Assessment with ID 'nonexistent-assessment-id' not found"
     ):
         store.create_assessment(override_feedback)
-=======
+
+
 def test_get_experiment_missing_and_empty_metadata_file(tmp_path):
     fs = FileStore(str(tmp_path))
 
@@ -4124,5 +4108,4 @@
     (exp_dir / FileStore.META_DATA_FILE_NAME).write_text("")
     # Should raise MissingConfigException about invalid metadata
     with pytest.raises(MissingConfigException, match=rf"Experiment {exp_id} is invalid with empty"):
-        fs._get_experiment(exp_id)
->>>>>>> 49f71240
+        fs._get_experiment(exp_id)