--- conflicted
+++ resolved
@@ -196,11 +196,7 @@
     assert len(traces) == 1
     trace = traces[0]
     assert trace.info.trace_id is not None
-<<<<<<< HEAD
     assert trace.info.experiment_id == _get_experiment_id()
-=======
-    assert trace.info.experiment_id == "0"  # default experiment
->>>>>>> 620a9ef4
     assert trace.info.execution_time_ms >= 0.1 * 1e3  # at least 0.1 sec
     assert trace.info.status == SpanStatusCode.OK
     assert trace.info.request_metadata[TraceMetadataKey.INPUTS] == '{"x": 2, "y": 5}'
@@ -279,11 +275,7 @@
     assert len(traces) == 1
     trace = traces[0]
     assert trace.info.trace_id is not None
-<<<<<<< HEAD
     assert trace.info.experiment_id == _get_experiment_id()
-=======
-    assert trace.info.experiment_id == "0"  # default experiment
->>>>>>> 620a9ef4
     assert trace.info.execution_time_ms >= 0.1 * 1e3  # at least 0.1 sec
     assert trace.info.status == SpanStatusCode.OK
     metadata = trace.info.request_metadata
@@ -662,11 +654,7 @@
     assert len(traces) == 1
     trace = traces[0]
     assert trace.info.trace_id is not None
-<<<<<<< HEAD
     assert trace.info.experiment_id == _get_experiment_id()
-=======
-    assert trace.info.experiment_id == "0"  # default experiment
->>>>>>> 620a9ef4
     assert trace.info.execution_time_ms >= 0.1 * 1e3  # at least 0.1 sec
     assert trace.info.status == TraceStatus.OK
     assert trace.info.request_metadata[TraceMetadataKey.INPUTS] == '{"x": 1, "y": 2}'
@@ -723,12 +711,7 @@
                 child_span = start_span_no_context(
                     name="child_span_1",
                     span_type=SpanType.LLM,
-<<<<<<< HEAD
                     parent_span=root_span,
-=======
-                    trace_id=root_span.trace_id,
-                    parent_id=root_span.span_id,
->>>>>>> 620a9ef4
                 )
                 child_span.set_inputs(z)
 
@@ -752,11 +735,7 @@
     assert len(traces) == 1
     trace = traces[0]
     assert trace.info.trace_id is not None
-<<<<<<< HEAD
     assert trace.info.experiment_id == _get_experiment_id()
-=======
-    assert trace.info.experiment_id == "0"  # default experiment
->>>>>>> 620a9ef4
     assert trace.info.execution_time_ms >= 0.1 * 1e3  # at least 0.1 sec
     assert trace.info.status == TraceStatus.OK
     assert trace.info.request_metadata[TraceMetadataKey.INPUTS] == '{"x": 1, "y": 2}'
@@ -1009,7 +988,6 @@
         assert df.iloc[idx].request_id == trace.info.request_id
 
 
-<<<<<<< HEAD
 @skip_when_testing_trace_sdk
 def test_search_traces_handles_missing_response_tags_and_metadata(mock_client):
     mock_client.search_traces.return_value = PagedList(
@@ -1027,25 +1005,6 @@
         ],
         token=None,
     )
-=======
-def test_search_traces_handles_missing_response_tags_and_metadata(monkeypatch):
-    class MockMlflowClient:
-        def search_traces(self, *args, **kwargs):
-            return [
-                Trace(
-                    info=TraceInfo(
-                        request_id=5,
-                        experiment_id="test",
-                        timestamp_ms=1,
-                        execution_time_ms=2,
-                        status=TraceStatus.OK,
-                    ),
-                    data=TraceData(spans=[]),
-                )
-            ]
-
-    monkeypatch.setattr("mlflow.tracing.fluent.MlflowClient", MockMlflowClient)
->>>>>>> 620a9ef4
 
     df = mlflow.search_traces()
     assert df["response"].isnull().all()
@@ -1080,37 +1039,8 @@
     assert df["with_input_and_no_output.outputs"].isnull().all()
 
 
-<<<<<<< HEAD
 @skip_when_testing_trace_sdk
 def test_search_traces_with_non_dict_span_inputs_outputs():
-=======
-# Test case where span content is invalid
-def test_search_traces_with_invalid_span_content(monkeypatch):
-    class MockMlflowClient:
-        def search_traces(self, *args, **kwargs):
-            # Invalid span content
-            return [
-                Trace(
-                    info=TraceInfo(
-                        request_id=5,
-                        experiment_id="test",
-                        timestamp_ms=1,
-                        execution_time_ms=2,
-                        status=TraceStatus.OK,
-                    ),
-                    data=TraceData(spans=[None]),
-                )
-            ]
-
-    monkeypatch.setattr("mlflow.tracing.fluent.MlflowClient", MockMlflowClient)
-
-    with pytest.raises(AttributeError, match="NoneType"):
-        mlflow.search_traces()
-
-
-# Test case where span inputs / outputs aren't dict
-def test_search_traces_with_non_dict_span_inputs_outputs(monkeypatch):
->>>>>>> 620a9ef4
     with mlflow.start_span(name="non_dict_span") as span:
         span.set_inputs(["a", "b"])
         span.set_outputs([1, 2, 3])
@@ -1210,13 +1140,8 @@
     def _create_trace(name, tags=None):
         with mlflow.start_span(name=name) as span:
             for k, v in (tags or {}).items():
-<<<<<<< HEAD
                 TracingClient().set_trace_tag(trace_id=span.request_id, key=k, value=v)
         return span.request_id
-=======
-                mlflow.MlflowClient().set_trace_tag(trace_id=span.trace_id, key=k, value=v)
-        return span.trace_id
->>>>>>> 620a9ef4
 
     def _get_names(traces):
         tags = traces["tags"].tolist()
@@ -1282,11 +1207,7 @@
 
     # Mutation of the copy should not affect the original trace logged in the backend
     trace.info.status = TraceStatus.ERROR
-<<<<<<< HEAD
     original_trace = mlflow.get_trace(trace.info.trace_id)
-=======
-    original_trace = mlflow.MlflowClient().get_trace(trace.info.trace_id)
->>>>>>> 620a9ef4
     assert original_trace.info.status == TraceStatus.OK
 
 
@@ -1352,11 +1273,7 @@
     with mlflow.start_span() as span:
         span.set_inputs({"japanese": "あ", "emoji": "👍"})
 
-<<<<<<< HEAD
     trace = mlflow.get_trace(span.trace_id)
-=======
-    trace = mlflow.MlflowClient().get_trace(span.trace_id)
->>>>>>> 620a9ef4
     span = trace.data.spans[0]
     assert span.inputs == {"japanese": "あ", "emoji": "👍"}
 
@@ -1507,11 +1424,7 @@
 def test_add_trace_specific_target_span():
     span = start_span_no_context(name="parent")
     mlflow.add_trace(_SAMPLE_REMOTE_TRACE, target=span)
-<<<<<<< HEAD
     span.end()
-=======
-    client.end_trace(span.trace_id)
->>>>>>> 620a9ef4
 
     trace = mlflow.get_trace(mlflow.get_last_active_trace_id())
     assert len(trace.data.spans) == 3
