--- conflicted
+++ resolved
@@ -475,16 +475,6 @@
 
     mlflow.flush_trace_async_logging()
 
-<<<<<<< HEAD
-    store.start_trace_v3.assert_called_once()
-    trace = store.start_trace_v3.call_args[1]["trace"]
-    assert trace.info.request_id == mlflow.get_last_active_trace_id()
-    assert len(trace.info.assessments) == 2
-    assert trace.info.assessments[0].name == "feedback"
-    assert trace.info.assessments[0].feedback.value == 1.0
-    assert trace.info.assessments[1].name == "expectation"
-    assert trace.info.assessments[1].expectation.value == "MLflow"
-=======
     # Two assessments should be logged as a part of StartTraceV3 call
     store.start_trace.assert_called_once()
     trace_info = store.start_trace.call_args[1]["trace_info"]
@@ -494,7 +484,6 @@
     assert trace_info.assessments[0].feedback.value == 1.0
     assert trace_info.assessments[1].name == "expectation"
     assert trace_info.assessments[1].expectation.value == "MLflow"
->>>>>>> 49f71240
 
     # CreateAssessment should be called for the assessment on the other trace (both V2 and V3)
     store.create_assessment.assert_called_once()
@@ -542,15 +531,6 @@
 
     mlflow.flush_trace_async_logging()
 
-<<<<<<< HEAD
-    store.start_trace_v3.assert_called_once()
-    trace = store.start_trace_v3.call_args[1]["trace"]
-    assert trace.info.request_id == mlflow.get_last_active_trace_id()
-    assert len(trace.info.assessments) == 1
-    assert trace.info.assessments[0].name == "feedback"
-    assert trace.info.assessments[0].feedback.value == 1.0
-    assert trace.info.assessments[0].span_id == span.span_id
-=======
     # Two assessments should be logged as a part of StartTraceV3 call
     store.start_trace.assert_called_once()
     trace_info = store.start_trace.call_args[1]["trace_info"]
@@ -560,7 +540,6 @@
     assert trace_info.assessments[0].feedback.value == 1.0
     assert trace_info.assessments[0].span_id == span.span_id
 
->>>>>>> 49f71240
     store.create_assessment.assert_not_called()
 
 
@@ -580,8 +559,7 @@
 
     # Neither CreateAssessment nor StartTraceV3 should be called
     store.create_assessment.assert_not_called()
-<<<<<<< HEAD
-    store.start_trace_v3.assert_not_called()
+    store.start_trace.assert_not_called()
 
 
 def test_get_assessment(store):
@@ -655,7 +633,4 @@
     assert store.delete_assessment.call_count == 1
     delete_args = store.delete_assessment.call_args[1]
     assert delete_args["trace_id"] == "tr-123"
-    assert delete_args["assessment_id"] == "test_id"
-=======
-    store.start_trace.assert_not_called()
->>>>>>> 49f71240
+    assert delete_args["assessment_id"] == "test_id"