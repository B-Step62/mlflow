--- conflicted
+++ resolved
@@ -2144,11 +2144,7 @@
         "tag3": "tennis",
     }
 
-<<<<<<< HEAD
     assert trace_info == client.get_trace_info(trace_info.trace_id)
-=======
-    assert trace_info == client.get_trace_info(trace_info.request_id)
->>>>>>> 620a9ef4
 
 
 def test_search_traces(mlflow_client):
