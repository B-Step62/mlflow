--- conflicted
+++ resolved
@@ -2,7 +2,6 @@
 
 from mlflow.exceptions import MlflowException
 from mlflow.genai.scorers import (
-<<<<<<< HEAD
     correctness,
     rag_scorers,
     relevance_to_query,
@@ -16,19 +15,6 @@
     _guideline_adherence,
     all_scorers,
 )
-=======
-    chunk_relevance,
-    context_sufficiency,
-    correctness,
-    get_all_scorers,
-    get_rag_scorers,
-    groundedness,
-    guideline_adherence,
-    relevance_to_query,
-    safety,
-)
-from mlflow.genai.scorers.builtin_scorers import GENAI_CONFIG_NAME
->>>>>>> aab6c461
 
 
 def normalize_config(config):
@@ -39,13 +25,8 @@
 
 
 ALL_SCORERS = [
-<<<<<<< HEAD
     _guideline_adherence(name="politeness", global_guidelines=["Be polite", "Be kind"]),
     *all_scorers(),
-=======
-    guideline_adherence.with_config(name="politeness", global_guidelines=["Be polite", "Be kind"]),
-    *get_all_scorers(),
->>>>>>> aab6c461
 ]
 
 expected = {
@@ -71,9 +52,8 @@
     [
         ALL_SCORERS,
         ALL_SCORERS + ALL_SCORERS,  # duplicate scorers
-        get_rag_scorers()
+        rag_scorers()
         + [
-<<<<<<< HEAD
             _guideline_adherence(name="politeness", global_guidelines=["Be polite", "Be kind"]),
             _guideline_adherence(),
             correctness(),
@@ -85,14 +65,6 @@
             _guideline_adherence(),
             correctness(),
             safety(),
-=======
-            guideline_adherence.with_config(
-                name="politeness", global_guidelines=["Be polite", "Be kind"]
-            ),
-            guideline_adherence,
-            correctness,
-            safety,
->>>>>>> aab6c461
         ],
     ],
 )
@@ -107,7 +79,6 @@
 @pytest.mark.parametrize(
     ("scorer", "expected_metric"),
     [
-<<<<<<< HEAD
         (_chunk_relevance(), "chunk_relevance"),
         (_context_sufficiency(), "context_sufficiency"),
         (correctness(), "correctness"),
@@ -115,15 +86,6 @@
         (_guideline_adherence(), "guideline_adherence"),
         (relevance_to_query(), "relevance_to_query"),
         (safety(), "safety"),
-=======
-        (chunk_relevance, "chunk_relevance"),
-        (context_sufficiency, "context_sufficiency"),
-        (correctness, "correctness"),
-        (groundedness, "groundedness"),
-        (guideline_adherence, "guideline_adherence"),
-        (relevance_to_query, "relevance_to_query"),
-        (safety, "safety"),
->>>>>>> aab6c461
     ],
 )
 def test_individual_scorers(scorer, expected_metric):
@@ -143,11 +105,7 @@
 def test_global_guideline_adherence():
     """Test that the global guideline adherence scorer correctly updates the evaluation config."""
     evaluation_config = {}
-<<<<<<< HEAD
     scorer = _guideline_adherence(["Be polite", "Be kind"])
-=======
-    scorer = guideline_adherence.with_config(global_guidelines=["Be polite", "Be kind"])
->>>>>>> aab6c461
     evaluation_config = scorer.update_evaluation_config(evaluation_config)
 
     expected_conf = {
@@ -166,23 +124,12 @@
     """Test passing multiple global guideline adherence scorers with different names."""
     evaluation_config = {}
 
-<<<<<<< HEAD
     guideline = _guideline_adherence(["Be polite", "Be kind"])  # w/ default name
     english = _guideline_adherence(
         name="english",
         global_guidelines=["The response must be in English"],
     )
     clarify = _guideline_adherence(
-=======
-    guideline = guideline_adherence.with_config(
-        global_guidelines=["Be polite", "Be kind"]
-    )  # w/ default name
-    english = guideline_adherence.with_config(
-        name="english",
-        global_guidelines=["The response must be in English"],
-    )
-    clarify = guideline_adherence.with_config(
->>>>>>> aab6c461
         name="clarify",
         global_guidelines=["The response must be clear, coherent, and concise"],
     )
@@ -207,19 +154,8 @@
 @pytest.mark.parametrize(
     "scorers",
     [
-<<<<<<< HEAD
         [_guideline_adherence(["Be polite", "Be kind"]), _guideline_adherence()],
         [_guideline_adherence(), _guideline_adherence(["Be polite", "Be kind"])],
-=======
-        [
-            guideline_adherence.with_config(global_guidelines=["Be polite", "Be kind"]),
-            guideline_adherence,
-        ],
-        [
-            guideline_adherence,
-            guideline_adherence.with_config(global_guidelines=["Be polite", "Be kind"]),
-        ],
->>>>>>> aab6c461
     ],
 )
 def test_guideline_adherence_scorers(scorers):
@@ -244,20 +180,20 @@
 def test_builtin_scorer_block_mutations():
     """Test that the built-in scorers are immutable."""
     with pytest.raises(MlflowException, match=r"Built-in scorer fields are immutable"):
-        chunk_relevance.name = "new_name"
+        _chunk_relevance.name = "new_name"
 
 
 @pytest.mark.parametrize(
     ("scorer", "updates"),
     [
-        (chunk_relevance, {"name": "custom_name"}),
-        (context_sufficiency, {"name": "custom_name"}),
-        (groundedness, {"name": "custom_name"}),
+        (_chunk_relevance, {"name": "custom_name"}),
+        (_context_sufficiency, {"name": "custom_name"}),
+        (_groundedness, {"name": "custom_name"}),
         (relevance_to_query, {"name": "custom_name"}),
         (safety, {"name": "custom_name"}),
         (correctness, {"name": "custom_name"}),
         (
-            guideline_adherence,
+            _guideline_adherence,
             {"name": "custom_name", "global_guidelines": ["Be polite", "Be kind"]},
         ),
     ],
