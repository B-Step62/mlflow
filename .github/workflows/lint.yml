name: Lint

on:
  pull_request:
    types:
      - opened
      - synchronize
      - reopened
      - ready_for_review
  push:
    branches:
      - master
      - branch-[0-9]+.[0-9]+
  merge_group:
    types:
      - checks_requested

concurrency:
  group: ${{ github.workflow }}-${{ github.event_name }}-${{ github.ref }}
  cancel-in-progress: true

defaults:
  run:
    shell: bash --noprofile --norc -exo pipefail {0}

env:
  PIP_EXTRA_INDEX_URL: https://download.pytorch.org/whl/cpu
  PIP_CONSTRAINT: ${{ github.workspace }}/requirements/constraints.txt

jobs:
  lint:
    runs-on: ubuntu-latest
    timeout-minutes: 30
    permissions:
      contents: read
    if: github.event_name != 'pull_request' || github.event.pull_request.draft == false
    steps:
      - uses: actions/checkout@11bd71901bbe5b1630ceea73d27597364c9af683 # v4.2.2
        with:
          # To ensure `git diff` works correctly in dev/check_function_signatures.py,
          # we need to fetch enough history to include the base branch.
          fetch-depth: 300
      - uses: ./.github/actions/untracked
      - uses: ./.github/actions/setup-python
        id: setup-python
      - name: Add problem matchers
        run: |
          echo "::add-matcher::.github/workflows/matchers/clint.json"
          echo "::add-matcher::.github/workflows/matchers/format.json"
          echo "::add-matcher::.github/workflows/matchers/ruff.json"
          echo "::add-matcher::.github/workflows/matchers/typos.json"
      - name: Install dependencies
        run: |
          uv pip install --system -r requirements/lint-requirements.txt
          dev/install-taplo.sh
          dev/install-typos.sh
          dev/install-conftest.sh
      - uses: ./.github/actions/show-versions
      - uses: ./.github/actions/pipdeptree
      - name: Install pre-commit hooks
        run: |
          pre-commit install --install-hooks
      - name: Run pre-commit
        id: pre-commit
        env:
          IS_MAINTAINER: ${{ contains(fromJSON('["OWNER", "MEMBER", "COLLABORATOR"]'), github.event.pull_request.author_association )}}
          NO_FIX: "true"
        run: |
          pre-commit run --all-files

      - name: Test clint
        run: |
          uv run --isolated --no-project --with pytest==8.4.0 --with ./dev/clint \
<<<<<<< HEAD
            pytest --confcutdir=dev/clint dev/clint
=======
            pytest --confcutdir=dev/clint dev/clint

      - run: |
          python dev/check_function_signatures.py
>>>>>>> a44e1771
<|MERGE_RESOLUTION|>--- conflicted
+++ resolved
@@ -71,11 +71,7 @@
       - name: Test clint
         run: |
           uv run --isolated --no-project --with pytest==8.4.0 --with ./dev/clint \
-<<<<<<< HEAD
-            pytest --confcutdir=dev/clint dev/clint
-=======
             pytest --confcutdir=dev/clint dev/clint
 
       - run: |
-          python dev/check_function_signatures.py
->>>>>>> a44e1771
+          python dev/check_function_signatures.py