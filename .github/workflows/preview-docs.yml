--- conflicted
+++ resolved
@@ -14,9 +14,6 @@
     timeout-minutes: 10
     outputs:
       should_continue: ${{ github.event.workflow_run.conclusion == 'success' }}
-<<<<<<< HEAD
-    steps:
-=======
       pr_number: ${{ steps.pr_number.outputs.pr_number }}
     steps:
       - uses: actions/download-artifact@95815c38cf2ff2164869cbab79da8d1f422bc89e # v4.2.1
@@ -30,7 +27,6 @@
         run: |
           cat /tmp/pr_number.txt
           echo "pr_number=$(cat /tmp/pr_number.txt)" >> $GITHUB_OUTPUT
->>>>>>> a44e1771
       - uses: actions/checkout@11bd71901bbe5b1630ceea73d27597364c9af683 # v4.2.2
         if: github.event.workflow_run.conclusion == 'failure'
         with:
@@ -41,11 +37,7 @@
         uses: actions/github-script@60a0d83039c74a4aee543508d2ffcb1c3799cdea # v7.0.1
         env:
           COMMIT_SHA: ${{ github.event.workflow_run.head_sha }}
-<<<<<<< HEAD
-          PULL_NUMBER: ${{ github.event.workflow_run.pull_requests[0].number }}
-=======
           PULL_NUMBER: ${{ steps.pr_number.outputs.pr_number }}
->>>>>>> a44e1771
           WORKFLOW_RUN_ID: ${{ github.run_id }}
           STAGE: failed
           DOCS_WORKFLOW_RUN_URL: ${{ github.event.workflow_run.html_url }}
@@ -83,11 +75,7 @@
         env:
           NETLIFY_AUTH_TOKEN: ${{ secrets.NETLIFY_AUTH_TOKEN }}
           NETLIFY_SITE_ID: ${{ secrets.NETLIFY_SITE_ID }}
-<<<<<<< HEAD
-          PR_NUMBER: ${{ github.event.workflow_run.pull_requests[0].number }}
-=======
           PR_NUMBER: ${{ needs.fail-early.outputs.pr_number }}
->>>>>>> a44e1771
           RUN_ID: ${{ github.run_id }}
         run: |-
           OUTPUT=$(npx -y netlify-cli deploy \
@@ -97,28 +85,6 @@
             --alias="pr-${PR_NUMBER}" \
             --json)
           DEPLOY_URL=$(echo "$OUTPUT" | jq -r '.deploy_url')
-<<<<<<< HEAD
-          echo "deploy_url=$DEPLOY_URL" >> $GITHUB_OUTPUT
-        continue-on-error: true
-      - name: Create preview link
-        uses: actions/github-script@60a0d83039c74a4aee543508d2ffcb1c3799cdea # v7.0.1
-        env:
-          COMMIT_SHA: ${{ github.event.workflow_run.head_sha }}
-          PULL_NUMBER: ${{ github.event.workflow_run.pull_requests[0].number }}
-          WORKFLOW_RUN_ID: ${{ github.run_id }}
-          STAGE: ${{ steps.netlify_deploy.outcome == 'success' && 'completed' || 'failed' }}
-          NETLIFY_URL: ${{ steps.netlify_deploy.outputs.deploy_url }}
-          DOCS_WORKFLOW_RUN_URL: ${{ github.event.workflow_run.html_url }}
-        with:
-          script: |
-            const script = require(
-              `${process.env.GITHUB_WORKSPACE}/.github/workflows/preview-comment.js`
-            );
-            await script({ context, github, env: process.env });
-      - name: Delete Build Artifact
-        uses: actions/github-script@60a0d83039c74a4aee543508d2ffcb1c3799cdea # v7.0.1
-        env:
-=======
           echo "deploy_url=${DEPLOY_URL}/docs/latest/" >> $GITHUB_OUTPUT
         continue-on-error: true
       - name: Create preview link
@@ -139,7 +105,6 @@
       - name: Delete Build Artifact
         uses: actions/github-script@60a0d83039c74a4aee543508d2ffcb1c3799cdea # v7.0.1
         env:
->>>>>>> a44e1771
           RUN_ID: ${{ github.event.workflow_run.id }}
           ARTIFACT_NAME: docs-build-${{ github.event.workflow_run.id }}
         with:
